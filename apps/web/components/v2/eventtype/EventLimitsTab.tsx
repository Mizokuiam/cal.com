import { useAutoAnimate } from "@formkit/auto-animate/react";
import * as RadioGroup from "@radix-ui/react-radio-group";
import { EventTypeSetupInfered, FormValues } from "pages/event-types/[type]";
import { useEffect, useRef, useState } from "react";
import { useFormContext, Controller, useWatch } from "react-hook-form";

import { classNames } from "@calcom/lib";
import convertToNewDurationType from "@calcom/lib/convertToNewDurationType";
import findDurationType from "@calcom/lib/findDurationType";
import { useLocale } from "@calcom/lib/hooks/useLocale";
import { PeriodType } from "@calcom/prisma/client";
import type { BookingLimit } from "@calcom/types/Calendar";
import { Icon } from "@calcom/ui";
<<<<<<< HEAD
import { Select, Switch, Label, Input, Button, SettingsToggle, InputField } from "@calcom/ui/v2";
=======
import { Button } from "@calcom/ui/components";
import { Label, Input, MinutesField } from "@calcom/ui/components/form";
import { Select, SettingsToggle } from "@calcom/ui/v2";
>>>>>>> 25e3e310
import DateRangePicker from "@calcom/ui/v2/core/form/date-range-picker/DateRangePicker";

export let CurrentDurationType: string | "minutes" | "hours" | "days";

export const EventLimitsTab = (props: Pick<EventTypeSetupInfered, "eventType">) => {
  const { t } = useLocale();
  const formMethods = useFormContext<FormValues>();
  const { eventType } = props;
  const minimumBookingNoticeType = useRef(findDurationType(eventType.minimumBookingNotice));
  const prevBookingNoticeType = useRef(minimumBookingNoticeType.current);
  const displayValue = convertToNewDurationType(
    "minutes",
    minimumBookingNoticeType.current,
    eventType.minimumBookingNotice
  );
  const PERIOD_TYPES = [
    {
      type: "ROLLING" as const,
      suffix: t("into_the_future"),
    },
    {
      type: "RANGE" as const,
      prefix: t("within_date_range"),
    },
    {
      type: "UNLIMITED" as const,
      prefix: t("indefinitely_into_future"),
    },
  ];

  useEffect(() => {
    formMethods.setValue("minimumBookingNotice", displayValue);
  }, []);

  const periodType =
    PERIOD_TYPES.find((s) => s.type === eventType.periodType) ||
    PERIOD_TYPES.find((s) => s.type === "UNLIMITED");

  const [periodDates] = useState<{ startDate: Date; endDate: Date }>({
    startDate: new Date(eventType.periodStartDate || Date.now()),
    endDate: new Date(eventType.periodEndDate || Date.now()),
  });
  const watchPeriodType = useWatch({
    control: formMethods.control,
    name: "periodType",
    defaultValue: periodType?.type,
  });

  return (
    <div>
      <div className="flex flex-col space-y-4 lg:flex-row lg:space-y-0 lg:space-x-4">
        <div className="w-full">
          <Label htmlFor="beforeBufferTime">{t("before_event")} </Label>
          <Controller
            name="beforeBufferTime"
            control={formMethods.control}
            defaultValue={eventType.beforeEventBuffer || 0}
            render={({ field: { onChange, value } }) => {
              const beforeBufferOptions = [
                {
                  label: t("event_buffer_default"),
                  value: 0,
                },
                ...[5, 10, 15, 20, 30, 45, 60, 90, 120].map((minutes) => ({
                  label: minutes + " " + t("minutes"),
                  value: minutes,
                })),
              ];
              return (
                <Select
                  isSearchable={false}
                  onChange={(val) => {
                    if (val) onChange(val.value);
                  }}
                  defaultValue={
                    beforeBufferOptions.find((option) => option.value === value) || beforeBufferOptions[0]
                  }
                  options={beforeBufferOptions}
                />
              );
            }}
          />
        </div>
        <div className="w-full">
          <Label htmlFor="afterBufferTime">{t("after_event")} </Label>
          <Controller
            name="afterBufferTime"
            control={formMethods.control}
            defaultValue={eventType.afterEventBuffer || 0}
            render={({ field: { onChange, value } }) => {
              const afterBufferOptions = [
                {
                  label: t("event_buffer_default"),
                  value: 0,
                },
                ...[5, 10, 15, 20, 30, 45, 60, 90, 120].map((minutes) => ({
                  label: minutes + " " + t("minutes"),
                  value: minutes,
                })),
              ];
              return (
                <Select
                  isSearchable={false}
                  onChange={(val) => {
                    if (val) onChange(val.value);
                  }}
                  defaultValue={
                    afterBufferOptions.find((option) => option.value === value) || afterBufferOptions[0]
                  }
                  options={afterBufferOptions}
                />
              );
            }}
          />
        </div>
      </div>
      <div className="flex flex-col space-y-4 pt-4 lg:flex-row lg:space-y-0 lg:space-x-4">
        <div className="flex w-full items-end">
          <Controller
            name="minimumBookingNotice"
            control={formMethods.control}
            render={() => {
              const minBookingValue = formMethods.watch("minimumBookingNotice");
              const durationTypeOptions = [
                {
                  label: t("minutes"),
                  value: "minutes",
                },
                {
                  label: t("hours"),
                  value: "hours",
                },
                {
                  label: t("days"),
                  value: "days",
                },
              ];

              return (
                <>
                  <div className="w-1/2 md:w-3/4">
                    <InputField
                      required
                      label={t("minimum_booking_notice")}
                      type="number"
                      placeholder="120"
                      className="mr-2 rounded-[4px]"
                      defaultValue={displayValue}
                      {...formMethods.register("minimumBookingNotice", {
                        valueAsNumber: true,
                        onChange: (value) => {
                          value.target.value
                            ? (eventType.minimumBookingNotice = JSON.parse(value.target.value))
                            : null;
                        },
                      })}
                    />
                  </div>
                  <Select
                    isSearchable={false}
                    className="mb-2 ml-2 w-full capitalize md:min-w-[150px] md:max-w-[200px]"
                    defaultValue={durationTypeOptions.find(
                      (option) => option.value === minimumBookingNoticeType.current
                    )}
                    onChange={(val) => {
                      if (val) {
                        minimumBookingNoticeType.current = val.value;
                        CurrentDurationType = val.value;
                        eventType.minimumBookingNotice = Math.ceil(
                          convertToNewDurationType(prevBookingNoticeType.current, val.value, minBookingValue)
                        );
                        formMethods.setValue("minimumBookingNotice", eventType.minimumBookingNotice);
                        prevBookingNoticeType.current = val.value;
                      }
                    }}
                    options={durationTypeOptions}
                  />
                </>
              );
            }}
          />
        </div>
        <div className="w-full">
          <Label htmlFor="slotInterval">{t("slot_interval")} </Label>
          <Controller
            name="slotInterval"
            control={formMethods.control}
            render={() => {
              const slotIntervalOptions = [
                {
                  label: t("slot_interval_default"),
                  value: -1,
                },
                ...[5, 10, 15, 20, 30, 45, 60].map((minutes) => ({
                  label: minutes + " " + t("minutes"),
                  value: minutes,
                })),
              ];
              return (
                <Select
                  isSearchable={false}
                  onChange={(val) => {
                    formMethods.setValue("slotInterval", val && (val.value || 0) > 0 ? val.value : null);
                  }}
                  defaultValue={
                    slotIntervalOptions.find((option) => option.value === eventType.slotInterval) ||
                    slotIntervalOptions[0]
                  }
                  options={slotIntervalOptions}
                />
              );
            }}
          />
        </div>
      </div>

      <hr className="my-8" />

      <Controller
        name="bookingLimits"
        control={formMethods.control}
        render={({ field: { value } }) => (
          <SettingsToggle
            title={t("limit_booking_frequency")}
            description={t("limit_booking_frequency_description")}
            checked={Object.keys(value ?? {}).length > 0}
            onCheckedChange={(active) => {
              if (active) {
                formMethods.setValue("bookingLimits", {
                  PER_DAY: 1,
                });
              } else {
                formMethods.setValue("bookingLimits", {});
              }
            }}>
            <BookingLimits />
          </SettingsToggle>
        )}
      />

      <hr className="my-8" />
      <Controller
        name="periodType"
        control={formMethods.control}
        render={({ field: { value } }) => (
          <SettingsToggle
            title={t("limit_future_bookings")}
            description={t("limit_future_bookings_description")}
            checked={value !== "UNLIMITED"}
            onCheckedChange={(bool) => formMethods.setValue("periodType", bool ? "ROLLING" : "UNLIMITED")}>
            <RadioGroup.Root
              defaultValue={watchPeriodType}
              value={watchPeriodType}
              onValueChange={(val) => formMethods.setValue("periodType", val as PeriodType)}>
              {PERIOD_TYPES.map((period) => {
                if (period.type === "UNLIMITED") return null;
                return (
                  <div
                    className={classNames(
                      "mb-2 flex flex-wrap items-center text-sm",
                      watchPeriodType === "UNLIMITED" && "pointer-events-none opacity-30"
                    )}
                    key={period.type}>
                    <RadioGroup.Item
                      id={period.type}
                      value={period.type}
                      className="min-w-4 flex h-4 w-4 cursor-pointer items-center rounded-full border border-black bg-white focus:border-2 focus:outline-none ltr:mr-2 rtl:ml-2">
                      <RadioGroup.Indicator className="relative flex h-4 w-4 items-center justify-center after:block after:h-2 after:w-2 after:rounded-full after:bg-black" />
                    </RadioGroup.Item>
                    {period.prefix ? <span>{period.prefix}&nbsp;</span> : null}
                    {period.type === "ROLLING" && (
                      <div className="flex h-9">
                        <Input
                          type="number"
                          className="block w-16 rounded-md border-gray-300 py-3 text-sm [appearance:textfield] ltr:mr-2 rtl:ml-2"
                          placeholder="30"
                          {...formMethods.register("periodDays", { valueAsNumber: true })}
                          defaultValue={eventType.periodDays || 30}
                        />
                        <select
                          id=""
                          className="block h-9 w-full rounded-md border-gray-300 py-2 pl-3 pr-10 text-sm focus:outline-none"
                          {...formMethods.register("periodCountCalendarDays")}
                          defaultValue={eventType.periodCountCalendarDays ? "1" : "0"}>
                          <option value="1">{t("calendar_days")}</option>
                          <option value="0">{t("business_days")}</option>
                        </select>
                      </div>
                    )}
                    {period.type === "RANGE" && (
                      <div className="inline-flex space-x-2 ltr:ml-2 rtl:mr-2 rtl:space-x-reverse">
                        <Controller
                          name="periodDates"
                          control={formMethods.control}
                          defaultValue={periodDates}
                          render={() => (
                            <DateRangePicker
                              startDate={formMethods.getValues("periodDates").startDate}
                              endDate={formMethods.getValues("periodDates").endDate}
                              onDatesChange={({ startDate, endDate }) => {
                                formMethods.setValue("periodDates", {
                                  startDate,
                                  endDate,
                                });
                              }}
                            />
                          )}
                        />
                      </div>
                    )}
                    {period.suffix ? <span className="ltr:ml-2 rtl:mr-2">&nbsp;{period.suffix}</span> : null}
                  </div>
                );
              })}
            </RadioGroup.Root>
          </SettingsToggle>
        )}
      />
    </div>
  );
};

const validationOrderKeys = ["PER_DAY", "PER_WEEK", "PER_MONTH", "PER_YEAR"];
type BookingLimitsKey = keyof BookingLimit;
const BookingLimits = () => {
  const { watch, setValue, control } = useFormContext<FormValues>();
  const watchBookingLimits = watch("bookingLimits");
  const { t } = useLocale();

  const [animateRef] = useAutoAnimate<HTMLUListElement>();

  const BOOKING_LIMIT_OPTIONS: {
    value: keyof BookingLimit;
    label: string;
  }[] = [
    {
      value: "PER_DAY",
      label: "Per Day",
    },
    {
      value: "PER_WEEK",
      label: "Per Week",
    },
    {
      value: "PER_MONTH",
      label: "Per Month",
    },
    {
      value: "PER_YEAR",
      label: "Per Year",
    },
  ];

  return (
    <Controller
      name="bookingLimits"
      control={control}
      render={({ field: { value, onChange } }) => {
        const currentBookingLimits = value;
        return (
          <ul ref={animateRef}>
            {currentBookingLimits &&
              watchBookingLimits &&
              Object.entries(currentBookingLimits)
                .sort(([limitkeyA], [limitKeyB]) => {
                  return (
                    validationOrderKeys.indexOf(limitkeyA as BookingLimitsKey) -
                    validationOrderKeys.indexOf(limitKeyB as BookingLimitsKey)
                  );
                })
                .map(([key, bookingAmount]) => {
                  const bookingLimitKey = key as BookingLimitsKey;
                  return (
                    <div className="mb-2 flex items-center space-x-2 text-sm" key={bookingLimitKey}>
                      <Input
                        id={`${bookingLimitKey}-limit`}
                        type="number"
                        className="mb-0 block w-16 rounded-md border-gray-300 text-sm  [appearance:textfield]"
                        placeholder="1"
                        min={1}
                        defaultValue={bookingAmount}
                        onChange={(e) => {
                          const val = e.target.value;
                          setValue(`bookingLimits.${bookingLimitKey}`, parseInt(val));
                        }}
                      />
                      <Select
                        options={BOOKING_LIMIT_OPTIONS.filter(
                          (option) => !Object.keys(currentBookingLimits).includes(option.value)
                        )}
                        isSearchable={false}
                        defaultValue={BOOKING_LIMIT_OPTIONS.find((option) => option.value === key)}
                        onChange={(val) => {
                          const current = currentBookingLimits;
                          // Removes limit from previous selected value (eg when changed from per_week to per_month, we unset per_week here)
                          delete current[bookingLimitKey];
                          const newData = {
                            ...current,
                            // Set limit to new selected value (in the example above this means we set the limit to per_week here).
                            [val?.value as BookingLimitsKey]: watchBookingLimits[bookingLimitKey],
                          };
                          onChange(newData);
                        }}
                      />
                      <Button
                        size="icon"
                        StartIcon={Icon.FiTrash}
                        color="destructive"
                        onClick={() => {
                          const current = currentBookingLimits;
                          delete current[key as BookingLimitsKey];
                          onChange(current);
                        }}
                      />
                    </div>
                  );
                })}
            {currentBookingLimits && Object.keys(currentBookingLimits).length <= 3 && (
              <Button
                color="minimal"
                StartIcon={Icon.FiPlus}
                onClick={() => {
                  if (!currentBookingLimits || !watchBookingLimits) return;
                  const currentKeys = Object.keys(watchBookingLimits);

                  const rest = Object.values(BOOKING_LIMIT_OPTIONS).filter(
                    (option) => !currentKeys.includes(option.value)
                  );
                  if (!rest || !currentKeys) return;
                  //currentBookingLimits is always defined so can be casted

                  setValue("bookingLimits", {
                    ...watchBookingLimits,
                    [rest[0].value]: undefined,
                  });
                }}>
                {t("add_limit")}
              </Button>
            )}
          </ul>
        );
      }}
    />
  );
};<|MERGE_RESOLUTION|>--- conflicted
+++ resolved
@@ -11,13 +11,9 @@
 import { PeriodType } from "@calcom/prisma/client";
 import type { BookingLimit } from "@calcom/types/Calendar";
 import { Icon } from "@calcom/ui";
-<<<<<<< HEAD
-import { Select, Switch, Label, Input, Button, SettingsToggle, InputField } from "@calcom/ui/v2";
-=======
 import { Button } from "@calcom/ui/components";
-import { Label, Input, MinutesField } from "@calcom/ui/components/form";
+import { Label, Input, InputField } from "@calcom/ui/components/form";
 import { Select, SettingsToggle } from "@calcom/ui/v2";
->>>>>>> 25e3e310
 import DateRangePicker from "@calcom/ui/v2/core/form/date-range-picker/DateRangePicker";
 
 export let CurrentDurationType: string | "minutes" | "hours" | "days";
