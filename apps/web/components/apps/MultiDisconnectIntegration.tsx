import { useState } from "react";

import { useLocale } from "@calcom/lib/hooks/useLocale";
import { trpc } from "@calcom/trpc/react";
<<<<<<< HEAD
import type { AppRouter } from "@calcom/trpc/types/AppRouter";
=======
import type { AppRouter } from "@calcom/trpc/types/server/routers/_app";
>>>>>>> 4c7c62c2
import {
  Button,
  Dropdown,
  DropdownMenuTrigger,
  DropdownMenuContent,
  DropdownMenuLabel,
  DropdownMenuItem,
  DropdownItem,
  Dialog,
  ConfirmationDialogContent,
  showToast,
} from "@calcom/ui";

import type { inferRouterOutputs } from "@trpc/server";

type RouterOutput = inferRouterOutputs<AppRouter>;
type Credentials = RouterOutput["viewer"]["appCredentialsByType"]["credentials"];

interface Props {
  credentials: Credentials;
  onSuccess?: () => void;
}

export function MultiDisconnectIntegration({ credentials, onSuccess }: Props) {
  const { t } = useLocale();
  const utils = trpc.useUtils();
  const [credentialToDelete, setCredentialToDelete] = useState<{
    id: number;
    teamId: number | null;
    name: string | null;
  } | null>(null);
  const [confirmationDialogOpen, setConfirmationDialogOpen] = useState(false);

  const mutation = trpc.viewer.deleteCredential.useMutation({
    onSuccess: () => {
      showToast(t("app_removed_successfully"), "success");
      onSuccess && onSuccess();
      setConfirmationDialogOpen(false);
    },
    onError: () => {
      showToast(t("error_removing_app"), "error");
      setConfirmationDialogOpen(false);
    },
    async onSettled() {
      await utils.viewer.connectedCalendars.invalidate();
      await utils.viewer.integrations.invalidate();
    },
  });

  const getUserDisplayName = (user: (typeof credentials)[number]["user"]) => {
    if (!user) return null;
    // Check if 'name' property exists on user
    if ("name" in user) return user.name;
    // Otherwise use email if available
    if ("email" in user) return user.email;
    return null;
  };

  return (
    <>
      <Dropdown>
        <DropdownMenuTrigger asChild>
          <Button color="secondary">{t("disconnect")}</Button>
        </DropdownMenuTrigger>
        <DropdownMenuContent>
          <DropdownMenuLabel>
            <div className="w-48 text-left text-xs">{t("disconnect_app_from")}</div>
          </DropdownMenuLabel>
          {credentials.map((cred) => (
            <DropdownMenuItem key={cred.id}>
              <DropdownItem
                type="button"
                color="destructive"
                className="hover:bg-subtle hover:text-emphasis w-full border-0"
                StartIcon={cred.teamId ? "users" : "user"}
                onClick={() => {
                  setCredentialToDelete({
                    id: cred.id,
                    teamId: cred.teamId,
                    name: cred.team?.name || getUserDisplayName(cred.user) || null,
                  });
                  setConfirmationDialogOpen(true);
                }}>
                <div className="flex flex-col text-left">
                  <span>{cred.team?.name || getUserDisplayName(cred.user) || t("unnamed")}</span>
                </div>
              </DropdownItem>
            </DropdownMenuItem>
          ))}
        </DropdownMenuContent>
      </Dropdown>

      <Dialog open={confirmationDialogOpen} onOpenChange={setConfirmationDialogOpen}>
        <ConfirmationDialogContent
          variety="danger"
          title={t("remove_app")}
          confirmBtnText={t("yes_remove_app")}
          onConfirm={() => {
            if (credentialToDelete) {
              mutation.mutate({
                id: credentialToDelete.id,
                ...(credentialToDelete.teamId ? { teamId: credentialToDelete.teamId } : {}),
              });
            }
          }}>
          <p className="mt-5">
            {t("are_you_sure_you_want_to_remove_this_app_from")} {credentialToDelete?.name || t("unnamed")}?
          </p>
        </ConfirmationDialogContent>
      </Dialog>
    </>
  );
}<|MERGE_RESOLUTION|>--- conflicted
+++ resolved
@@ -2,11 +2,7 @@
 
 import { useLocale } from "@calcom/lib/hooks/useLocale";
 import { trpc } from "@calcom/trpc/react";
-<<<<<<< HEAD
-import type { AppRouter } from "@calcom/trpc/types/AppRouter";
-=======
 import type { AppRouter } from "@calcom/trpc/types/server/routers/_app";
->>>>>>> 4c7c62c2
 import {
   Button,
   Dropdown,
