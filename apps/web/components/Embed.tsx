--- conflicted
+++ resolved
@@ -1625,17 +1625,12 @@
             </div>
           )}
         </div>
-<<<<<<< HEAD
-        <div className="flex h-[90vh] w-2/3 flex-col overflow-y-auto p-8">
+        <div className="flex w-2/3 flex-col px-8 pt-8">
           <HorizontalTabs
             data-testid="embed-tabs"
             tabs={embedType === "email" ? parsedTabs.filter((tab) => tab.name === "Preview") : parsedTabs}
             linkShallow
           />
-=======
-        <div className="flex w-2/3 flex-col px-8 pt-8">
-          <HorizontalTabs data-testid="embed-tabs" tabs={parsedTabs} linkShallow />
->>>>>>> 2b557777
           {tabs.map((tab) => {
             if (embedType !== "email") {
               return (
@@ -1705,15 +1700,8 @@
                     }
                   />
                 </div>
-<<<<<<< HEAD
-                <DialogFooter
-                  className="mt-10 flex flex-row-reverse gap-x-2"
-                  showDivider
-                  customDividerClassNames="w-2/3">
-=======
                 <div className={router.query.embedTabName == "embed-preview" ? "mt-2 block" : "hidden"} />
                 <DialogFooter className="mt-10 flex-row-reverse gap-x-2" showDivider>
->>>>>>> 2b557777
                   <DialogClose />
                   <Button
                     onClick={() => {
