--- conflicted
+++ resolved
@@ -343,11 +343,7 @@
                   "px-4 sm:px-6 md:px-8",
                   props.flexChildrenContainer && "flex flex-1 flex-col"
                 )}>
-<<<<<<< HEAD
-                <ErrorBoundary>{props.children}</ErrorBoundary>
-=======
-                {!props.isLoading ? props.children : props.customLoader}
->>>>>>> 10e796f9
+                <ErrorBoundary>{!props.isLoading ? props.children : props.customLoader}</ErrorBoundary>
               </div>
               {/* show bottom navigation for md and smaller (tablet and phones) */}
               {status === "authenticated" && (
