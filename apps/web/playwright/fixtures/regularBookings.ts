--- conflicted
+++ resolved
@@ -181,7 +181,6 @@
     clickReschedule: async () => {
       await page.getByText("Reschedule").click();
     },
-<<<<<<< HEAD
     navigateToAvailableTimeSlot: async () => {
       while (await page.getByRole("button", { name: "View next" }).isVisible()) {
         await page.getByRole("button", { name: "View next" }).click();
@@ -189,11 +188,6 @@
     },
     selectFirstAvailableTime: async (page?: Page) => {
       await page?.getByTestId("time").first().click();
-=======
-
-    selectFirstAvailableTime: async () => {
-      await page.getByTestId("time").first().click();
->>>>>>> 51fd4102
     },
     fillRescheduleReasonAndConfirm: async () => {
       await page.getByPlaceholder(reschedulePlaceholderText).click();
