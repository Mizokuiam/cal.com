import { expect, type Page } from "@playwright/test";

import dayjs from "@calcom/dayjs";

import type { createUsersFixture } from "./users";

const reschedulePlaceholderText = "Let others know why you need to reschedule";
export const scheduleSuccessfullyText = "This meeting is scheduled";

const EMAIL = "test@test.com";
const EMAIL2 = "test2@test.com";
const PHONE = "+55 (32) 983289947";

type BookingOptions = {
  hasPlaceholder?: boolean;
  isReschedule?: boolean;
  isRequired?: boolean;
  isAllRequired?: boolean;
  isMultiSelect?: boolean;
};

interface QuestionActions {
  [key: string]: () => Promise<void>;
}

type customLocators = {
  shouldChangeSelectLocator: boolean;
  shouldUseLastRadioGroupLocator: boolean;
  shouldUseFirstRadioGroupLocator: boolean;
  shouldChangeMultiSelectLocator: boolean;
};

type fillAndConfirmBookingParams = {
  eventTypePage: Page;
  placeholderText: string;
  question: string;
  fillText: string;
  secondQuestion: string;
  options: BookingOptions;
};

type UserFixture = ReturnType<typeof createUsersFixture>;

function isLastDayOfMonth(): boolean {
  const today = dayjs();
  const endOfMonth = today.endOf("month");
  return today.isSame(endOfMonth, "day");
}

const fillQuestion = async (eventTypePage: Page, questionType: string, customLocators: customLocators) => {
  const questionActions: QuestionActions = {
    phone: async () => {
      await eventTypePage.locator('input[name="phone-test"]').clear();
      await eventTypePage.locator('input[name="phone-test"]').fill(PHONE);
    },
    multiemail: async () => {
      await eventTypePage.getByRole("button", { name: `${questionType} test` }).click();
      await eventTypePage.getByPlaceholder(`${questionType} test`).fill(EMAIL);
      await eventTypePage.getByTestId("add-another-guest").last().click();
      await eventTypePage.getByPlaceholder(`${questionType} test`).last().fill(EMAIL2);
    },
    checkbox: async () => {
      if (customLocators.shouldUseLastRadioGroupLocator || customLocators.shouldChangeMultiSelectLocator) {
        await eventTypePage.getByLabel("Option 1").last().click();
        await eventTypePage.getByLabel("Option 2").last().click();
      } else if (customLocators.shouldUseFirstRadioGroupLocator) {
        await eventTypePage.getByLabel("Option 1").first().click();
        await eventTypePage.getByLabel("Option 2").first().click();
      } else {
        await eventTypePage.getByLabel("Option 1").click();
        await eventTypePage.getByLabel("Option 2").click();
      }
    },
    multiselect: async () => {
      if (customLocators.shouldChangeMultiSelectLocator) {
        await eventTypePage.locator("form svg").nth(1).click();
        await eventTypePage.getByTestId("select-option-Option 1").click();
      } else {
        await eventTypePage.locator("form svg").last().click();
        await eventTypePage.getByTestId("select-option-Option 1").click();
      }
    },
    boolean: async () => {
      await eventTypePage.getByLabel(`${questionType} test`).check();
    },
    radio: async () => {
      await eventTypePage.locator('[id="radio-test\\.option\\.0\\.radio"]').click();
    },
    select: async () => {
      if (customLocators.shouldChangeSelectLocator) {
        await eventTypePage.locator("form svg").nth(1).click();
        await eventTypePage.getByTestId("select-option-Option 1").click();
      } else {
        await eventTypePage.locator("form svg").last().click();
        await eventTypePage.getByTestId("select-option-Option 1").click();
      }
    },
    number: async () => {
      await eventTypePage.getByPlaceholder(`${questionType} test`).click();
      await eventTypePage.getByPlaceholder(`${questionType} test`).fill("123");
    },
    address: async () => {
      await eventTypePage.getByPlaceholder(`${questionType} test`).click();
      await eventTypePage.getByPlaceholder(`${questionType} test`).fill("address test");
    },
    textarea: async () => {
      await eventTypePage.getByPlaceholder(`${questionType} test`).click();
      await eventTypePage.getByPlaceholder(`${questionType} test`).fill("textarea test");
    },
    text: async () => {
      await eventTypePage.getByPlaceholder(`${questionType} test`).click();
      await eventTypePage.getByPlaceholder(`${questionType} test`).fill("text test");
    },
  };
  if (questionActions[questionType]) {
    await questionActions[questionType]();
  }
};

const fillAllQuestions = async (eventTypePage: Page, questions: string[], options: BookingOptions) => {
  if (options.isAllRequired) {
    for (const question of questions) {
      switch (question) {
        case "email":
          await eventTypePage.getByPlaceholder("Email").click();
          await eventTypePage.getByPlaceholder("Email").fill(EMAIL);
          break;
        case "phone":
          await eventTypePage.getByPlaceholder("Phone test").click();
          await eventTypePage.getByPlaceholder("Phone test").fill(PHONE);
          break;
        case "address":
          await eventTypePage.getByPlaceholder("Address test").click();
          await eventTypePage.getByPlaceholder("Address test").fill("123 Main St, City, Country");
          break;
        case "textarea":
          await eventTypePage.getByPlaceholder("Textarea test").click();
          await eventTypePage.getByPlaceholder("Textarea test").fill("This is a sample text for textarea.");
          break;
        case "select":
          await eventTypePage.locator("form svg").last().click();
          await eventTypePage.getByTestId("select-option-Option 1").click();
          break;
        case "multiselect":
          await eventTypePage.locator("form svg").nth(4).click();
          await eventTypePage.getByTestId("select-option-Option 1").click();
          break;
        case "number":
          await eventTypePage.getByLabel("number test").click();
          await eventTypePage.getByLabel("number test").fill("123");
          break;
        case "radio":
          await eventTypePage.getByRole("radiogroup").getByText("Option 1").check();
          break;
        case "text":
          await eventTypePage.getByPlaceholder("Text test").click();
          await eventTypePage.getByPlaceholder("Text test").fill("Sample text");
          break;
        case "checkbox":
          await eventTypePage.getByLabel("Option 1").first().check();
          await eventTypePage.getByLabel("Option 2").first().check();
          break;
        case "boolean":
          await eventTypePage.getByLabel(`${question} test`).check();
          break;
        case "multiemail":
          await eventTypePage.getByRole("button", { name: "multiemail test" }).click();
          await eventTypePage.getByPlaceholder("multiemail test").fill(EMAIL);
          break;
      }
    }
  }
};

export async function loginUser(users: UserFixture) {
  const pro = await users.create({ name: "testuser" });
  await pro.apiLogin();
}

const goToNextMonthIfNoAvailabilities = async (eventTypePage: Page) => {
  try {
    if (isLastDayOfMonth()) {
      await eventTypePage.getByTestId("view_next_month").waitFor({ timeout: 6000 });
      await eventTypePage.getByTestId("view_next_month").click();
    }
  } catch (err) {
    console.info("No need to click on view next month button");
  }
};

export function createBookingPageFixture(page: Page) {
  return {
    goToEventType: async (eventType: string) => {
      await page.getByRole("link", { name: eventType }).click();
    },
    goToTab: async (tabName: string) => {
      await page.getByTestId(`vertical-tab-${tabName}`).click();
    },
    addQuestion: async (
      questionType: string,
      identifier: string,
      label: string,
      isRequired: boolean,
      placeholder?: string
    ) => {
      await page.getByTestId("add-field").click();
      await page.locator("#test-field-type > .bg-default > div > div:nth-child(2)").first().click();
      await page.getByTestId(`select-option-${questionType}`).click();
      await page.getByLabel("Identifier").dblclick();
      await page.getByLabel("Identifier").fill(identifier);
      await page.getByLabel("Label").click();
      await page.getByLabel("Label").fill(label);
      if (placeholder) {
        await page.getByLabel("Placeholder").click();
        await page.getByLabel("Placeholder").fill(placeholder);
      }
      if (!isRequired) {
        await page.getByRole("radio", { name: "No" }).click();
      }
      await page.getByTestId("field-add-save").click();
    },
    updateEventType: async () => {
      await page.getByTestId("update-eventtype").click();
    },
    previewEventType: async () => {
      const eventtypePromise = page.waitForEvent("popup");
      await page.getByTestId("preview-button").click();
      return eventtypePromise;
    },
    selectTimeSlot: async (eventTypePage: Page) => {
      await goToNextMonthIfNoAvailabilities(eventTypePage);
      await eventTypePage.getByTestId("time").first().click();
    },
    clickReschedule: async () => {
      await page.getByText("Reschedule").click();
    },

    selectFirstAvailableTime: async () => {
      await page.getByTestId("time").first().click();
    },

    fillRescheduleReasonAndConfirm: async () => {
      await page.getByPlaceholder(reschedulePlaceholderText).click();
      await page.getByPlaceholder(reschedulePlaceholderText).fill("Test reschedule");
      await page.getByTestId("confirm-reschedule-button").click();
    },

    cancelBookingWithReason: async (page: Page) => {
      await page.getByTestId("cancel").click();
      await page.getByTestId("cancel_reason").fill("Test cancel");
      await page.getByTestId("confirm_cancel").click();
    },
    assertBookingCanceled: async (page: Page) => {
      await expect(page.getByTestId("cancelled-headline")).toBeVisible();
    },

    rescheduleBooking: async (eventTypePage: Page) => {
      await goToNextMonthIfNoAvailabilities(eventTypePage);
      await eventTypePage.getByText("Reschedule").click();
      while (await eventTypePage.getByRole("button", { name: "View next" }).isVisible()) {
        await eventTypePage.getByRole("button", { name: "View next" }).click();
      }
      await eventTypePage.getByTestId("time").first().click();
      await eventTypePage.getByPlaceholder(reschedulePlaceholderText).click();
      await eventTypePage.getByPlaceholder(reschedulePlaceholderText).fill("Test reschedule");
      await eventTypePage.getByTestId("confirm-reschedule-button").click();
<<<<<<< HEAD
      await eventTypePage.waitForTimeout(800);
=======
      await eventTypePage.waitForTimeout(400);
>>>>>>> fc716f59
      if (
        await eventTypePage.getByRole("heading", { name: "Could not reschedule the meeting." }).isVisible()
      ) {
        await eventTypePage.getByTestId("back").click();
        await eventTypePage.getByTestId("time").last().click();
        await eventTypePage.getByTestId("confirm-reschedule-button").click();
      }
    },

    assertBookingRescheduled: async (page: Page) => {
      await expect(page.getByText(scheduleSuccessfullyText)).toBeVisible();
    },

    cancelBooking: async (eventTypePage: Page) => {
      await eventTypePage.getByTestId("cancel").click();
      await eventTypePage.getByTestId("cancel_reason").fill("Test cancel");
      await eventTypePage.getByTestId("confirm_cancel").click();
      await expect(eventTypePage.getByTestId("cancelled-headline")).toBeVisible();
    },

    fillAndConfirmBooking: async ({
      eventTypePage,
      placeholderText,
      question,
      fillText,
      secondQuestion,
      options,
    }: fillAndConfirmBookingParams) => {
      const confirmButton = options.isReschedule ? "confirm-reschedule-button" : "confirm-book-button";

      await expect(eventTypePage.getByText(`${secondQuestion} test`).first()).toBeVisible();
      await eventTypePage.getByPlaceholder(placeholderText).fill(fillText);

      // Change the selector for specifics cases related to select question
      const shouldChangeSelectLocator = (question: string, secondQuestion: string): boolean =>
        question === "select" && ["multiemail", "multiselect", "address"].includes(secondQuestion);

      const shouldUseLastRadioGroupLocator = (question: string, secondQuestion: string): boolean =>
        question === "radio" && secondQuestion === "checkbox";

      const shouldUseFirstRadioGroupLocator = (question: string, secondQuestion: string): boolean =>
        question === "checkbox" && secondQuestion === "radio";

      const shouldChangeMultiSelectLocator = (question: string, secondQuestion: string): boolean =>
        question === "multiselect" &&
        ["address", "checkbox", "multiemail", "select"].includes(secondQuestion);

      const customLocators = {
        shouldChangeSelectLocator: shouldChangeSelectLocator(question, secondQuestion),
        shouldUseLastRadioGroupLocator: shouldUseLastRadioGroupLocator(question, secondQuestion),
        shouldUseFirstRadioGroupLocator: shouldUseFirstRadioGroupLocator(question, secondQuestion),
        shouldChangeMultiSelectLocator: shouldChangeMultiSelectLocator(question, secondQuestion),
      };

      // Fill the first question
      await fillQuestion(eventTypePage, question, customLocators);

      // Fill the second question if is required
      options.isRequired && (await fillQuestion(eventTypePage, secondQuestion, customLocators));

      await eventTypePage.getByTestId(confirmButton).click();
<<<<<<< HEAD
      await eventTypePage.waitForTimeout(800);
=======
      await eventTypePage.waitForTimeout(400);
>>>>>>> fc716f59
      if (await eventTypePage.getByRole("heading", { name: "Could not book the meeting." }).isVisible()) {
        await eventTypePage.getByTestId("back").click();
        await eventTypePage.getByTestId("time").last().click();
        await fillQuestion(eventTypePage, question, customLocators);
        options.isRequired && (await fillQuestion(eventTypePage, secondQuestion, customLocators));
        await eventTypePage.getByTestId(confirmButton).click();
      }
<<<<<<< HEAD
=======
      const scheduleSuccessfullyPage = eventTypePage.getByText(scheduleSuccessfullyText);
      await scheduleSuccessfullyPage.waitFor({ state: "visible" });
      await expect(scheduleSuccessfullyPage).toBeVisible();
    },
    checkField: async (question: string) => {
      await expect(page.getByTestId(`field-${question}-test`)).toBeVisible();
    },
    fillAllQuestions: async (eventTypePage: Page, questions: string[], options: BookingOptions) => {
      const confirmButton = options.isReschedule ? "confirm-reschedule-button" : "confirm-book-button";
      await fillAllQuestions(eventTypePage, questions, options);
      await eventTypePage.getByTestId(confirmButton).click();
      await eventTypePage.waitForTimeout(400);
      if (await eventTypePage.getByRole("heading", { name: "Could not book the meeting." }).isVisible()) {
        await eventTypePage.getByTestId("back").click();
        await eventTypePage.getByTestId("time").last().click();
        await fillAllQuestions(eventTypePage, questions, options);
        await eventTypePage.getByTestId(confirmButton).click();
      }
>>>>>>> fc716f59
      const scheduleSuccessfullyPage = eventTypePage.getByText(scheduleSuccessfullyText);
      await scheduleSuccessfullyPage.waitFor({ state: "visible" });
      await expect(scheduleSuccessfullyPage).toBeVisible();
    },
  };
}<|MERGE_RESOLUTION|>--- conflicted
+++ resolved
@@ -264,11 +264,7 @@
       await eventTypePage.getByPlaceholder(reschedulePlaceholderText).click();
       await eventTypePage.getByPlaceholder(reschedulePlaceholderText).fill("Test reschedule");
       await eventTypePage.getByTestId("confirm-reschedule-button").click();
-<<<<<<< HEAD
       await eventTypePage.waitForTimeout(800);
-=======
-      await eventTypePage.waitForTimeout(400);
->>>>>>> fc716f59
       if (
         await eventTypePage.getByRole("heading", { name: "Could not reschedule the meeting." }).isVisible()
       ) {
@@ -330,11 +326,7 @@
       options.isRequired && (await fillQuestion(eventTypePage, secondQuestion, customLocators));
 
       await eventTypePage.getByTestId(confirmButton).click();
-<<<<<<< HEAD
       await eventTypePage.waitForTimeout(800);
-=======
-      await eventTypePage.waitForTimeout(400);
->>>>>>> fc716f59
       if (await eventTypePage.getByRole("heading", { name: "Could not book the meeting." }).isVisible()) {
         await eventTypePage.getByTestId("back").click();
         await eventTypePage.getByTestId("time").last().click();
@@ -342,8 +334,6 @@
         options.isRequired && (await fillQuestion(eventTypePage, secondQuestion, customLocators));
         await eventTypePage.getByTestId(confirmButton).click();
       }
-<<<<<<< HEAD
-=======
       const scheduleSuccessfullyPage = eventTypePage.getByText(scheduleSuccessfullyText);
       await scheduleSuccessfullyPage.waitFor({ state: "visible" });
       await expect(scheduleSuccessfullyPage).toBeVisible();
@@ -362,7 +352,6 @@
         await fillAllQuestions(eventTypePage, questions, options);
         await eventTypePage.getByTestId(confirmButton).click();
       }
->>>>>>> fc716f59
       const scheduleSuccessfullyPage = eventTypePage.getByText(scheduleSuccessfullyText);
       await scheduleSuccessfullyPage.waitFor({ state: "visible" });
       await expect(scheduleSuccessfullyPage).toBeVisible();
