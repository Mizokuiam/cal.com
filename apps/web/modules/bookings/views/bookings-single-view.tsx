"use client";

import { Collapsible, CollapsibleContent, CollapsibleTrigger } from "@radix-ui/react-collapsible";
import classNames from "classnames";
import { useSession } from "next-auth/react";
import Link from "next/link";
import { usePathname, useRouter } from "next/navigation";
import { Fragment, useEffect, useState } from "react";
import { Toaster } from "sonner";
import { z } from "zod";

import BookingPageTagManager from "@calcom/app-store/BookingPageTagManager";
import type { getEventLocationValue } from "@calcom/app-store/locations";
import { getSuccessPageLocationMessage, guessEventLocationType } from "@calcom/app-store/locations";
import { getEventTypeAppData } from "@calcom/app-store/utils";
import type { ConfigType } from "@calcom/dayjs";
import dayjs from "@calcom/dayjs";
import {
  useEmbedNonStylesConfig,
  useIsBackgroundTransparent,
  useIsEmbed,
} from "@calcom/embed-core/embed-iframe";
import { Price } from "@calcom/features/bookings/components/event-meta/Price";
import {
  SMS_REMINDER_NUMBER_FIELD,
  SystemField,
  TITLE_FIELD,
} from "@calcom/features/bookings/lib/SystemField";
<<<<<<< HEAD
=======
import { getCalendarLinks, CalendarLinkType } from "@calcom/lib/bookings/getCalendarLinks";
>>>>>>> 4c7c62c2
import { APP_NAME } from "@calcom/lib/constants";
import {
  formatToLocalizedDate,
  formatToLocalizedTime,
  formatToLocalizedTimezone,
} from "@calcom/lib/date-fns";
import type { nameObjectSchema } from "@calcom/lib/event";
import { getEventName } from "@calcom/lib/event";
import useGetBrandingColours from "@calcom/lib/getBrandColours";
import { useCompatSearchParams } from "@calcom/lib/hooks/useCompatSearchParams";
import { useLocale } from "@calcom/lib/hooks/useLocale";
import { useRouterQuery } from "@calcom/lib/hooks/useRouterQuery";
import useTheme from "@calcom/lib/hooks/useTheme";
import isSmsCalEmail from "@calcom/lib/isSmsCalEmail";
import { markdownToSafeHTML } from "@calcom/lib/markdownToSafeHTML";
import { getEveryFreqFor } from "@calcom/lib/recurringStrings";
import { getIs24hClockFromLocalStorage, isBrowserLocale24h } from "@calcom/lib/timeFormat";
import { CURRENT_TIMEZONE } from "@calcom/lib/timezoneConstants";
import { localStorage } from "@calcom/lib/webstorage";
import { BookingStatus, SchedulingType } from "@calcom/prisma/enums";
import { bookingMetadataSchema, eventTypeMetaDataSchemaWithTypedApps } from "@calcom/prisma/zod-utils";
import { trpc } from "@calcom/trpc/react";
import {
  Alert,
  Avatar,
  Badge,
  Button,
  EmailInput,
  useCalcomTheme,
  TextArea,
  showToast,
  EmptyScreen,
  Icon,
} from "@calcom/ui";
import CancelBooking from "@calcom/web/components/booking/CancelBooking";
import EventReservationSchema from "@calcom/web/components/schemas/EventReservationSchema";
import { timeZone } from "@calcom/web/lib/clock";

import type { PageProps } from "./bookings-single-view.getServerSideProps";

const stringToBoolean = z
  .string()
  .optional()
  .transform((val) => val === "true");

const querySchema = z.object({
  uid: z.string(),
  email: z.string().optional(),
  eventTypeSlug: z.string().optional(),
  cancel: stringToBoolean,
  allRemainingBookings: stringToBoolean,
  changes: stringToBoolean,
  reschedule: stringToBoolean,
  isSuccessBookingPage: stringToBoolean,
  formerTime: z.string().optional(),
  seatReferenceUid: z.string().optional(),
  rating: z.string().optional(),
  noShow: stringToBoolean,
});

const useBrandColors = ({
  brandColor,
  darkBrandColor,
}: {
  brandColor?: string | null;
  darkBrandColor?: string | null;
}) => {
  const brandTheme = useGetBrandingColours({
    lightVal: brandColor,
    darkVal: darkBrandColor,
  });
  useCalcomTheme(brandTheme);
};

export default function Success(props: PageProps) {
  const { t } = useLocale();
  const router = useRouter();
  const routerQuery = useRouterQuery();
  const pathname = usePathname();
  const searchParams = useCompatSearchParams();
  const { eventType, bookingInfo, requiresLoginToUpdate, rescheduledToUid } = props;

  const {
    allRemainingBookings,
    isSuccessBookingPage,
    cancel: isCancellationMode,
    formerTime,
    email,
    seatReferenceUid,
    noShow,
    rating,
  } = querySchema.parse(routerQuery);
  const attendeeTimeZone = bookingInfo?.attendees.find((attendee) => attendee.email === email)?.timeZone;

  const isFeedbackMode = !!(noShow || rating);
  const tz = props.tz ? props.tz : isSuccessBookingPage && attendeeTimeZone ? attendeeTimeZone : timeZone();

  const location = bookingInfo.location as ReturnType<typeof getEventLocationValue>;
  let rescheduleLocation: string | undefined;
  if (
    typeof bookingInfo.responses?.location === "object" &&
    "optionValue" in bookingInfo.responses.location
  ) {
    rescheduleLocation = bookingInfo.responses.location.optionValue;
  }

  const parsedBookingMetadata = bookingMetadataSchema.parse(bookingInfo?.metadata || {});
  const bookingWithParsedMetadata = {
    ...bookingInfo,
    metadata: parsedBookingMetadata,
  };
  const locationVideoCallUrl = bookingWithParsedMetadata.metadata?.videoCallUrl;

  const status = bookingInfo?.status;
  const reschedule = bookingInfo.status === BookingStatus.ACCEPTED;
  const cancellationReason = bookingInfo.cancellationReason || bookingInfo.rejectionReason;

  const attendees = bookingInfo?.attendees;

  const isGmail = !!attendees.find((attendee) => attendee?.email?.includes("gmail.com"));

  const [is24h, setIs24h] = useState(
    props?.userTimeFormat ? props.userTimeFormat === 24 : isBrowserLocale24h()
  );
  const { data: session } = useSession();
  const isHost = props.isLoggedInUserHost;

  const [date, setDate] = useState(dayjs.utc(bookingInfo.startTime));
  const calendarLinks = getCalendarLinks({
    booking: bookingWithParsedMetadata,
    eventType: eventType,
    t,
  });

  // TODO: We could transform the JSX to just iterate over calendarLinks and render a link for each type
  const icsLink = calendarLinks.find((link) => link.id === CalendarLinkType.ICS)?.link;
  const microsoftOfficeLink = calendarLinks.find(
    (link) => link.id === CalendarLinkType.MICROSOFT_OFFICE
  )?.link;
  const microsoftOutlookLink = calendarLinks.find(
    (link) => link.id === CalendarLinkType.MICROSOFT_OUTLOOK
  )?.link;
  const googleCalendarLink = calendarLinks.find((link) => link.id === CalendarLinkType.GOOGLE_CALENDAR)?.link;

  const isBackgroundTransparent = useIsBackgroundTransparent();
  const isEmbed = useIsEmbed();
  const shouldAlignCentrallyInEmbed = useEmbedNonStylesConfig("align") !== "left";
  const shouldAlignCentrally = !isEmbed || shouldAlignCentrallyInEmbed;
  const [calculatedDuration, setCalculatedDuration] = useState<number | undefined>(undefined);
  const [comment, setComment] = useState("");
  const parsedRating = rating ? parseInt(rating, 10) : 3;
  const currentUserEmail =
    searchParams?.get("rescheduledBy") ??
    searchParams?.get("cancelledBy") ??
    session?.user?.email ??
    undefined;

  const defaultRating = isNaN(parsedRating) ? 3 : parsedRating > 5 ? 5 : parsedRating < 1 ? 1 : parsedRating;
  const [rateValue, setRateValue] = useState<number>(defaultRating);
  const [isFeedbackSubmitted, setIsFeedbackSubmitted] = useState(false);

  const mutation = trpc.viewer.public.submitRating.useMutation({
    onSuccess: async () => {
      setIsFeedbackSubmitted(true);
      showToast("Thank you, feedback submitted", "success");
    },
    onError: (err) => {
      showToast(err.message, "error");
    },
  });

  const hostNoShowMutation = trpc.viewer.public.markHostAsNoShow.useMutation({
    onSuccess: async () => {
      showToast("Thank you, feedback submitted", "success");
    },
    onError: (err) => {
      showToast(err.message, "error");
    },
  });

  useEffect(() => {
    if (noShow) {
      hostNoShowMutation.mutate({ bookingUid: bookingInfo.uid, noShowHost: true });
    }
    // eslint-disable-next-line react-hooks/exhaustive-deps
  }, []);

  const sendFeedback = async (rating: string, comment: string) => {
    mutation.mutate({ bookingUid: bookingInfo.uid, rating: rateValue, comment: comment });
  };

  function setIsCancellationMode(value: boolean) {
    const _searchParams = new URLSearchParams(searchParams?.toString() ?? undefined);

    if (value) {
      _searchParams.set("cancel", "true");
    } else {
      if (_searchParams.get("cancel")) {
        _searchParams.delete("cancel");
      }
    }

    router.replace(`${pathname}?${_searchParams.toString()}`);
  }

  let evtName = eventType.eventName;
  if (eventType.isDynamic && bookingInfo.responses?.title) {
    evtName = bookingInfo.responses.title as string;
  }
  const eventNameObject = {
    attendeeName: bookingInfo.responses.name as z.infer<typeof nameObjectSchema> | string,
    eventType: eventType.title,
    eventName: evtName,
    host: props.profile.name || "Nameless",
    location: location,
    bookingFields: bookingInfo.responses,
    eventDuration: eventType.length,
    t,
  };

  const giphyAppData = getEventTypeAppData(
    {
      ...eventType,
      metadata: eventTypeMetaDataSchemaWithTypedApps.parse(eventType.metadata),
    },
    "giphy"
  );
  const giphyImage = giphyAppData?.thankYouPage;
  const isRoundRobin = eventType.schedulingType === SchedulingType.ROUND_ROBIN;

  const eventName = getEventName(eventNameObject, true);
  // Confirmation can be needed in two cases as of now
  // - Event Type has require confirmation option enabled always
  // - EventType has conditionally enabled confirmation option based on how far the booking is scheduled.
  // - It's a paid event and payment is pending.
  const needsConfirmation = bookingInfo.status === BookingStatus.PENDING && eventType.requiresConfirmation;
  const userIsOwner = !!(session?.user?.id && eventType.owner?.id === session.user.id);
  const isLoggedIn = session?.user;
  const isCancelled =
    status === "CANCELLED" ||
    status === "REJECTED" ||
    (!!seatReferenceUid &&
      !bookingInfo.seatsReferences.some((reference) => reference.referenceUid === seatReferenceUid));

  // const telemetry = useTelemetry();
  /*  useEffect(() => {
    if (top !== window) {
      //page_view will be collected automatically by _middleware.ts
      telemetry.event(telemetryEventTypes.embedView, collectPageParameters("/booking"));
    }
  }, [telemetry]); */

  useEffect(() => {
    setDate(date.tz(localStorage.getItem("timeOption.preferredTimeZone") || CURRENT_TIMEZONE));
    setIs24h(props?.userTimeFormat ? props.userTimeFormat === 24 : !!getIs24hClockFromLocalStorage());
    // eslint-disable-next-line react-hooks/exhaustive-deps
  }, [eventType, needsConfirmation]);

  useEffect(() => {
    setCalculatedDuration(dayjs(bookingInfo.endTime).diff(dayjs(bookingInfo.startTime), "minutes"));
    // eslint-disable-next-line react-hooks/exhaustive-deps
  }, []);

  function getTitle(): string {
    const titleSuffix = props.recurringBookings ? "_recurring" : "";
    const titlePrefix = isRoundRobin ? "round_robin_" : "";
    if (isCancelled) {
      return "";
    }
    if (needsConfirmation) {
      if (props.profile.name !== null) {
        return t(`user_needs_to_confirm_or_reject_booking${titleSuffix}`, {
          user: props.profile.name,
        });
      }
      return t(`needs_to_be_confirmed_or_rejected${titleSuffix}`);
    }
    if (bookingInfo.user) {
      const isAttendee = bookingInfo.attendees.find((attendee) => attendee.email === session?.user?.email);
      const attendee = bookingInfo.attendees[0]?.name || bookingInfo.attendees[0]?.email || "Nameless";
      const host = bookingInfo.user.name || bookingInfo.user.email;
      if (isHost) {
        return t(`${titlePrefix}emailed_host_and_attendee${titleSuffix}`, {
          host,
          attendee,
        });
      }
      if (isAttendee) {
        return t(`${titlePrefix}emailed_host_and_attendee${titleSuffix}`, {
          host,
          attendee,
        });
      }
      return t(`${titlePrefix}emailed_host_and_attendee${titleSuffix}`, {
        host,
        attendee,
      });
    }
    return t(`emailed_host_and_attendee${titleSuffix}`);
  }

  // This is a weird case where the same route can be opened in booking flow as a success page or as a booking detail page from the app
  // As Booking Page it has to support configured theme, but as booking detail page it should not do any change. Let Shell.tsx handle it.
  useTheme(isSuccessBookingPage ? props.profile.theme : "system");
  useBrandColors({
    brandColor: props.profile.brandColor,
    darkBrandColor: props.profile.darkBrandColor,
  });
  const locationToDisplay = getSuccessPageLocationMessage(
    locationVideoCallUrl ? locationVideoCallUrl : location,
    t,
    bookingInfo.status
  );

  const rescheduleLocationToDisplay = getSuccessPageLocationMessage(
    rescheduleLocation ?? "",
    t,
    bookingInfo.status
  );

  const providerName = guessEventLocationType(location)?.label;
  const rescheduleProviderName = guessEventLocationType(rescheduleLocation)?.label;
  const isBookingInPast = new Date(bookingInfo.endTime) < new Date();
  const isReschedulable = !isCancelled;

  const bookingCancelledEventProps = {
    booking: bookingInfo,
    organizer: {
      name: bookingInfo?.user?.name || "Nameless",
      email: bookingInfo?.userPrimaryEmail || bookingInfo?.user?.email || "Email-less",
      timeZone: bookingInfo?.user?.timeZone,
    },
    eventType,
  };

  const isRecurringBooking = props.recurringBookings;
  const needsConfirmationAndReschedulable = needsConfirmation && isReschedulable;
  const isNotAttendingSeatedEvent = isCancelled && seatReferenceUid;
  const isEventCancelled = isCancelled && !seatReferenceUid;
  const isPastBooking = isBookingInPast;
  const isRerouting = searchParams?.get("cal.rerouting") === "true";
  const isRescheduled = bookingInfo?.rescheduled;

  const successPageHeadline = (() => {
    if (needsConfirmationAndReschedulable) {
      return isRecurringBooking ? t("booking_submitted_recurring") : t("booking_submitted");
    }

    if (isRerouting) {
      return t("This meeting has been rerouted");
    }

    if (isNotAttendingSeatedEvent) {
      return t("no_longer_attending");
    }

    if (isRescheduled) {
      return t("your_event_has_been_rescheduled");
    }

    if (isEventCancelled) {
      return t("event_cancelled");
    }

    if (isPastBooking) {
      return t("event_is_in_the_past");
    }

    return isRecurringBooking ? t("meeting_is_scheduled_recurring") : t("meeting_is_scheduled");
  })();

  return (
    <div className={isEmbed ? "" : "h-screen"} data-testid="success-page">
      {!isEmbed && !isFeedbackMode && (
        <EventReservationSchema
          reservationId={bookingInfo.uid}
          eventName={eventName}
          startTime={bookingInfo.startTime}
          endTime={bookingInfo.endTime}
          organizer={bookingInfo.user}
          attendees={bookingInfo.attendees}
          location={locationToDisplay}
          description={bookingInfo.description}
          status={status}
        />
      )}
      {isLoggedIn && !isEmbed && !isFeedbackMode && (
        <div className="-mb-4 ml-4 mt-2">
          <Link
            href={allRemainingBookings ? "/bookings/recurring" : "/bookings/upcoming"}
            data-testid="back-to-bookings"
            className="hover:bg-subtle text-subtle hover:text-default mt-2 inline-flex px-1 py-2 text-sm transition dark:hover:bg-transparent">
            <Icon name="chevron-left" className="h-5 w-5 rtl:rotate-180" /> {t("back_to_bookings")}
          </Link>
        </div>
      )}
      <BookingPageTagManager
        eventType={{ ...eventType, metadata: eventTypeMetaDataSchemaWithTypedApps.parse(eventType.metadata) }}
      />
      <main className={classNames(shouldAlignCentrally ? "mx-auto" : "", isEmbed ? "" : "max-w-3xl")}>
        <div className={classNames("overflow-y-auto", isEmbed ? "" : "z-50 ")}>
          <div
            className={classNames(
              shouldAlignCentrally ? "text-center" : "",
              "flex items-end justify-center px-4 pb-20 pt-4 sm:flex sm:p-0"
            )}>
            <div
              className={classNames(
                "main my-4 flex flex-col transition-opacity sm:my-0 ",
                isEmbed ? "" : " inset-0"
              )}
              aria-hidden="true">
              <div
                className={classNames(
                  "inline-block transform overflow-hidden rounded-lg border sm:my-8 sm:max-w-xl",
                  !isBackgroundTransparent && " bg-default dark:bg-muted border-booker border-booker-width",
                  "px-8 pb-4 pt-5 text-left align-bottom transition-all sm:w-full sm:py-8 sm:align-middle"
                )}
                role="dialog"
                aria-modal="true"
                aria-labelledby="modal-headline">
                {!isFeedbackMode && (
                  <>
                    <div
                      className={classNames(isRoundRobin && "min-w-32 min-h-24 relative mx-auto h-24 w-32")}>
                      {isRoundRobin && bookingInfo.user && (
                        <Avatar
                          className="mx-auto flex items-center justify-center"
                          alt={bookingInfo.user.name || bookingInfo.user.email}
                          size="xl"
                          imageSrc={`${bookingInfo.user.avatarUrl}`}
                        />
                      )}
                      {giphyImage && !needsConfirmation && isReschedulable && (
                        // eslint-disable-next-line @next/next/no-img-element
                        <img src={giphyImage} className="w-full rounded-lg" alt="Gif from Giphy" />
                      )}
                      <div
                        className={classNames(
                          "mx-auto flex h-12 w-12 items-center justify-center rounded-full",
                          isRoundRobin &&
                            "border-cal-bg dark:border-cal-bg-muted absolute bottom-0 right-0 z-10 h-12 w-12 border-8",
                          !giphyImage && isReschedulable && !needsConfirmation ? "bg-success" : "",
                          !giphyImage && isReschedulable && needsConfirmation ? "bg-subtle" : "",
                          isCancelled ? "bg-error" : ""
                        )}>
                        {!giphyImage && !needsConfirmation && isReschedulable && (
                          <Icon name="check" className="h-5 w-5 text-green-600 dark:text-green-400" />
                        )}
                        {needsConfirmation && isReschedulable && (
                          <Icon name="calendar" className="text-emphasis h-5 w-5" />
                        )}
                        {isCancelled && <Icon name="x" className="h-5 w-5 text-red-600 dark:text-red-200" />}
                      </div>
                    </div>
                    <div className="mb-8 mt-6 text-center last:mb-0">
                      <h3
                        className="text-emphasis text-2xl font-semibold leading-6"
                        data-testid={isCancelled ? "cancelled-headline" : ""}
                        id="modal-headline">
                        {successPageHeadline}
                      </h3>

                      <div className="mt-3">
                        <p className="text-default">{getTitle()}</p>
                      </div>
                      {props.paymentStatus &&
                        (bookingInfo.status === BookingStatus.CANCELLED ||
                          bookingInfo.status === BookingStatus.REJECTED) && (
                          <h4>
                            {!props.paymentStatus.success &&
                              !props.paymentStatus.refunded &&
                              t("booking_with_payment_cancelled")}
                            {props.paymentStatus.success &&
                              !props.paymentStatus.refunded &&
                              t("booking_with_payment_cancelled_already_paid")}
                            {props.paymentStatus.refunded && t("booking_with_payment_cancelled_refunded")}
                          </h4>
                        )}

                      <div className="border-subtle text-default mt-8 grid grid-cols-3 border-t pt-8 text-left rtl:text-right">
                        {(isCancelled || reschedule) && cancellationReason && (
                          <>
                            <div className="font-medium">
                              {isCancelled ? t("reason") : t("reschedule_reason")}
                            </div>
                            <div className="col-span-2 mb-6 last:mb-0">{cancellationReason}</div>
                          </>
                        )}
                        <div className="font-medium">{t("what")}</div>
                        <div className="col-span-2 mb-6 last:mb-0" data-testid="booking-title">
                          {isRoundRobin ? bookingInfo.title : eventName}
                        </div>
                        <div className="font-medium">{t("when")}</div>
                        <div className="col-span-2 mb-6 last:mb-0">
                          {reschedule && !!formerTime && (
                            <p className="line-through">
                              <RecurringBookings
                                eventType={eventType}
                                duration={calculatedDuration}
                                recurringBookings={props.recurringBookings}
                                allRemainingBookings={allRemainingBookings}
                                date={dayjs(formerTime)}
                                is24h={is24h}
                                isCancelled={isCancelled}
                                tz={tz}
                              />
                            </p>
                          )}
                          <RecurringBookings
                            eventType={eventType}
                            duration={calculatedDuration}
                            recurringBookings={props.recurringBookings}
                            allRemainingBookings={allRemainingBookings}
                            date={date}
                            is24h={is24h}
                            isCancelled={isCancelled}
                            tz={tz}
                          />
                        </div>
                        {(bookingInfo?.user || bookingInfo?.attendees) && (
                          <>
                            <div className="font-medium">{t("who")}</div>
                            <div className="col-span-2 last:mb-0">
                              {bookingInfo?.user && (
                                <div className="mb-3">
                                  <div>
                                    <span data-testid="booking-host-name" className="mr-2">
                                      {bookingInfo.user.name}
                                    </span>
                                    <Badge variant="blue">{t("Host")}</Badge>
                                  </div>
                                  <p className="text-default">
                                    {bookingInfo?.userPrimaryEmail ?? bookingInfo.user.email}
                                  </p>
                                </div>
                              )}
                              {bookingInfo?.attendees.map((attendee) => (
                                <div key={attendee.name + attendee.email} className="mb-3 last:mb-0">
                                  {attendee.name && (
                                    <p data-testid={`attendee-name-${attendee.name}`}>{attendee.name}</p>
                                  )}
                                  {attendee.phoneNumber && (
                                    <p data-testid={`attendee-phone-${attendee.phoneNumber}`}>
                                      {attendee.phoneNumber}
                                    </p>
                                  )}
                                  {!isSmsCalEmail(attendee.email) && (
                                    <p data-testid={`attendee-email-${attendee.email}`}>{attendee.email}</p>
                                  )}
                                </div>
                              ))}
                            </div>
                          </>
                        )}
                        {locationToDisplay && !isCancelled && (
                          <>
                            <div className="mt-3 font-medium">{t("where")}</div>
                            <div className="col-span-2 mt-3" data-testid="where">
                              {!rescheduleLocation || locationToDisplay === rescheduleLocationToDisplay ? (
                                <DisplayLocation
                                  locationToDisplay={locationToDisplay}
                                  providerName={providerName}
                                />
                              ) : (
                                <>
                                  {!!formerTime && (
                                    <DisplayLocation
                                      locationToDisplay={locationToDisplay}
                                      providerName={providerName}
                                      className="line-through"
                                    />
                                  )}

                                  <DisplayLocation
                                    locationToDisplay={rescheduleLocationToDisplay}
                                    providerName={rescheduleProviderName}
                                  />
                                </>
                              )}
                            </div>
                          </>
                        )}
                        {props.paymentStatus && (
                          <>
                            <div className="mt-3 font-medium">
                              {props.paymentStatus.paymentOption === "HOLD"
                                ? t("complete_your_booking")
                                : t("payment")}
                            </div>
                            <div className="col-span-2 mb-2 mt-3">
                              <Price
                                currency={props.paymentStatus.currency}
                                price={props.paymentStatus.amount}
                              />
                            </div>
                          </>
                        )}

                        {rescheduledToUid ? <RescheduledToLink rescheduledToUid={rescheduledToUid} /> : null}

                        {bookingInfo?.description && (
                          <>
                            <div className="mt-9 font-medium">{t("additional_notes")}</div>
                            <div className="col-span-2 mb-2 mt-9">
                              <p className="break-words">{bookingInfo.description}</p>
                            </div>
                          </>
                        )}
                      </div>
                      <div className="text-bookingdark dark:border-darkgray-200 mt-8 text-left dark:text-gray-300">
                        {eventType.bookingFields.map((field) => {
                          if (!field) return null;

                          if (!bookingInfo.responses[field.name]) return null;

                          const response = bookingInfo.responses[field.name];
                          // We show location in the "where" section
                          // We show Booker Name, Emails and guests in Who section
                          // We show notes in additional notes section
                          // We show rescheduleReason at the top

                          const isSystemField = SystemField.safeParse(field.name);
                          // SMS_REMINDER_NUMBER_FIELD is a system field but doesn't have a dedicated place in the UI. So, it would be shown through the following responses list
                          // TITLE is also an identifier for booking question "What is this meeting about?"
                          if (
                            isSystemField.success &&
                            field.name !== SMS_REMINDER_NUMBER_FIELD &&
                            field.name !== TITLE_FIELD
                          )
                            return null;

                          const label = field.label || t(field.defaultLabel);

                          return (
                            <Fragment key={field.name}>
                              <div
                                className="text-emphasis mt-4 font-medium"
                                // eslint-disable-next-line react/no-danger
                                dangerouslySetInnerHTML={{
                                  __html: markdownToSafeHTML(label),
                                }}
                              />
                              <p
                                className="text-default break-words"
                                data-testid="field-response"
                                data-fob-field={field.name}>
                                {field.type === "boolean"
                                  ? response
                                    ? t("yes")
                                    : t("no")
                                  : response.toString()}
                              </p>
                            </Fragment>
                          );
                        })}
                      </div>
                    </div>
                    {requiresLoginToUpdate && (
                      <>
                        <hr className="border-subtle mb-8" />
                        <div className="text-center">
                          <span className="text-emphasis ltr:mr-2 rtl:ml-2">
                            {t("need_to_make_a_change")}
                          </span>
                          {/* Login button but redirect to here */}
                          <span className="text-default inline">
                            <span className="underline" data-testid="reschedule-link">
                              <Link
                                href={`/auth/login?callbackUrl=${encodeURIComponent(
                                  `/booking/${bookingInfo?.uid}`
                                )}`}
                                legacyBehavior>
                                {t("login")}
                              </Link>
                            </span>
                          </span>
                        </div>
                      </>
                    )}
                    {!requiresLoginToUpdate &&
                      (!needsConfirmation || !userIsOwner) &&
                      isReschedulable &&
                      !isRerouting &&
                      (!isCancellationMode ? (
                        <>
                          <hr className="border-subtle mb-8" />
                          <div className="text-center last:pb-0">
                            <span className="text-emphasis ltr:mr-2 rtl:ml-2">
                              {t("need_to_make_a_change")}
                            </span>

                            <>
                              {!props.recurringBookings &&
                                (!isBookingInPast || eventType.allowReschedulingPastBookings) && (
                                  <span className="text-default inline">
                                    <span className="underline" data-testid="reschedule-link">
                                      <Link
                                        href={`/reschedule/${seatReferenceUid || bookingInfo?.uid}${
                                          currentUserEmail
                                            ? `?rescheduledBy=${encodeURIComponent(currentUserEmail)}`
                                            : ""
                                        }`}
                                        legacyBehavior>
                                        {t("reschedule")}
                                      </Link>
                                    </span>
                                    <span className="mx-2">{t("or_lowercase")}</span>
                                  </span>
                                )}

                              <button
                                data-testid="cancel"
                                className={classNames(
                                  "text-default underline",
                                  props.recurringBookings && "ltr:mr-2 rtl:ml-2"
                                )}
                                onClick={() => setIsCancellationMode(true)}>
                                {t("cancel")}
                              </button>
                            </>
                          </div>
                        </>
                      ) : (
                        <>
                          <hr className="border-subtle" />
                          <CancelBooking
                            booking={{
                              uid: bookingInfo?.uid,
                              title: bookingInfo?.title,
                              id: bookingInfo?.id,
                            }}
                            profile={{ name: props.profile.name, slug: props.profile.slug }}
                            recurringEvent={eventType.recurringEvent}
                            team={eventType?.team?.name}
                            teamId={eventType?.team?.id}
                            setIsCancellationMode={setIsCancellationMode}
                            theme={isSuccessBookingPage ? props.profile.theme : "light"}
                            allRemainingBookings={allRemainingBookings}
                            seatReferenceUid={seatReferenceUid}
                            bookingCancelledEventProps={bookingCancelledEventProps}
                            currentUserEmail={currentUserEmail}
                            isHost={isHost}
                            internalNotePresets={props.internalNotePresets}
                          />
                        </>
                      ))}
                    {isRerouting && typeof window !== "undefined" && window.opener && (
                      <div className="flex justify-center">
                        <Button
                          type="button"
                          onClick={() => {
                            window.opener.focus();
                            window.close();
                          }}>
                          Go Back
                        </Button>
                      </div>
                    )}
                    {!needsConfirmation && !isCancellationMode && isReschedulable && !!calculatedDuration && (
                      <>
                        <hr className="border-subtle mt-8" />
                        <div className="text-default align-center flex flex-row justify-center pt-8">
                          <span className="text-default flex self-center font-medium ltr:mr-2 rtl:ml-2 ">
                            {t("add_to_calendar")}
                          </span>
                          <div className="justify-left mt-1 flex text-left sm:mt-0">
                            {googleCalendarLink && (
                              <Link
                                href={googleCalendarLink}
                                className="text-default border-subtle h-10 w-10 rounded-sm border px-3 py-2 ltr:mr-2 rtl:ml-2"
                                target="_blank">
                                <svg
                                  className="-mt-1.5 inline-block h-4 w-4"
                                  fill="currentColor"
                                  xmlns="http://www.w3.org/2000/svg"
                                  viewBox="0 0 24 24">
                                  <title>Google</title>
                                  <path d="M12.48 10.92v3.28h7.84c-.24 1.84-.853 3.187-1.787 4.133-1.147 1.147-2.933 2.4-6.053 2.4-4.827 0-8.6-3.893-8.6-8.72s3.773-8.72 8.6-8.72c2.6 0 4.507 1.027 5.907 2.347l2.307-2.307C18.747 1.44 16.133 0 12.48 0 5.867 0 .307 5.387.307 12s5.56 12 12.173 12c3.573 0 6.267-1.173 8.373-3.36 2.16-2.16 2.84-5.213 2.84-7.667 0-.76-.053-1.467-.173-2.053H12.48z" />
                                </svg>
                              </Link>
                            )}
                            {microsoftOutlookLink && (
                              <Link
                                href={microsoftOutlookLink}
                                className="border-subtle text-default mx-2 h-10 w-10 rounded-sm border px-3 py-2"
                                target="_blank">
                                <svg
                                  className="-mt-1.5 mr-1 inline-block h-4 w-4"
                                  fill="currentColor"
                                  xmlns="http://www.w3.org/2000/svg"
                                  viewBox="0 0 24 24">
                                  <title>Microsoft Outlook</title>
                                  <path d="M7.88 12.04q0 .45-.11.87-.1.41-.33.74-.22.33-.58.52-.37.2-.87.2t-.85-.2q-.35-.21-.57-.55-.22-.33-.33-.75-.1-.42-.1-.86t.1-.87q.1-.43.34-.76.22-.34.59-.54.36-.2.87-.2t.86.2q.35.21.57.55.22.34.31.77.1.43.1.88zM24 12v9.38q0 .46-.33.8-.33.32-.8.32H7.13q-.46 0-.8-.33-.32-.33-.32-.8V18H1q-.41 0-.7-.3-.3-.29-.3-.7V7q0-.41.3-.7Q.58 6 1 6h6.5V2.55q0-.44.3-.75.3-.3.75-.3h12.9q.44 0 .75.3.3.3.3.75V10.85l1.24.72h.01q.1.07.18.18.07.12.07.25zm-6-8.25v3h3v-3zm0 4.5v3h3v-3zm0 4.5v1.83l3.05-1.83zm-5.25-9v3h3.75v-3zm0 4.5v3h3.75v-3zm0 4.5v2.03l2.41 1.5 1.34-.8v-2.73zM9 3.75V6h2l.13.01.12.04v-2.3zM5.98 15.98q.9 0 1.6-.3.7-.32 1.19-.86.48-.55.73-1.28.25-.74.25-1.61 0-.83-.25-1.55-.24-.71-.71-1.24t-1.15-.83q-.68-.3-1.55-.3-.92 0-1.64.3-.71.3-1.2.85-.5.54-.75 1.3-.25.74-.25 1.63 0 .85.26 1.56.26.72.74 1.23.48.52 1.17.81.69.3 1.56.3zM7.5 21h12.39L12 16.08V17q0 .41-.3.7-.29.3-.7.3H7.5zm15-.13v-7.24l-5.9 3.54Z" />
                                </svg>
                              </Link>
                            )}
                            {microsoftOfficeLink && (
                              <Link
                                href={microsoftOfficeLink}
                                className="text-default border-subtle mx-2 h-10 w-10 rounded-sm border px-3 py-2"
                                target="_blank">
                                <svg
                                  className="-mt-1.5 mr-1 inline-block h-4 w-4"
                                  fill="currentColor"
                                  xmlns="http://www.w3.org/2000/svg"
                                  viewBox="0 0 24 24">
                                  <title>Microsoft Office</title>
                                  <path d="M21.53 4.306v15.363q0 .807-.472 1.433-.472.627-1.253.85l-6.888 1.974q-.136.037-.29.055-.156.019-.293.019-.396 0-.72-.105-.321-.106-.656-.292l-4.505-2.544q-.248-.137-.391-.366-.143-.23-.143-.515 0-.434.304-.738.304-.305.739-.305h5.831V4.964l-4.38 1.563q-.533.187-.856.658-.322.472-.322 1.03v8.078q0 .496-.248.912-.25.416-.683.651l-2.072 1.13q-.286.148-.571.148-.497 0-.844-.347-.348-.347-.348-.844V6.563q0-.62.33-1.19.328-.571.874-.881L11.07.285q.248-.136.534-.21.285-.075.57-.075.211 0 .38.031.166.031.364.093l6.888 1.899q.384.11.7.329.317.217.547.52.23.305.353.67.125.367.125.764zm-1.588 15.363V4.306q0-.273-.16-.478-.163-.204-.423-.28l-3.388-.93q-.397-.111-.794-.23-.397-.117-.794-.216v19.68l4.976-1.427q.26-.074.422-.28.161-.204.161-.477z" />
                                </svg>
                              </Link>
                            )}
                            {icsLink && (
                              <Link
                                href={icsLink}
                                className="border-subtle text-default mx-2 h-10 w-10 rounded-sm border px-3 py-2"
                                download={`${eventType.title}.ics`}>
                                <svg
                                  version="1.1"
                                  fill="currentColor"
                                  xmlns="http://www.w3.org/2000/svg"
                                  viewBox="0 0 1000 1000"
                                  className="-mt-1.5 mr-1 inline-block h-4 w-4">
                                  <title>{t("other")}</title>
                                  <path d="M971.3,154.9c0-34.7-28.2-62.9-62.9-62.9H611.7c-1.3,0-2.6,0.1-3.9,0.2V10L28.7,87.3v823.4L607.8,990v-84.6c1.3,0.1,2.6,0.2,3.9,0.2h296.7c34.7,0,62.9-28.2,62.9-62.9V154.9z M607.8,636.1h44.6v-50.6h-44.6v-21.9h44.6v-50.6h-44.6v-92h277.9v230.2c0,3.8-3.1,7-7,7H607.8V636.1z M117.9,644.7l-50.6-2.4V397.5l50.6-2.2V644.7z M288.6,607.3c17.6,0.6,37.3-2.8,49.1-7.2l9.1,48c-11,5.1-35.6,9.9-66.9,8.3c-85.4-4.3-127.5-60.7-127.5-132.6c0-86.2,57.8-136.7,133.2-140.1c30.3-1.3,53.7,4,64.3,9.2l-12.2,48.9c-12.1-4.9-28.8-9.2-49.5-8.6c-45.3,1.2-79.5,30.1-79.5,87.4C208.8,572.2,237.8,605.7,288.6,607.3z M455.5,665.2c-32.4-1.6-63.7-11.3-79.1-20.5l12.6-50.7c16.8,9.1,42.9,18.5,70.4,19.4c30.1,1,46.3-10.7,46.3-29.3c0-17.8-14-28.1-48.8-40.6c-46.9-16.4-76.8-41.7-76.8-81.5c0-46.6,39.3-84.1,106.8-87.1c33.3-1.5,58.3,4.2,76.5,11.2l-15.4,53.3c-12.1-5.3-33.5-12.8-62.3-12c-28.3,0.8-41.9,13.6-41.9,28.1c0,17.8,16.1,25.5,53.6,39c52.9,18.5,78.4,45.3,78.4,86.4C575.6,629.7,536.2,669.2,455.5,665.2z M935.3,842.7c0,14.9-12.1,27-27,27H611.7c-1.3,0-2.6-0.2-3.9-0.4V686.2h270.9c19.2,0,34.9-15.6,34.9-34.9V398.4c0-19.2-15.6-34.9-34.9-34.9h-47.1v-32.3H808v32.3h-44.8v-32.3h-22.7v32.3h-43.3v-32.3h-22.7v32.3H628v-32.3h-20.2v-203c1.31.2,2.6-0.4,3.9-0.4h296.7c14.9,0,27,12.1,27,27L935.3,842.7L935.3,842.7z" />
                                </svg>
                              </Link>
                            )}
                          </div>
                        </div>
                      </>
                    )}

                    {session === null && !(userIsOwner || props.hideBranding) && (
                      <>
                        <hr className="border-subtle mt-8" />
                        <div className="text-default pt-8 text-center text-xs">
                          <a href="https://cal.com/signup">
                            {t("create_booking_link_with_calcom", { appName: APP_NAME })}
                          </a>

                          <form
                            onSubmit={(e) => {
                              e.preventDefault();
                              const target = e.target as typeof e.target & {
                                email: { value: string };
                              };
                              router.push(`https://cal.com/signup?email=${target.email.value}`);
                            }}
                            className="mt-4 flex">
                            <EmailInput
                              name="email"
                              id="email"
                              defaultValue={email}
                              className="mr- focus:border-brand-default border-default text-default mt-0 block w-full rounded-none rounded-l-md shadow-sm focus:ring-black sm:text-sm"
                              placeholder="rick.astley@cal.com"
                            />
                            <Button
                              type="submit"
                              className="min-w-max rounded-none rounded-r-md"
                              color="primary">
                              {t("try_for_free")}
                            </Button>
                          </form>
                        </div>
                      </>
                    )}
                  </>
                )}
                {isFeedbackMode &&
                  (noShow ? (
                    <>
                      <EmptyScreen
                        Icon="user-x"
                        iconClassName="text-error"
                        iconWrapperClassName="bg-error"
                        headline={t("host_no_show")}
                        description={t("no_show_description")}
                        buttonRaw={
                          !props.recurringBookings ? (
                            <Button href={`/reschedule/${seatReferenceUid || bookingInfo?.uid}`}>
                              {t("reschedule")}
                            </Button>
                          ) : undefined
                        }
                      />
                    </>
                  ) : (
                    <>
                      <div className="my-3 flex justify-center space-x-1">
                        <button
                          className={classNames(
                            "flex h-10 w-10 items-center justify-center rounded-full border text-2xl hover:opacity-100",
                            rateValue === 1
                              ? "border-emphasis bg-emphasis"
                              : "border-muted bg-default opacity-50"
                          )}
                          disabled={isFeedbackSubmitted}
                          onClick={() => setRateValue(1)}>
                          😠
                        </button>
                        <button
                          className={classNames(
                            "flex h-10 w-10 items-center justify-center rounded-full border text-2xl hover:opacity-100",
                            rateValue === 2
                              ? "border-emphasis bg-emphasis"
                              : "border-muted bg-default opacity-50"
                          )}
                          disabled={isFeedbackSubmitted}
                          onClick={() => setRateValue(2)}>
                          🙁
                        </button>
                        <button
                          className={classNames(
                            "flex h-10 w-10 items-center justify-center rounded-full border text-2xl hover:opacity-100",
                            rateValue === 3
                              ? "border-emphasis bg-emphasis"
                              : " border-muted bg-default opacity-50"
                          )}
                          disabled={isFeedbackSubmitted}
                          onClick={() => setRateValue(3)}>
                          😐
                        </button>
                        <button
                          className={classNames(
                            "flex h-10 w-10 items-center justify-center rounded-full border text-2xl hover:opacity-100",
                            rateValue === 4
                              ? "border-emphasis bg-emphasis"
                              : "border-muted bg-default opacity-50"
                          )}
                          disabled={isFeedbackSubmitted}
                          onClick={() => setRateValue(4)}>
                          😄
                        </button>
                        <button
                          className={classNames(
                            "flex h-10 w-10 items-center justify-center rounded-full border text-2xl hover:opacity-100",
                            rateValue === 5
                              ? "border-emphasis bg-emphasis"
                              : "border-muted bg-default opacity-50"
                          )}
                          disabled={isFeedbackSubmitted}
                          onClick={() => setRateValue(5)}>
                          😍
                        </button>
                      </div>
                      <div className="my-4 space-y-1 text-center">
                        <h2 className="font-cal text-lg">{t("submitted_feedback")}</h2>
                        <p className="text-sm">{rateValue < 4 ? t("how_can_we_improve") : t("most_liked")}</p>
                      </div>
                      <TextArea
                        id="comment"
                        name="comment"
                        placeholder="Next time I would like to ..."
                        rows={3}
                        disabled={isFeedbackSubmitted}
                        onChange={(event) => setComment(event.target.value)}
                      />
                      <div className="my-4 flex justify-start">
                        <Button
                          loading={mutation.isPending}
                          disabled={isFeedbackSubmitted}
                          onClick={async () => {
                            if (rating) {
                              await sendFeedback(rating, comment);
                            }
                          }}>
                          {t("submit_feedback")}
                        </Button>
                      </div>
                    </>
                  ))}
              </div>
              {isGmail && !isFeedbackMode && (
                <Alert
                  className="main -mb-20 mt-4 inline-block ltr:text-left rtl:text-right sm:-mt-4 sm:mb-4 sm:w-full sm:max-w-xl sm:align-middle"
                  severity="warning"
                  message={
                    <div>
                      <p className="font-semibold">{t("google_new_spam_policy")}</p>
                      <span className="underline">
                        <a
                          target="_blank"
                          href="https://cal.com/blog/google-s-new-spam-policy-may-be-affecting-your-invitations">
                          {t("resolve")}
                        </a>
                      </span>
                    </div>
                  }
                  CustomIcon="circle-alert"
                  customIconColor="text-attention dark:text-orange-200"
                />
              )}
            </div>
          </div>
        </div>
      </main>
      <Toaster position="bottom-right" />
    </div>
  );
}

const RescheduledToLink = ({ rescheduledToUid }: { rescheduledToUid: string }) => {
  const { t } = useLocale();
  return (
    <>
      <div className="mt-3 font-medium">{t("rescheduled")}</div>
      <div className="col-span-2 mb-2 mt-3">
        <span className="underline">
          <Link href={`/booking/${rescheduledToUid}`}>
            <div className="flex items-center gap-1">
              {t("view_booking")}
              <Icon name="external-link" className="h-4 w-4" />
            </div>
          </Link>
        </span>
      </div>
    </>
  );
};

const DisplayLocation = ({
  locationToDisplay,
  providerName,
  className,
}: {
  locationToDisplay: string;
  providerName?: string;
  className?: string;
}) =>
  locationToDisplay.startsWith("http") ? (
    <a
      href={locationToDisplay}
      target="_blank"
      title={locationToDisplay}
      className={classNames("text-default flex items-center gap-2", className)}
      rel="noreferrer">
      {providerName || "Link"}
      <Icon name="external-link" className="text-default inline h-4 w-4" />
    </a>
  ) : (
    <p className={className}>{locationToDisplay}</p>
  );

type RecurringBookingsProps = {
  eventType: PageProps["eventType"];
  recurringBookings: PageProps["recurringBookings"];
  date: dayjs.Dayjs;
  duration: number | undefined;
  is24h: boolean;
  allRemainingBookings: boolean;
  isCancelled: boolean;
  tz: string;
};

function RecurringBookings({
  eventType,
  recurringBookings,
  duration,
  date,
  allRemainingBookings,
  is24h,
  isCancelled,
  tz,
}: RecurringBookingsProps) {
  const [moreEventsVisible, setMoreEventsVisible] = useState(false);
  const {
    t,
    i18n: { language },
  } = useLocale();
  const recurringBookingsSorted = recurringBookings
    ? recurringBookings.sort((a: ConfigType, b: ConfigType) => (dayjs(a).isAfter(dayjs(b)) ? 1 : -1))
    : null;

  if (!duration) return null;

  if (recurringBookingsSorted && allRemainingBookings) {
    return (
      <>
        {eventType.recurringEvent?.count && (
          <span className="font-medium">
            {getEveryFreqFor({
              t,
              recurringEvent: eventType.recurringEvent,
              recurringCount: recurringBookings?.length ?? undefined,
            })}
          </span>
        )}
        {eventType.recurringEvent?.count &&
          recurringBookingsSorted.slice(0, 4).map((dateStr: string, idx: number) => (
            <div key={idx} className={classNames("mb-2", isCancelled ? "line-through" : "")}>
              {formatToLocalizedDate(dayjs.tz(dateStr, tz), language, "full", tz)}
              <br />
              {formatToLocalizedTime(dayjs(dateStr), language, undefined, !is24h, tz)} -{" "}
              {formatToLocalizedTime(dayjs(dateStr).add(duration, "m"), language, undefined, !is24h, tz)}{" "}
              <span className="text-bookinglight">
                ({formatToLocalizedTimezone(dayjs(dateStr), language, tz)})
              </span>
            </div>
          ))}
        {recurringBookingsSorted.length > 4 && (
          <Collapsible open={moreEventsVisible} onOpenChange={() => setMoreEventsVisible(!moreEventsVisible)}>
            <CollapsibleTrigger
              type="button"
              className={classNames("flex w-full", moreEventsVisible ? "hidden" : "")}>
              + {t("plus_more", { count: recurringBookingsSorted.length - 4 })}
            </CollapsibleTrigger>
            <CollapsibleContent>
              {eventType.recurringEvent?.count &&
                recurringBookingsSorted.slice(4).map((dateStr: string, idx: number) => (
                  <div key={idx} className={classNames("mb-2", isCancelled ? "line-through" : "")}>
                    {formatToLocalizedDate(dayjs.tz(dateStr, tz), language, "full", tz)}
                    <br />
                    {formatToLocalizedTime(dayjs(dateStr), language, undefined, !is24h, tz)} -{" "}
                    {formatToLocalizedTime(
                      dayjs(dateStr).add(duration, "m"),
                      language,
                      undefined,
                      !is24h,
                      tz
                    )}{" "}
                    <span className="text-bookinglight">
                      ({formatToLocalizedTimezone(dayjs(dateStr), language, tz)})
                    </span>
                  </div>
                ))}
            </CollapsibleContent>
          </Collapsible>
        )}
      </>
    );
  }

  return (
    <div className={classNames(isCancelled ? "line-through" : "")}>
      {formatToLocalizedDate(date, language, "full", tz)}
      <br />
      {formatToLocalizedTime(date, language, undefined, !is24h, tz)} -{" "}
      {formatToLocalizedTime(dayjs(date).add(duration, "m"), language, undefined, !is24h, tz)}{" "}
      <span className="text-bookinglight">({formatToLocalizedTimezone(date, language, tz)})</span>
    </div>
  );
}<|MERGE_RESOLUTION|>--- conflicted
+++ resolved
@@ -26,10 +26,7 @@
   SystemField,
   TITLE_FIELD,
 } from "@calcom/features/bookings/lib/SystemField";
-<<<<<<< HEAD
-=======
 import { getCalendarLinks, CalendarLinkType } from "@calcom/lib/bookings/getCalendarLinks";
->>>>>>> 4c7c62c2
 import { APP_NAME } from "@calcom/lib/constants";
 import {
   formatToLocalizedDate,
