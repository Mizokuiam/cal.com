--- conflicted
+++ resolved
@@ -48,22 +48,18 @@
   children: ReactNode;
 };
 
-<<<<<<< HEAD
-// We dont need to pass nonce to the i18n provider - this was causing x2-x3 re-renders on a hard refresh
-type AppPropsWithoutNonce = Omit<AppPropsWithChildren, "pageProps"> & {
-  pageProps: Omit<AppPropsWithChildren["pageProps"], "nonce">;
-};
-
-const CustomI18nextProvider = (props: AppPropsWithoutNonce) => {
-=======
 const getEmbedNamespace = (query: ReturnType<typeof useRouter>["query"]) => {
   // Mostly embed query param should be available on server. Use that there.
   // Use the most reliable detection on client
   return typeof window !== "undefined" ? window.getEmbedNamespace() : (query.embed as string) || null;
 };
 
-const CustomI18nextProvider = (props: AppPropsWithChildren) => {
->>>>>>> 2fd9ef27
+// We dont need to pass nonce to the i18n provider - this was causing x2-x3 re-renders on a hard refresh
+type AppPropsWithoutNonce = Omit<AppPropsWithChildren, "pageProps"> & {
+  pageProps: Omit<AppPropsWithChildren["pageProps"], "nonce">;
+};
+
+const CustomI18nextProvider = (props: AppPropsWithoutNonce) => {
   /**
    * i18n should never be clubbed with other queries, so that it's caching can be managed independently.
    * We intend to not cache i18n query
