import {
  BookingStatus,
  Credential,
  Payment,
  Prisma,
  SchedulingType,
  WebhookTriggerEvents,
  EventType,
} from "@prisma/client";
import async from "async";
import dayjs from "dayjs";
import dayjsBusinessTime from "dayjs-business-time";
import isBetween from "dayjs/plugin/isBetween";
import timezone from "dayjs/plugin/timezone";
import utc from "dayjs/plugin/utc";
import type { NextApiRequest, NextApiResponse } from "next";
import short from "short-uuid";
import { v5 as uuidv5 } from "uuid";

import { getBusyCalendarTimes } from "@calcom/core/CalendarManager";
import EventManager from "@calcom/core/EventManager";
import { getBusyVideoTimes } from "@calcom/core/videoClient";
import { getDefaultEvent, getUsernameList, getGroupName } from "@calcom/lib/defaultEvents";
import { getErrorFromUnknown } from "@calcom/lib/errors";
import logger from "@calcom/lib/logger";
import notEmpty from "@calcom/lib/notEmpty";
import type { BufferedBusyTime } from "@calcom/types/BufferedBusyTime";
import type { AdditionInformation, CalendarEvent, EventBusyDate, Person } from "@calcom/types/Calendar";
import type { EventResult, PartialReference } from "@calcom/types/EventManager";
import { handlePayment } from "@ee/lib/stripe/server";

import {
  sendAttendeeRequestEmail,
  sendOrganizerRequestEmail,
  sendRescheduledEmails,
  sendScheduledEmails,
} from "@lib/emails/email-manager";
import { ensureArray } from "@lib/ensureArray";
import { getEventName } from "@lib/event";
import prisma from "@lib/prisma";
import { BookingCreateBody } from "@lib/types/booking";
import sendPayload from "@lib/webhooks/sendPayload";
import getSubscribers from "@lib/webhooks/subscriptions";

import { getTranslation } from "@server/lib/i18n";

import verifyAccount from "../../../web3/utils/verifyAccount";

dayjs.extend(dayjsBusinessTime);
dayjs.extend(utc);
dayjs.extend(isBetween);
dayjs.extend(timezone);

const translator = short();
const log = logger.getChildLogger({ prefix: ["[api] book:user"] });

type BufferedBusyTimes = BufferedBusyTime[];

/**
 * Refreshes a Credential with fresh data from the database.
 *
 * @param credential
 */
async function refreshCredential(credential: Credential): Promise<Credential> {
  const newCredential = await prisma.credential.findUnique({
    where: {
      id: credential.id,
    },
  });

  if (!newCredential) {
    return credential;
  } else {
    return newCredential;
  }
}

/**
 * Refreshes the given set of credentials.
 *
 * @param credentials
 */
async function refreshCredentials(credentials: Array<Credential>): Promise<Array<Credential>> {
  return await async.mapLimit(credentials, 5, refreshCredential);
}

function isAvailable(busyTimes: BufferedBusyTimes, time: string, length: number): boolean {
  // Check for conflicts
  let t = true;

  if (Array.isArray(busyTimes) && busyTimes.length > 0) {
    busyTimes.forEach((busyTime) => {
      const startTime = dayjs(busyTime.start);
      const endTime = dayjs(busyTime.end);

      // Check if time is between start and end times
      if (dayjs(time).isBetween(startTime, endTime, null, "[)")) {
        t = false;
      }

      // Check if slot end time is between start and end time
      if (dayjs(time).add(length, "minutes").isBetween(startTime, endTime)) {
        t = false;
      }

      // Check if startTime is between slot
      if (startTime.isBetween(dayjs(time), dayjs(time).add(length, "minutes"))) {
        t = false;
      }
    });
  }

  return t;
}

function isOutOfBounds(
  time: dayjs.ConfigType,
  { periodType, periodDays, periodCountCalendarDays, periodStartDate, periodEndDate, timeZone }: any // FIXME types
): boolean {
  const date = dayjs(time);

  switch (periodType) {
    case "rolling": {
      const periodRollingEndDay = periodCountCalendarDays
        ? dayjs().tz(timeZone).add(periodDays, "days").endOf("day")
        : dayjs().tz(timeZone).addBusinessTime(periodDays, "days").endOf("day");
      return date.endOf("day").isAfter(periodRollingEndDay);
    }

    case "range": {
      const periodRangeStartDay = dayjs(periodStartDate).tz(timeZone).endOf("day");
      const periodRangeEndDay = dayjs(periodEndDate).tz(timeZone).endOf("day");
      return date.endOf("day").isBefore(periodRangeStartDay) || date.endOf("day").isAfter(periodRangeEndDay);
    }

    case "unlimited":
    default:
      return false;
  }
}

const userSelect = Prisma.validator<Prisma.UserArgs>()({
  select: {
    id: true,
    email: true,
    name: true,
    username: true,
    timeZone: true,
    credentials: true,
    bufferTime: true,
    destinationCalendar: true,
    locale: true,
  },
});

const getUserNameWithBookingCounts = async (eventTypeId: number, selectedUserNames: string[]) => {
  const users = await prisma.user.findMany({
    where: {
      username: { in: selectedUserNames },
      eventTypes: {
        some: {
          id: eventTypeId,
        },
      },
    },
    select: {
      id: true,
      username: true,
      locale: true,
    },
  });

  const userNamesWithBookingCounts = await Promise.all(
    users.map(async (user) => ({
      username: user.username,
      bookingCount: await prisma.booking.count({
        where: {
          user: {
            id: user.id,
          },
          startTime: {
            gt: new Date(),
          },
          eventTypeId,
        },
      }),
    }))
  );

  return userNamesWithBookingCounts;
};

const getEventTypesFromDB = async (eventTypeId: number) => {
  return await prisma.eventType.findUnique({
    rejectOnNotFound: true,
    where: {
      id: eventTypeId,
    },
    select: {
      users: userSelect,
      team: {
        select: {
          id: true,
          name: true,
        },
      },
      title: true,
      length: true,
      eventName: true,
      schedulingType: true,
      description: true,
      periodType: true,
      periodStartDate: true,
      periodEndDate: true,
      periodDays: true,
      periodCountCalendarDays: true,
      requiresConfirmation: true,
      userId: true,
      price: true,
      currency: true,
      metadata: true,
      destinationCalendar: true,
      hideCalendarNotes: true,
      seatsPerTimeSlot: true,
    },
  });
};

type User = Prisma.UserGetPayload<typeof userSelect>;

type BookingType = Prisma.PromiseReturnType<typeof getOriginalRescheduledBooking>;

async function getOriginalRescheduledBooking(uid: string) {
  return prisma.booking.findFirst({
    where: {
      uid,
      status: {
        in: [BookingStatus.ACCEPTED, BookingStatus.CANCELLED],
      },
    },
    include: {
      attendees: {
        select: {
          name: true,
          email: true,
          locale: true,
          timeZone: true,
        },
      },
      user: {
        select: {
          id: true,
          name: true,
          email: true,
          locale: true,
          timeZone: true,
        },
      },
      payment: true,
    },
  });
}

async function createBooking(
  reqBody: BookingCreateBody,
  originalRescheduledBooking: BookingType,
  evt: CalendarEvent,
  eventType: EventType,
  seed: string,
  users: User[]
) {
  const { web3Details, eventTypeId, eventTypeSlug } = reqBody;

  // @TODO: check as metadata
  if (web3Details) {
    await verifyAccount(web3Details.userSignature, web3Details.userWallet);
  }

  if (originalRescheduledBooking) {
    evt.title = originalRescheduledBooking?.title || evt.title;
    evt.description = originalRescheduledBooking?.description || evt.additionalNotes;
    evt.location = originalRescheduledBooking?.location;
  }

  const eventTypeRel = !eventTypeId
    ? {}
    : {
        connect: {
          id: eventTypeId,
        },
      };

  const dynamicEventSlugRef = !eventTypeId ? eventTypeSlug : null;
  const dynamicGroupSlugRef = !eventTypeId ? (reqBody.user as string).toLowerCase() : null;

  const uid = translator.fromUUID(uuidv5(seed, uuidv5.URL));

  const newBookingData: Prisma.BookingCreateInput = {
    uid,
    title: evt.title,
    startTime: dayjs(evt.startTime).toDate(),
    endTime: dayjs(evt.endTime).toDate(),
    description: evt.additionalNotes,
    confirmed: (!eventType.requiresConfirmation && !eventType.price) || !!originalRescheduledBooking,
    location: evt.location,
    eventType: eventTypeRel,
    attendees: {
      createMany: {
        data: evt.attendees.map((attendee) => {
          //if attendee is team member, it should fetch their locale not booker's locale
          //perhaps make email fetch request to see if his locale is stored, else
          const retObj = {
            name: attendee.name,
            email: attendee.email,
            timeZone: attendee.timeZone,
            locale: attendee.language.locale,
          };
          return retObj;
        }),
      },
    },
    dynamicEventSlugRef,
    dynamicGroupSlugRef,
    user: {
      connect: {
        id: users[0].id,
      },
    },
    destinationCalendar: evt.destinationCalendar
      ? {
          connect: { id: evt.destinationCalendar.id },
        }
      : undefined,
  };
  if (originalRescheduledBooking) {
    newBookingData["paid"] = originalRescheduledBooking.paid;
    newBookingData["fromReschedule"] = originalRescheduledBooking.uid;
    if (newBookingData.attendees?.createMany?.data) {
      newBookingData.attendees.createMany.data = originalRescheduledBooking.attendees;
    }
  }
  const createBookingObj = {
    include: {
      user: {
        select: { email: true, name: true, timeZone: true },
      },
      attendees: true,
      payment: true,
    },
    data: newBookingData,
  };

  if (originalRescheduledBooking?.paid && originalRescheduledBooking?.payment) {
    const bookingPayment = originalRescheduledBooking?.payment?.find((payment) => payment.success);

    if (bookingPayment) {
      createBookingObj.data.payment = {
        connect: { id: bookingPayment.id },
      };
    }
  }

  return prisma.booking.create(createBookingObj);
}

export default async function handler(req: NextApiRequest, res: NextApiResponse) {
  const reqBody = req.body as BookingCreateBody;

  // handle dynamic user
  const dynamicUserList = Array.isArray(reqBody.user)
    ? getGroupName(req.body.user)
    : getUsernameList(reqBody.user as string);
  const eventTypeSlug = reqBody.eventTypeSlug;
  const eventTypeId = reqBody.eventTypeId;
  const tAttendees = await getTranslation(reqBody.language ?? "en", "common");
  const tGuests = await getTranslation("en", "common");
  log.debug(`Booking eventType ${eventTypeId} started`);

  const rescheduleUid = reqBody.rescheduleUid;
  let user: User | null = null;

  type Booking = Prisma.PromiseReturnType<typeof createBooking>;
  let booking: Booking | null = null;
  let referencesToCreate: PartialReference[] = [];

  const isTimeInPast = (time: string): boolean => {
    return dayjs(time).isBefore(new Date(), "day");
  };

  if (isTimeInPast(reqBody.start)) {
    const error = {
      errorCode: "BookingDateInPast",
      message: "Attempting to create a meeting in the past.",
    };

    log.error(`Booking ${eventTypeId} failed`, error);
    return res.status(400).json(error);
  }

  const eventType = !eventTypeId ? getDefaultEvent(eventTypeSlug) : await getEventTypesFromDB(eventTypeId);
  if (!eventType) return res.status(404).json({ message: "eventType.notFound" });

  const additionalNotes =
    reqBody.notes +
    reqBody.customInputs.reduce(
      (str, input) => str + "<br /><br />" + input.label + ":<br />" + input.value,
      ""
    );

  let users = !eventTypeId
    ? await prisma.user.findMany({
        where: {
          username: {
            in: dynamicUserList,
          },
        },
        ...userSelect,
      })
    : eventType.users;

  /* If this event was pre-relationship migration */
  if (!users.length && eventType.userId) {
    const eventTypeUser = await prisma.user.findUnique({
      where: {
        id: eventType.userId,
      },
      ...userSelect,
    });
    if (!eventTypeUser) return res.status(404).json({ message: "eventTypeUser.notFound" });
    users.push(eventTypeUser);
  }

  const organizer = await prisma.user.findUnique({
    where: {
      id: users[0].id,
    },
    select: {
      locale: true,
    },
  });

  const tOrganizer = await getTranslation(organizer?.locale ?? "en", "common");

  if (eventType.schedulingType === SchedulingType.ROUND_ROBIN) {
    const bookingCounts = await getUserNameWithBookingCounts(
      eventTypeId,
      ensureArray(reqBody.user) || users.map((user) => user.username)
    );

    users = getLuckyUsers(users, bookingCounts);
  }

  const invitee = [
    {
      email: reqBody.email,
      name: reqBody.name,
      timeZone: reqBody.timeZone,
      language: { translate: tAttendees, locale: reqBody.language ?? "en" },
    },
  ];
  const guests = (reqBody.guests || []).map((guest) => {
    const g = {
      email: guest,
      name: "",
      timeZone: reqBody.timeZone,
      language: { translate: tGuests, locale: "en" },
    };
    return g;
  });

  const teamMemberPromises =
    eventType.schedulingType === SchedulingType.COLLECTIVE
      ? users.slice(1).map(async function (user) {
          return {
            email: user.email || "",
            name: user.name || "",
            timeZone: user.timeZone,
            language: {
              translate: await getTranslation(user.locale ?? "en", "common"),
              locale: user.locale ?? "en",
            },
          };
        })
      : [];

  const teamMembers = await Promise.all(teamMemberPromises);

  const attendeesList = [...invitee, ...guests, ...teamMembers];

  const eventNameObject = {
    attendeeName: reqBody.name || "Nameless",
    eventType: eventType.title,
    eventName: eventType.eventName,
    host: users[0].name || "Nameless",
    t: tOrganizer,
  };

  const evt: CalendarEvent = {
    type: eventType.title,
    title: getEventName(eventNameObject), //this needs to be either forced in english, or fetched for each attendee and organizer separately
    description: eventType.description,
    additionalNotes,
    startTime: reqBody.start,
    endTime: reqBody.end,
    organizer: {
      name: users[0].name || "Nameless",
      email: users[0].email || "Email-less",
      timeZone: users[0].timeZone,
      language: { translate: tOrganizer, locale: organizer?.locale ?? "en" },
    },
    attendees: attendeesList,
    location: reqBody.location, // Will be processed by the EventManager later.
    /** For team events & dynamic collective events, we will need to handle each member destinationCalendar eventually */
    destinationCalendar: eventType.destinationCalendar || users[0].destinationCalendar,
    hideCalendarNotes: eventType.hideCalendarNotes,
  };

  // For seats, if the booking already exists then we want to add the new attendee to the existing booking
  if (reqBody.bookingUid) {
    if (!eventType.seatsPerTimeSlot)
      return res.status(404).json({ message: "Event type does not have seats" });

    const bookingQuery = await prisma.booking.findUnique({
      where: {
        uid: reqBody.bookingUid,
      },
      include: {
        attendees: true,
        payment: true,
        user: true,
      },
    });
    if (!bookingQuery) return res.status(404).json({ message: "Booking not found" });

    if (eventType.seatsPerTimeSlot <= bookingQuery.attendees.length)
      return res.status(409).json({ message: "Booking seats are full" });

    if (bookingQuery.attendees.some((attendee) => attendee.email === invitee[0].email))
      return res.status(409).json({ message: "Already signed up for time slot" });

    if (eventType.requiresConfirmation || eventType.price) {
      booking = bookingQuery;
    } else {
      await prisma.booking.update({
        where: {
          uid: reqBody.bookingUid,
        },
        data: {
          attendees: {
            create: {
              email: invitee[0].email,
              name: invitee[0].name,
              timeZone: invitee[0].timeZone,
              locale: invitee[0].language.locale,
            },
          },
        },
      });
      return res.status(201).json(booking);
    }
  } else {
    const seed = `${users[0].username}:${dayjs(req.body.start).utc().format()}:${new Date().getTime()}`;

    if (eventType.schedulingType === SchedulingType.COLLECTIVE) {
      evt.team = {
        members: users.map((user) => user.name || user.username || "Nameless"),
        name: eventType.team?.name || "Nameless",
      }; // used for invitee emails
    }

    // Initialize EventManager with credentials

    let originalRescheduledBooking: BookingType = null;
    if (rescheduleUid) {
      originalRescheduledBooking = await getOriginalRescheduledBooking(rescheduleUid);
    }

    let results: EventResult[] = [];

    /** Let's start checking for availability */
    for (const currentUser of users) {
      if (!currentUser) {
        console.error(`currentUser not found`);
        return;
      }
      if (!user) user = currentUser;

      const selectedCalendars = await prisma.selectedCalendar.findMany({
        where: {
          userId: currentUser.id,
        },
      });

      const credentials = currentUser.credentials;

      const calendarBusyTimes: EventBusyDate[] = await prisma.booking
        .findMany({
          where: {
            AND: [
              {
                userId: currentUser.id,
                eventTypeId: eventTypeId,
              },
              {
                OR: [
                  {
                    status: "ACCEPTED",
                  },
                  {
                    status: "PENDING",
                  },
                ],
              },
            ],
          },
        })
        .then((bookings) => bookings.map((booking) => ({ end: booking.endTime, start: booking.startTime })));

      if (credentials) {
        await getBusyCalendarTimes(credentials, reqBody.start, reqBody.end, selectedCalendars).then(
          (busyTimes) => calendarBusyTimes.push(...busyTimes)
        );

        const videoBusyTimes = (await getBusyVideoTimes(credentials)).filter(notEmpty);
        calendarBusyTimes.push(...videoBusyTimes);
      }

      console.log("calendarBusyTimes==>>>", calendarBusyTimes);

      const bufferedBusyTimes: BufferedBusyTimes = calendarBusyTimes.map((a) => ({
        start: dayjs(a.start).subtract(currentUser.bufferTime, "minute").toString(),
        end: dayjs(a.end).add(currentUser.bufferTime, "minute").toString(),
      }));

      let isAvailableToBeBooked = true;
      try {
        isAvailableToBeBooked = isAvailable(bufferedBusyTimes, reqBody.start, eventType.length);
      } catch {
        log.debug({
          message: "Unable set isAvailableToBeBooked. Using true. ",
        });
      }

      if (!isAvailableToBeBooked) {
        const error = {
          errorCode: "BookingUserUnAvailable",
          message: `${currentUser.name} is unavailable at this time.`,
        };

        log.debug(`Booking ${currentUser.name} failed`, error);
        res.status(409).json(error);
        return;
      }

      let timeOutOfBounds = false;

      try {
        timeOutOfBounds = isOutOfBounds(reqBody.start, {
          periodType: eventType.periodType,
          periodDays: eventType.periodDays,
          periodEndDate: eventType.periodEndDate,
          periodStartDate: eventType.periodStartDate,
          periodCountCalendarDays: eventType.periodCountCalendarDays,
          timeZone: currentUser.timeZone,
        });
      } catch {
        log.debug({
          message: "Unable set timeOutOfBounds. Using false. ",
        });
      }

      if (timeOutOfBounds) {
        const error = {
          errorCode: "BookingUserUnAvailable",
          message: `${currentUser.name} is unavailable at this time.`,
        };

        log.debug(`Booking ${currentUser.name} failed`, error);
        res.status(400).json(error);
        return;
      }
    }

    if (!user) return res.status(404).json({ message: "Error parsing user" });

    try {
      booking = await createBooking(reqBody, originalRescheduledBooking, evt, eventType, seed, users);
      evt.uid = booking.uid;
    } catch (_err) {
      const err = getErrorFromUnknown(_err);
      log.error(`Booking ${eventTypeId} failed`, "Error when saving booking to db", err.message);
      if (err.code === "P2002") {
        res.status(409).json({ message: "booking.conflict" });
        return;
      }
      res.status(500).end();
      return;
    }

    // After polling videoBusyTimes, credentials might have been changed due to refreshment, so query them again.
    const credentials = await refreshCredentials(user.credentials);
    const eventManager = new EventManager({ ...user, credentials });

    if (originalRescheduledBooking?.uid) {
      // Use EventManager to conditionally use all needed integrations.
      const updateManager = await eventManager.update(evt, originalRescheduledBooking.uid, booking.id);
      // This gets overridden when updating the event - to check if notes have been hidden or not. We just reset this back
      // to the default description when we are sending the emails.
      evt.description = eventType.description;

      results = updateManager.results;
      referencesToCreate = updateManager.referencesToCreate;

      if (results.length > 0 && results.every((res) => !res.success)) {
        const error = {
          errorCode: "BookingReschedulingMeetingFailed",
          message: "Booking Rescheduling failed",
        };

        log.error(`Booking ${user.name} failed`, error, results);
      } else {
        const metadata: AdditionInformation = {};

        if (results.length) {
          // TODO: Handle created event metadata more elegantly
          const [updatedEvent] = Array.isArray(results[0].updatedEvent)
            ? results[0].updatedEvent
            : [results[0].updatedEvent];
          if (updatedEvent) {
            metadata.hangoutLink = updatedEvent.hangoutLink;
            metadata.conferenceData = updatedEvent.conferenceData;
            metadata.entryPoints = updatedEvent.entryPoints;
          }
        }

<<<<<<< HEAD
        await sendRescheduledEmails({ ...evt, additionInformation: metadata });
      }
      // If it's not a reschedule, doesn't require confirmation and there's no price,
      // Create a booking
    } else if (!eventType.requiresConfirmation && !eventType.price) {
      // Use EventManager to conditionally use all needed integrations.
      const createManager = await eventManager.create(evt);

      // This gets overridden when creating the event - to check if notes have been hidden or not. We just reset this back
      // to the default description when we are sending the emails.
      evt.description = eventType.description;

      results = createManager.results;
      referencesToCreate = createManager.referencesToCreate;
      if (results.length > 0 && results.every((res) => !res.success)) {
        const error = {
          errorCode: "BookingCreatingMeetingFailed",
          message: "Booking failed",
        };
=======
      await sendRescheduledEmails({
        ...evt,
        additionInformation: metadata,
        additionalNotes, // Resets back to the addtionalNote input and not the overriden value
      });
    }
    // If it's not a reschedule, doesn't require confirmation and there's no price,
    // Create a booking
  } else if (!eventType.requiresConfirmation && !eventType.price) {
    // Use EventManager to conditionally use all needed integrations.
    const createManager = await eventManager.create(evt);

    // This gets overridden when creating the event - to check if notes have been hidden or not. We just reset this back
    // to the default description when we are sending the emails.
    evt.description = eventType.description;

    results = createManager.results;
    referencesToCreate = createManager.referencesToCreate;
    if (results.length > 0 && results.every((res) => !res.success)) {
      const error = {
        errorCode: "BookingCreatingMeetingFailed",
        message: "Booking failed",
      };
>>>>>>> 28b43205

        log.error(`Booking ${user.username} failed`, error, results);
      } else {
        const metadata: AdditionInformation = {};

        if (results.length) {
          // TODO: Handle created event metadata more elegantly
          metadata.hangoutLink = results[0].createdEvent?.hangoutLink;
          metadata.conferenceData = results[0].createdEvent?.conferenceData;
          metadata.entryPoints = results[0].createdEvent?.entryPoints;
        }
        await sendScheduledEmails({ ...evt, additionInformation: metadata });
      }
<<<<<<< HEAD
=======
      await sendScheduledEmails({
        ...evt,
        additionInformation: metadata,
        additionalNotes,
      });
>>>>>>> 28b43205
    }
  }

  if (eventType.requiresConfirmation && !rescheduleUid) {
    await sendOrganizerRequestEmail({ ...evt, additionalNotes });
    await sendAttendeeRequestEmail({ ...evt, additionalNotes }, attendeesList[0]);
  }

  if (!user) throw Error("Can't continue, user not found.");

  if (typeof eventType.price === "number" && eventType.price > 0 && !originalRescheduledBooking?.paid) {
    try {
      const [firstStripeCredential] = user.credentials.filter((cred) => cred.type == "stripe_payment");

      if (!booking.user) booking.user = user;
      const payment = await handlePayment(evt, eventType, firstStripeCredential, booking);

      res.status(201).json({ ...booking, message: "Payment required", paymentUid: payment.uid });
      return;
    } catch (e) {
      log.error(`Creating payment failed`, e);
      res.status(500).json({ message: "Payment Failed" });
      return;
    }
  }

  log.debug(`Booking ${user.username} completed`);

  const eventTrigger: WebhookTriggerEvents = rescheduleUid ? "BOOKING_RESCHEDULED" : "BOOKING_CREATED";
  const subscriberOptions = {
    userId: user.id,
    eventTypeId,
    triggerEvent: eventTrigger,
  };

  // Send Webhook call if hooked to BOOKING_CREATED & BOOKING_RESCHEDULED
  const subscribers = await getSubscribers(subscriberOptions);
  console.log("evt:", {
    ...evt,
    metadata: reqBody.metadata,
  });
  const promises = subscribers.map((sub) =>
    sendPayload(
      eventTrigger,
      new Date().toISOString(),
      sub.subscriberUrl,
      {
        ...evt,
        rescheduleUid,
        metadata: reqBody.metadata,
      },
      sub.payloadTemplate
    ).catch((e) => {
      console.error(`Error executing webhook for event: ${eventTrigger}, URL: ${sub.subscriberUrl}`, e);
    })
  );
  await Promise.all(promises);
  // Avoid passing referencesToCreate with id unique constrain values
  await prisma.booking.update({
    where: {
      uid: booking.uid,
    },
    data: {
      references: {
        createMany: {
          data: referencesToCreate,
        },
      },
    },
  });

  // booking successful
  return res.status(201).json(booking);
}

export function getLuckyUsers(
  users: User[],
  bookingCounts: Prisma.PromiseReturnType<typeof getUserNameWithBookingCounts>
) {
  if (!bookingCounts.length) users.slice(0, 1);

  const [firstMostAvailableUser] = bookingCounts.sort((a, b) => (a.bookingCount > b.bookingCount ? 1 : -1));
  const luckyUser = users.find((user) => user.username === firstMostAvailableUser?.username);
  return luckyUser ? [luckyUser] : users;
}<|MERGE_RESOLUTION|>--- conflicted
+++ resolved
@@ -733,8 +733,11 @@
           }
         }
 
-<<<<<<< HEAD
-        await sendRescheduledEmails({ ...evt, additionInformation: metadata });
+        await sendRescheduledEmails({
+          ...evt,
+          additionInformation: metadata,
+          additionalNotes, // Resets back to the addtionalNote input and not the overriden value
+        });
       }
       // If it's not a reschedule, doesn't require confirmation and there's no price,
       // Create a booking
@@ -753,31 +756,6 @@
           errorCode: "BookingCreatingMeetingFailed",
           message: "Booking failed",
         };
-=======
-      await sendRescheduledEmails({
-        ...evt,
-        additionInformation: metadata,
-        additionalNotes, // Resets back to the addtionalNote input and not the overriden value
-      });
-    }
-    // If it's not a reschedule, doesn't require confirmation and there's no price,
-    // Create a booking
-  } else if (!eventType.requiresConfirmation && !eventType.price) {
-    // Use EventManager to conditionally use all needed integrations.
-    const createManager = await eventManager.create(evt);
-
-    // This gets overridden when creating the event - to check if notes have been hidden or not. We just reset this back
-    // to the default description when we are sending the emails.
-    evt.description = eventType.description;
-
-    results = createManager.results;
-    referencesToCreate = createManager.referencesToCreate;
-    if (results.length > 0 && results.every((res) => !res.success)) {
-      const error = {
-        errorCode: "BookingCreatingMeetingFailed",
-        message: "Booking failed",
-      };
->>>>>>> 28b43205
 
         log.error(`Booking ${user.username} failed`, error, results);
       } else {
@@ -789,89 +767,86 @@
           metadata.conferenceData = results[0].createdEvent?.conferenceData;
           metadata.entryPoints = results[0].createdEvent?.entryPoints;
         }
-        await sendScheduledEmails({ ...evt, additionInformation: metadata });
-      }
-<<<<<<< HEAD
-=======
-      await sendScheduledEmails({
-        ...evt,
-        additionInformation: metadata,
-        additionalNotes,
-      });
->>>>>>> 28b43205
-    }
-  }
-
-  if (eventType.requiresConfirmation && !rescheduleUid) {
-    await sendOrganizerRequestEmail({ ...evt, additionalNotes });
-    await sendAttendeeRequestEmail({ ...evt, additionalNotes }, attendeesList[0]);
-  }
-
-  if (!user) throw Error("Can't continue, user not found.");
-
-  if (typeof eventType.price === "number" && eventType.price > 0 && !originalRescheduledBooking?.paid) {
-    try {
-      const [firstStripeCredential] = user.credentials.filter((cred) => cred.type == "stripe_payment");
-
-      if (!booking.user) booking.user = user;
-      const payment = await handlePayment(evt, eventType, firstStripeCredential, booking);
-
-      res.status(201).json({ ...booking, message: "Payment required", paymentUid: payment.uid });
-      return;
-    } catch (e) {
-      log.error(`Creating payment failed`, e);
-      res.status(500).json({ message: "Payment Failed" });
-      return;
-    }
-  }
-
-  log.debug(`Booking ${user.username} completed`);
-
-  const eventTrigger: WebhookTriggerEvents = rescheduleUid ? "BOOKING_RESCHEDULED" : "BOOKING_CREATED";
-  const subscriberOptions = {
-    userId: user.id,
-    eventTypeId,
-    triggerEvent: eventTrigger,
-  };
-
-  // Send Webhook call if hooked to BOOKING_CREATED & BOOKING_RESCHEDULED
-  const subscribers = await getSubscribers(subscriberOptions);
-  console.log("evt:", {
-    ...evt,
-    metadata: reqBody.metadata,
-  });
-  const promises = subscribers.map((sub) =>
-    sendPayload(
-      eventTrigger,
-      new Date().toISOString(),
-      sub.subscriberUrl,
-      {
-        ...evt,
-        rescheduleUid,
-        metadata: reqBody.metadata,
-      },
-      sub.payloadTemplate
-    ).catch((e) => {
-      console.error(`Error executing webhook for event: ${eventTrigger}, URL: ${sub.subscriberUrl}`, e);
-    })
-  );
-  await Promise.all(promises);
-  // Avoid passing referencesToCreate with id unique constrain values
-  await prisma.booking.update({
-    where: {
-      uid: booking.uid,
-    },
-    data: {
-      references: {
-        createMany: {
-          data: referencesToCreate,
-        },
-      },
-    },
-  });
-
-  // booking successful
-  return res.status(201).json(booking);
+
+        await sendScheduledEmails({
+          ...evt,
+          additionInformation: metadata,
+          additionalNotes,
+        });
+      }
+    }
+
+    if (eventType.requiresConfirmation && !rescheduleUid) {
+      await sendOrganizerRequestEmail({ ...evt, additionalNotes });
+      await sendAttendeeRequestEmail({ ...evt, additionalNotes }, attendeesList[0]);
+    }
+
+    if (!user) throw Error("Can't continue, user not found.");
+
+    if (typeof eventType.price === "number" && eventType.price > 0 && !originalRescheduledBooking?.paid) {
+      try {
+        const [firstStripeCredential] = user.credentials.filter((cred) => cred.type == "stripe_payment");
+
+        if (!booking.user) booking.user = user;
+        const payment = await handlePayment(evt, eventType, firstStripeCredential, booking);
+
+        res.status(201).json({ ...booking, message: "Payment required", paymentUid: payment.uid });
+        return;
+      } catch (e) {
+        log.error(`Creating payment failed`, e);
+        res.status(500).json({ message: "Payment Failed" });
+        return;
+      }
+    }
+
+    log.debug(`Booking ${user.username} completed`);
+
+    const eventTrigger: WebhookTriggerEvents = rescheduleUid ? "BOOKING_RESCHEDULED" : "BOOKING_CREATED";
+    const subscriberOptions = {
+      userId: user.id,
+      eventTypeId,
+      triggerEvent: eventTrigger,
+    };
+
+    // Send Webhook call if hooked to BOOKING_CREATED & BOOKING_RESCHEDULED
+    const subscribers = await getSubscribers(subscriberOptions);
+    console.log("evt:", {
+      ...evt,
+      metadata: reqBody.metadata,
+    });
+    const promises = subscribers.map((sub) =>
+      sendPayload(
+        eventTrigger,
+        new Date().toISOString(),
+        sub.subscriberUrl,
+        {
+          ...evt,
+          rescheduleUid,
+          metadata: reqBody.metadata,
+        },
+        sub.payloadTemplate
+      ).catch((e) => {
+        console.error(`Error executing webhook for event: ${eventTrigger}, URL: ${sub.subscriberUrl}`, e);
+      })
+    );
+    await Promise.all(promises);
+    // Avoid passing referencesToCreate with id unique constrain values
+    await prisma.booking.update({
+      where: {
+        uid: booking.uid,
+      },
+      data: {
+        references: {
+          createMany: {
+            data: referencesToCreate,
+          },
+        },
+      },
+    });
+
+    // booking successful
+    return res.status(201).json(booking);
+  }
 }
 
 export function getLuckyUsers(
