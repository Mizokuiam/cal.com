--- conflicted
+++ resolved
@@ -1,27 +1,14 @@
 import { useSession } from "next-auth/react";
-<<<<<<< HEAD
-import { useRouter } from "next/navigation";
-
-import { AppSetupPage } from "@calcom/app-store/_pages/setup";
-import { getServerSideProps } from "@calcom/app-store/_pages/setup/_getServerSideProps";
-import { useCompatSearchParams } from "@calcom/lib/hooks/useCompatSearchParams";
-=======
 import { useRouter, useSearchParams } from "next/navigation";
 import { useEffect, useState } from "react";
 
 import { AppSetupPage } from "@calcom/app-store/_pages/setup";
->>>>>>> ed7e933e
 import { HeadSeo } from "@calcom/ui";
 
 import PageWrapper from "@components/PageWrapper";
 
-<<<<<<< HEAD
-export default function SetupInformation(props: InferGetServerSidePropsType<typeof getServerSideProps>) {
-  const searchParams = useCompatSearchParams();
-=======
 export default function SetupInformation() {
   const searchParams = useSearchParams();
->>>>>>> ed7e933e
   const router = useRouter();
   const slug = searchParams?.get("slug") as string;
 
