import { UserPlan } from "@prisma/client";
import { Trans } from "next-i18next";
import Head from "next/head";
import Link from "next/link";
import { useRouter } from "next/router";
import React, { Fragment, useEffect, useState } from "react";

import { CAL_URL, WEBAPP_URL } from "@calcom/lib/constants";
import { useLocale } from "@calcom/lib/hooks/useLocale";
import showToast from "@calcom/lib/notification";
import { inferQueryOutput, trpc } from "@calcom/trpc/react";
import { Button } from "@calcom/ui";
import { Alert } from "@calcom/ui/Alert";
import Badge from "@calcom/ui/Badge";
import ConfirmationDialogContent from "@calcom/ui/ConfirmationDialogContent";
import { Dialog } from "@calcom/ui/Dialog";
import Dropdown, {
  DropdownMenuContent,
  DropdownMenuItem,
  DropdownMenuSeparator,
  DropdownMenuTrigger,
} from "@calcom/ui/Dropdown";
import EmptyScreen from "@calcom/ui/EmptyScreen";
import { Icon } from "@calcom/ui/Icon";
import Shell from "@calcom/ui/Shell";
import { Tooltip } from "@calcom/ui/Tooltip";

import { withQuery } from "@lib/QueryCell";
import classNames from "@lib/classNames";
import { HttpError } from "@lib/core/http/error";

import { EmbedButton, EmbedDialog } from "@components/Embed";
import CreateEventTypeButton from "@components/eventtype/CreateEventType";
import EventTypeDescription from "@components/eventtype/EventTypeDescription";
import SkeletonLoader from "@components/eventtype/SkeletonLoader";
import Avatar from "@components/ui/Avatar";
import AvatarGroup from "@components/ui/AvatarGroup";

import { TRPCClientError } from "@trpc/react";

type EventTypeGroups = inferQueryOutput<"viewer.eventTypes">["eventTypeGroups"];
type EventTypeGroupProfile = EventTypeGroups[number]["profile"];
type ConnectedCalendars = inferQueryOutput<"viewer.connectedCalendars">["connectedCalendars"][number];

interface EventTypeListHeadingProps {
  profile: EventTypeGroupProfile;
  membershipCount: number;
}

type EventTypeGroup = inferQueryOutput<"viewer.eventTypes">["eventTypeGroups"][number];
type EventType = EventTypeGroup["eventTypes"][number];
interface EventTypeListProps {
  group: EventTypeGroup;
  groupIndex: number;
  readOnly: boolean;
  types: EventType[];
}

const Item = ({
  type,
  group,
  readOnly,
  connectedCalendars,
}: {
  type: EventType;
  group: EventTypeGroup;
  readOnly: boolean;
  connectedCalendars: ConnectedCalendars[] | undefined;
}) => {
  const { t } = useLocale();

  const isCalendarConnectedMissing = connectedCalendars?.length && !type.team && !type.destinationCalendar;

  return (
    <Link href={"/event-types/" + type.id}>
      <a
        className={classNames(
          "flex-grow truncate text-sm ",
          type.$disabled && "pointer-events-none cursor-not-allowed opacity-30"
        )}
        title={`${type.title} ${type.description ? `– ${type.description}` : ""}`}>
        <div>
          <span
            className="truncate font-medium text-neutral-900 ltr:mr-1 rtl:ml-1"
            data-testid={"event-type-title-" + type.id}>
            {type.title}
          </span>
          <small
            className="hidden text-neutral-500 sm:inline"
            data-testid={"event-type-slug-" + type.id}>{`/${group.profile.slug}/${type.slug}`}</small>
          {type.hidden && (
            <span className="rtl:mr-2inline items-center rounded-sm bg-yellow-100 px-1.5 py-0.5 text-xs font-medium text-yellow-800 ltr:ml-2">
              {t("hidden") as string}
            </span>
          )}
          {!!isCalendarConnectedMissing && (
            <span className="rtl:mr-2inline items-center rounded-sm bg-red-100 px-1.5 py-0.5 text-xs font-medium text-red-800 ltr:ml-2">
              {t("missing_connected_calendar") as string}
            </span>
          )}
          {readOnly && (
            <span className="rtl:mr-2inline items-center rounded-sm bg-gray-100 px-1.5 py-0.5 text-xs font-medium text-gray-800 ltr:ml-2">
              {t("readonly") as string}
            </span>
          )}
        </div>
        <EventTypeDescription eventType={type} />
      </a>
    </Link>
  );
};

const MemoizedItem = React.memo(Item);

export const EventTypeList = ({ group, groupIndex, readOnly, types }: EventTypeListProps): JSX.Element => {
  const { t } = useLocale();
  const router = useRouter();
  const [deleteDialogOpen, setDeleteDialogOpen] = useState(false);
  const [deleteDialogTypeId, setDeleteDialogTypeId] = useState(0);
  const utils = trpc.useContext();
  const mutation = trpc.useMutation("viewer.eventTypeOrder", {
    onError: async (err) => {
      console.error(err.message);
      await utils.cancelQuery(["viewer.eventTypes"]);
      await utils.invalidateQueries(["viewer.eventTypes"]);
    },
    onSettled: async () => {
      await utils.invalidateQueries(["viewer.eventTypes"]);
    },
  });

  function moveEventType(index: number, increment: 1 | -1) {
    const newList = [...types];

    const type = types[index];
    const tmp = types[index + increment];
    if (tmp) {
      newList[index] = tmp;
      newList[index + increment] = type;
    }

    utils.cancelQuery(["viewer.eventTypes"]);
    utils.setQueryData(["viewer.eventTypes"], (data) => {
      // tRPC is very strict with the return signature...
      if (!data)
        return {
          eventTypeGroups: [],
          profiles: [],
          viewer: { canAddEvents: false, plan: UserPlan.FREE },
        };
      return {
        ...data,
        eventTypesGroups: [
          ...data.eventTypeGroups.slice(0, groupIndex),
          { ...group, eventTypes: newList },
          ...data.eventTypeGroups.slice(groupIndex + 1),
        ],
      };
    });

    mutation.mutate({
      ids: newList.map((type) => type.id),
    });
  }

  async function deleteEventTypeHandler(id: number) {
    const payload = { id };
    deleteMutation.mutate(payload);
  }

  // inject selection data into url for correct router history
  const openModal = (group: EventTypeGroup, type: EventType) => {
    const query = {
      ...router.query,
      dialog: "new-eventtype",
      eventPage: group.profile.slug,
      title: type.title,
      slug: type.slug,
      description: type.description,
      length: type.length,
      type: type.schedulingType,
      teamId: group.teamId,
    };
    if (!group.teamId) {
      delete query.teamId;
    }
    router.push(
      {
        pathname: router.pathname,
        query,
      },
      undefined,
      { shallow: true }
    );
  };

  const deleteMutation = trpc.useMutation("viewer.eventTypes.delete", {
    onSuccess: async () => {
      await utils.invalidateQueries(["viewer.eventTypes"]);
      showToast(t("event_type_deleted_successfully"), "success");
      setDeleteDialogOpen(false);
    },
    onError: (err) => {
      if (err instanceof HttpError) {
        const message = `${err.statusCode}: ${err.message}`;
        showToast(message, "error");
        setDeleteDialogOpen(false);
      } else if (err instanceof TRPCClientError) {
        showToast(err.message, "error");
      }
    },
  });

  const [isNativeShare, setNativeShare] = useState(true);

  useEffect(() => {
    if (!navigator.share) {
      setNativeShare(false);
    }
  }, []);

  const connectedCalendarsQuery = trpc.useQuery(["viewer.connectedCalendars"]);

  return (
    <div className="-mx-4 mb-16 overflow-hidden rounded-sm border border-gray-200 bg-white sm:mx-0">
      <ul className="divide-y divide-neutral-200" data-testid="event-types">
        {types.map((type, index) => {
          const embedLink = `${group.profile.slug}/${type.slug}`;
          const calLink = `${CAL_URL}/${embedLink}`;
          return (
            <li
              key={type.id}
              className={classNames(type.$disabled && "select-none")}
              data-disabled={type.$disabled ? 1 : 0}>
              <div
                className={classNames(
                  "flex items-center justify-between hover:bg-neutral-50 ",
                  type.$disabled && "hover:bg-white"
                )}>
                <div
                  className={classNames(
                    "group flex w-full items-center justify-between px-4 py-4 hover:bg-neutral-50 sm:px-6",
                    type.$disabled && "hover:bg-white"
                  )}>
                  {types.length > 1 && !type.$disabled && (
                    <>
                      <button
                        className="invisible absolute left-1/2 -mt-4 mb-4 -ml-4 hidden h-7 w-7 scale-0 items-center justify-center rounded-full border bg-white p-1 text-gray-400 transition-all hover:border-transparent hover:text-black hover:shadow group-hover:visible group-hover:scale-100 sm:left-[19px] sm:ml-0 sm:flex"
                        onClick={() => moveEventType(index, -1)}>
                        <Icon.FiArrowUp className="h-5 w-5" />
                      </button>

                      <button
                        className="invisible absolute left-1/2 mt-8 -ml-4 hidden h-7 w-7 scale-0 items-center  justify-center rounded-full border bg-white p-1 text-gray-400 transition-all hover:border-transparent hover:text-black hover:shadow group-hover:visible group-hover:scale-100 sm:left-[19px] sm:ml-0 sm:flex"
                        onClick={() => moveEventType(index, 1)}>
                        <Icon.FiArrowDown className="h-5 w-5" />
                      </button>
                    </>
                  )}
                  <MemoizedItem
                    type={type}
                    group={group}
                    readOnly={readOnly}
                    connectedCalendars={connectedCalendarsQuery.data?.connectedCalendars}
                  />
                  <div className="mt-4 hidden flex-shrink-0 sm:mt-0 sm:ml-5 sm:flex">
                    <div className="flex justify-between space-x-2 rtl:space-x-reverse">
                      {type.users?.length > 1 && (
                        <AvatarGroup
                          border="border-2 border-white"
                          className={classNames("relative top-1 right-3", type.$disabled && " opacity-30")}
                          size={8}
                          truncateAfter={4}
                          items={type.users.map((organizer) => ({
                            alt: organizer.name || "",
                            image: `${WEBAPP_URL}/${organizer.username}/avatar.png`,
                            title: organizer.name || "",
                          }))}
                        />
                      )}
                      <div
                        className={classNames(
                          "flex justify-between space-x-2 rtl:space-x-reverse ",
                          type.$disabled && "pointer-events-none cursor-not-allowed"
                        )}>
                        <Tooltip side="top" content={t("preview") as string}>
                          <Button
                            target="_blank"
                            rel="noreferrer"
                            type="button"
                            size="icon"
                            color="minimal"
                            className={classNames(!type.$disabled && "group-hover:text-black")}
                            StartIcon={Icon.FiExternalLink}
                            href={calLink}
                          />
                        </Tooltip>

<<<<<<< HEAD
                        <Tooltip side="top" content={t("copy_link") as string}>
                          <Button
                            type="button"
                            size="icon"
                            color="minimal"
                            className={classNames(type.$disabled && " opacity-30")}
                            StartIcon={Icon.FiLink}
                            onClick={() => {
                              showToast(t("link_copied"), "success");
                              navigator.clipboard.writeText(calLink);
                            }}
                          />
                        </Tooltip>
                      </div>
                      <Dropdown>
                        <DropdownMenuTrigger asChild data-testid={"event-type-options-" + type.id}>
                          <Button
                            type="button"
                            size="icon"
                            color="minimal"
                            className={classNames(type.$disabled && " opacity-30")}
                            StartIcon={Icon.FiMoreHorizontal}
                          />
                        </DropdownMenuTrigger>
                        <DropdownMenuContent>
                          <DropdownMenuItem className="outline-none">
                            <Link href={"/event-types/" + type.id} passHref={true}>
                              <Button
                                type="button"
                                size="sm"
                                disabled={type.$disabled}
                                color="minimal"
                                StartIcon={Icon.FiEdit2}
                                className="w-full">
                                {t("edit") as string}
                              </Button>
                            </Link>
                          </DropdownMenuItem>
                          <DropdownMenuItem className="outline-none">
=======
                      <Tooltip side="top" content={t("copy_link") as string}>
                        <Button
                          type="button"
                          size="icon"
                          color="minimal"
                          className={classNames(type.$disabled ? " opacity-30" : "group-hover:text-black")}
                          StartIcon={Icon.FiLink}
                          onClick={() => {
                            showToast(t("link_copied"), "success");
                            navigator.clipboard.writeText(`${CAL_URL}/${group.profile.slug}/${type.slug}`);
                          }}
                        />
                      </Tooltip>
                    </div>
                    <Dropdown>
                      <DropdownMenuTrigger asChild data-testid={"event-type-options-" + type.id}>
                        <Button
                          type="button"
                          size="icon"
                          color="minimal"
                          className={classNames(type.$disabled ? " opacity-30" : "group-hover:text-black")}
                          StartIcon={Icon.FiMoreHorizontal}
                        />
                      </DropdownMenuTrigger>
                      <DropdownMenuContent>
                        <DropdownMenuItem className="outline-none">
                          <Link href={"/event-types/" + type.id} passHref={true}>
>>>>>>> 2b7b03ff
                            <Button
                              type="button"
                              color="minimal"
                              size="sm"
                              disabled={type.$disabled}
                              data-testid={"event-type-duplicate-" + type.id}
                              StartIcon={Icon.FiCopy}
                              onClick={() => openModal(group, type)}>
                              {t("duplicate") as string}
                            </Button>
                          </DropdownMenuItem>
                          <DropdownMenuItem className="outline-none">
                            <EmbedButton
                              color="minimal"
                              size="sm"
                              type="button"
                              StartIcon={Icon.FiCode}
                              className={classNames(
                                "w-full rounded-none",
                                type.$disabled && " pointer-events-none cursor-not-allowed opacity-30"
                              )}
                              embedUrl={encodeURIComponent(embedLink)}>
                              {t("embed")}
                            </EmbedButton>
                          </DropdownMenuItem>
                          <DropdownMenuSeparator className="h-px bg-gray-200" />
                          {/* readonly is only set when we are on a team - if we are on a user event type null will be the value. */}
                          {(group.metadata?.readOnly === false || group.metadata.readOnly === null) && (
                            <DropdownMenuItem>
                              <Button
                                onClick={() => {
                                  setDeleteDialogOpen(true);
                                  setDeleteDialogTypeId(type.id);
                                }}
                                color="warn"
                                size="sm"
                                StartIcon={Icon.FiTrash}
                                className="w-full rounded-none">
                                {t("delete") as string}
                              </Button>
                            </DropdownMenuItem>
                          )}
                        </DropdownMenuContent>
                      </Dropdown>
                    </div>
                  </div>
                </div>
                <div className="mr-5 flex flex-shrink-0 sm:hidden">
                  <Dropdown>
                    <DropdownMenuTrigger asChild data-testid={"event-type-options-" + type.id}>
                      <Button
                        type="button"
                        size="icon"
                        color="minimal"
                        className={classNames(type.$disabled && " opacity-30")}
                        StartIcon={Icon.FiMoreHorizontal}
                      />
                    </DropdownMenuTrigger>
                    <DropdownMenuContent portalled>
                      <DropdownMenuItem className="outline-none">
                        <Link href={calLink}>
                          <Button
                            rel="noreferrer"
                            target="_blank"
                            color="minimal"
                            size="sm"
                            StartIcon={Icon.FiExternalLink}
                            className="w-full rounded-none">
                            {t("preview") as string}
                          </Button>
                        </Link>
                      </DropdownMenuItem>
                      <DropdownMenuItem className="outline-none">
                        <Button
                          type="button"
                          color="minimal"
                          size="sm"
                          className="w-full rounded-none text-left"
                          data-testid={"event-type-duplicate-" + type.id}
                          StartIcon={Icon.FiClipboard}
                          onClick={() => {
                            navigator.clipboard.writeText(calLink);
                            showToast(t("link_copied"), "success");
                          }}>
                          {t("copy_link") as string}
                        </Button>
                      </DropdownMenuItem>
                      {isNativeShare ? (
                        <DropdownMenuItem className="outline-none">
                          <Button
                            type="button"
                            color="minimal"
                            size="sm"
                            className="w-full rounded-none"
                            data-testid={"event-type-duplicate-" + type.id}
                            StartIcon={Icon.FiUpload}
                            onClick={() => {
                              navigator
                                .share({
                                  title: t("share"),
                                  text: t("share_event"),
                                  url: calLink,
                                })
                                .then(() => showToast(t("link_shared"), "success"))
                                .catch(() => showToast(t("failed"), "error"));
                            }}>
                            {t("share") as string}
                          </Button>
                        </DropdownMenuItem>
                      ) : null}
                      <DropdownMenuItem className="outline-none">
                        <Button
                          type="button"
                          size="sm"
                          href={"/event-types/" + type.id}
                          color="minimal"
                          className="w-full rounded-none"
                          StartIcon={Icon.FiEdit2}>
                          {t("edit") as string}
                        </Button>
                      </DropdownMenuItem>
                      <DropdownMenuItem className="outline-none">
                        <Button
                          type="button"
                          color="minimal"
                          size="sm"
                          className="w-full rounded-none"
                          data-testid={"event-type-duplicate-" + type.id}
                          StartIcon={Icon.FiCopy}
                          onClick={() => openModal(group, type)}>
                          {t("duplicate") as string}
                        </Button>
                      </DropdownMenuItem>
                      <DropdownMenuSeparator className="h-px bg-gray-200" />
                      <DropdownMenuItem className="outline-none">
                        <Button
                          onClick={() => {
                            setDeleteDialogOpen(true);
                            setDeleteDialogTypeId(type.id);
                          }}
                          color="warn"
                          size="sm"
                          StartIcon={Icon.FiTrash}
                          className="w-full rounded-none">
                          {t("delete") as string}
                        </Button>
                      </DropdownMenuItem>
                    </DropdownMenuContent>
                  </Dropdown>
                </div>
              </div>
            </li>
          );
        })}
      </ul>
      <Dialog open={deleteDialogOpen} onOpenChange={setDeleteDialogOpen}>
        <ConfirmationDialogContent
          isLoading={deleteMutation.isLoading}
          variety="danger"
          title={t("delete_event_type")}
          confirmBtnText={t("confirm_delete_event_type")}
          loadingText={t("confirm_delete_event_type")}
          onConfirm={(e) => {
            e.preventDefault();
            deleteEventTypeHandler(deleteDialogTypeId);
          }}>
          {t("delete_event_type_description") as string}
        </ConfirmationDialogContent>
      </Dialog>
    </div>
  );
};

const EventTypeListHeading = ({ profile, membershipCount }: EventTypeListHeadingProps): JSX.Element => {
  console.log(profile.slug);
  return (
    <div className="mb-4 flex">
      <Link href="/settings/teams">
        <a>
          <Avatar
            alt={profile?.name || ""}
            imageSrc={`${WEBAPP_URL}/${profile.slug}/avatar.png` || undefined}
            size={8}
            className="mt-1 inline ltr:mr-2 rtl:ml-2"
          />
        </a>
      </Link>
      <div>
        <Link href="/settings/teams">
          <a className="font-bold">{profile?.name || ""}</a>
        </Link>
        {membershipCount && (
          <span className="relative -top-px text-xs text-neutral-500 ltr:ml-2 rtl:mr-2">
            <Link href="/settings/teams">
              <a>
                <Badge variant="gray">
                  <Icon.FiUsers className="mr-1 -mt-px inline h-3 w-3" />
                  {membershipCount}
                </Badge>
              </a>
            </Link>
          </span>
        )}
        {profile?.slug && (
          <Link href={`${CAL_URL}/${profile.slug}`}>
            <a className="block text-xs text-neutral-500">{`${CAL_URL?.replace("https://", "")}/${
              profile.slug
            }`}</a>
          </Link>
        )}
      </div>
    </div>
  );
};

const CreateFirstEventTypeView = () => {
  const { t } = useLocale();

  return (
    <EmptyScreen
      Icon={Icon.FiCalendar}
      headline={t("new_event_type_heading")}
      description={t("new_event_type_description")}
    />
  );
};

const CTA = () => {
  const query = trpc.useQuery(["viewer.eventTypes"]);

  if (!query.data) return null;

  return (
    <CreateEventTypeButton canAddEvents={query.data.viewer.canAddEvents} options={query.data.profiles} />
  );
};

const WithQuery = withQuery(["viewer.eventTypes"]);

const EventTypesPage = () => {
  const { t } = useLocale();
  return (
    <div>
      <Head>
        <title>Home | Cal.com</title>
        <link rel="icon" href="/favicon.ico" />
      </Head>
      <Shell
        heading={t("event_types_page_title") as string}
        subtitle={t("event_types_page_subtitle") as string}
        CTA={<CTA />}
        customLoader={<SkeletonLoader />}>
        <WithQuery
          customLoader={<SkeletonLoader />}
          success={({ data }) => (
            <>
              {data.viewer.plan === "FREE" && !data.viewer.canAddEvents && (
                <Alert
                  severity="warning"
                  title={<>{t("plan_upgrade")}</>}
                  message={
                    <Trans i18nKey="plan_upgrade_instructions">
                      You can
                      <a href="/api/upgrade" className="underline">
                        upgrade here
                      </a>
                      .
                    </Trans>
                  }
                  className="mb-4"
                />
              )}
              {data.eventTypeGroups.map((group, index) => (
                <Fragment key={group.profile.slug}>
                  {/* hide list heading when there is only one (current user) */}
                  {(data.eventTypeGroups.length !== 1 || group.teamId) && (
                    <EventTypeListHeading
                      profile={group.profile}
                      membershipCount={group.metadata.membershipCount}
                    />
                  )}
                  <EventTypeList
                    types={group.eventTypes}
                    group={group}
                    groupIndex={index}
                    readOnly={group.metadata.readOnly}
                  />
                </Fragment>
              ))}

              {data.eventTypeGroups.length === 0 && <CreateFirstEventTypeView />}
              <EmbedDialog />
            </>
          )}
        />
      </Shell>
    </div>
  );
};

export default EventTypesPage;<|MERGE_RESOLUTION|>--- conflicted
+++ resolved
@@ -296,13 +296,12 @@
                           />
                         </Tooltip>
 
-<<<<<<< HEAD
                         <Tooltip side="top" content={t("copy_link") as string}>
                           <Button
                             type="button"
                             size="icon"
                             color="minimal"
-                            className={classNames(type.$disabled && " opacity-30")}
+                            className={classNames(type.$disabled ? " opacity-30" : "group-hover:text-black")}
                             StartIcon={Icon.FiLink}
                             onClick={() => {
                               showToast(t("link_copied"), "success");
@@ -317,7 +316,7 @@
                             type="button"
                             size="icon"
                             color="minimal"
-                            className={classNames(type.$disabled && " opacity-30")}
+                            className={classNames(type.$disabled ? " opacity-30" : "group-hover:text-black")}
                             StartIcon={Icon.FiMoreHorizontal}
                           />
                         </DropdownMenuTrigger>
@@ -336,35 +335,6 @@
                             </Link>
                           </DropdownMenuItem>
                           <DropdownMenuItem className="outline-none">
-=======
-                      <Tooltip side="top" content={t("copy_link") as string}>
-                        <Button
-                          type="button"
-                          size="icon"
-                          color="minimal"
-                          className={classNames(type.$disabled ? " opacity-30" : "group-hover:text-black")}
-                          StartIcon={Icon.FiLink}
-                          onClick={() => {
-                            showToast(t("link_copied"), "success");
-                            navigator.clipboard.writeText(`${CAL_URL}/${group.profile.slug}/${type.slug}`);
-                          }}
-                        />
-                      </Tooltip>
-                    </div>
-                    <Dropdown>
-                      <DropdownMenuTrigger asChild data-testid={"event-type-options-" + type.id}>
-                        <Button
-                          type="button"
-                          size="icon"
-                          color="minimal"
-                          className={classNames(type.$disabled ? " opacity-30" : "group-hover:text-black")}
-                          StartIcon={Icon.FiMoreHorizontal}
-                        />
-                      </DropdownMenuTrigger>
-                      <DropdownMenuContent>
-                        <DropdownMenuItem className="outline-none">
-                          <Link href={"/event-types/" + type.id} passHref={true}>
->>>>>>> 2b7b03ff
                             <Button
                               type="button"
                               color="minimal"
