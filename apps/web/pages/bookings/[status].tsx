--- conflicted
+++ resolved
@@ -1,109 +1,6 @@
-<<<<<<< HEAD
-"use client";
-
-import { useAutoAnimate } from "@formkit/auto-animate/react";
-import type { GetStaticPaths, GetStaticProps } from "next";
-import { Fragment, useState } from "react";
-import { z } from "zod";
-
-import { WipeMyCalActionButton } from "@calcom/app-store/wipemycalother/components";
-import dayjs from "@calcom/dayjs";
-import { getLayout } from "@calcom/features/MainLayout";
-import { FilterToggle } from "@calcom/features/bookings/components/FilterToggle";
-import { FiltersContainer } from "@calcom/features/bookings/components/FiltersContainer";
-import type { filterQuerySchema } from "@calcom/features/bookings/lib/useFilterQuery";
-import { useFilterQuery } from "@calcom/features/bookings/lib/useFilterQuery";
-import { ShellMain } from "@calcom/features/shell/Shell";
-import { useLocale } from "@calcom/lib/hooks/useLocale";
-import { useParamsWithFallback } from "@calcom/lib/hooks/useParamsWithFallback";
-import type { RouterOutputs } from "@calcom/trpc/react";
-import { trpc } from "@calcom/trpc/react";
-import type { HorizontalTabItemProps, VerticalTabItemProps } from "@calcom/ui";
-import { Alert, Button, EmptyScreen, HorizontalTabs } from "@calcom/ui";
-import { Calendar } from "@calcom/ui/components/icon";
-
-import { useInViewObserver } from "@lib/hooks/useInViewObserver";
-import useMeQuery from "@lib/hooks/useMeQuery";
-
-import PageWrapper from "@components/PageWrapper";
-import BookingListItem from "@components/booking/BookingListItem";
-import SkeletonLoader from "@components/booking/SkeletonLoader";
-
-type BookingListingStatus = z.infer<NonNullable<typeof filterQuerySchema>>["status"];
-type BookingOutput = RouterOutputs["viewer"]["bookings"]["get"]["bookings"][0];
-
-type RecurringInfo = {
-  recurringEventId: string | null;
-  count: number;
-  firstDate: Date | null;
-  bookings: { [key: string]: Date[] };
-};
-
-const tabs: (VerticalTabItemProps | HorizontalTabItemProps)[] = [
-  {
-    name: "upcoming",
-    href: "/bookings/upcoming",
-  },
-  {
-    name: "unconfirmed",
-    href: "/bookings/unconfirmed",
-  },
-  {
-    name: "recurring",
-    href: "/bookings/recurring",
-  },
-  {
-    name: "past",
-    href: "/bookings/past",
-  },
-  {
-    name: "cancelled",
-    href: "/bookings/cancelled",
-  },
-];
-const validStatuses = ["upcoming", "recurring", "past", "cancelled", "unconfirmed"] as const;
-
-const descriptionByStatus: Record<NonNullable<BookingListingStatus>, string> = {
-  upcoming: "upcoming_bookings",
-  recurring: "recurring_bookings",
-  past: "past_bookings",
-  cancelled: "cancelled_bookings",
-  unconfirmed: "unconfirmed_bookings",
-};
-
-const querySchema = z.object({
-  status: z.enum(validStatuses),
-});
-
-export default function Bookings() {
-  const params = useParamsWithFallback();
-  const { data: filterQuery } = useFilterQuery();
-  const { status } = params ? querySchema.parse(params) : { status: "upcoming" as const };
-  const { t } = useLocale();
-  const user = useMeQuery().data;
-  const [isFiltersVisible, setIsFiltersVisible] = useState<boolean>(false);
-
-  const query = trpc.viewer.bookings.get.useInfiniteQuery(
-    {
-      limit: 10,
-      filters: {
-        ...filterQuery,
-        status: filterQuery.status ?? status,
-      },
-    },
-    {
-      // first render has status `undefined`
-      enabled: true,
-      getNextPageParam: (lastPage) => lastPage.nextCursor,
-    }
-  );
-
-  // Animate page (tab) transitions to look smoothing
-=======
 import type { GetStaticPaths } from "next";
 
 import PageWrapper from "@components/PageWrapper";
->>>>>>> 7422488b
 
 import { validStatuses } from "~/bookings/lib/validStatuses";
 import BookingsListingView from "~/bookings/views/bookings-listing-view";
@@ -115,24 +12,7 @@
   PageWrapper?: typeof PageWrapper;
 }>(BookingsListingView, {});
 
-<<<<<<< HEAD
-export const getStaticProps: GetStaticProps = async (ctx) => {
-  const params = querySchema.safeParse(ctx.params);
-  const { ssgInit } = await import("@server/lib/ssg");
-  const ssg = await ssgInit(ctx);
-
-  if (!params.success) return { notFound: true };
-
-  return {
-    props: {
-      status: params.data.status,
-      trpcState: ssg.dehydrate(),
-    },
-  };
-};
-=======
 BookingsListingPage.PageWrapper = PageWrapper;
->>>>>>> 7422488b
 
 export const getStaticPaths: GetStaticPaths = () => {
   return {
