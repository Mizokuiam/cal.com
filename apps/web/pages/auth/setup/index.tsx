import type { GetServerSidePropsContext } from "next";
import { useRouter } from "next/navigation";
import { useState } from "react";

import AdminAppsList from "@calcom/features/apps/AdminAppsList";
import { getServerSession } from "@calcom/features/auth/lib/getServerSession";
import { getDeploymentKey } from "@calcom/features/ee/deployment/lib/getDeploymentKey";
import { useLocale } from "@calcom/lib/hooks/useLocale";
import prisma from "@calcom/prisma";
import { UserPermissionRole } from "@calcom/prisma/enums";
import type { inferSSRProps } from "@calcom/types/inferSSRProps";
import { Meta, WizardForm } from "@calcom/ui";

import PageWrapper from "@components/PageWrapper";
import { AdminUserContainer as AdminUser } from "@components/setup/AdminUser";
import ChooseLicense from "@components/setup/ChooseLicense";
import EnterpriseLicense from "@components/setup/EnterpriseLicense";

import { ssrInit } from "@server/lib/ssr";

export function Setup(props: inferSSRProps<typeof getServerSideProps>) {
  const { t } = useLocale();
  const router = useRouter();
  const [value, setValue] = useState(props.isFreeLicense ? "FREE" : "EE");
  const isFreeLicense = value === "FREE";
  const [isEnabledEE, setIsEnabledEE] = useState(!props.isFreeLicense);
  const setStep = (newStep: number) => {
    router.replace(`/auth/setup?step=${newStep || 1}`);
  };
  const steps: React.ComponentProps<typeof WizardForm>["steps"] = [
    {
      title: t("administrator_user"),
      description: t("lets_create_first_administrator_user"),
      content: (setIsLoading) => (
        <AdminUser
          onSubmit={() => {
            setIsLoading(true);
          }}
          onSuccess={() => {
            setStep(2);
          }}
          onError={() => {
            setIsLoading(false);
          }}
          userCount={props.userCount}
        />
      ),
    },
    {
      title: t("choose_a_license"),
      description: t("choose_license_description"),
      content: (setIsLoading) => {
        return (
          <ChooseLicense
            id="wizard-step-2"
            name="wizard-step-2"
            value={value}
            onChange={setValue}
            onSubmit={() => {
              setIsLoading(true);
              setStep(3);
            }}
          />
        );
      },
    },
  ];
  if (!isFreeLicense) {
    steps.push({
      title: t("step_enterprise_license"),
      description: t("step_enterprise_license_description"),
      content: (setIsLoading) => {
        const currentStep = 3;
        return (
          <EnterpriseLicense
            id={`wizard-step-${currentStep}`}
            name={`wizard-step-${currentStep}`}
            onSubmit={() => {
              setIsLoading(true);
            }}
            onSuccess={() => {
              setStep(currentStep + 1);
            }}
            onSuccessValidate={() => {
              setIsEnabledEE(true);
            }}
          />
        );
      },
      isEnabled: isEnabledEE,
    });
  }
  steps.push({
    title: t("enable_apps"),
    description: t("enable_apps_description"),
    contentClassname: "!pb-0 mb-[-1px]",
    content: (setIsLoading) => {
      const currentStep = isFreeLicense ? 3 : 4;
      return (
        <AdminAppsList
          id={`wizard-step-${currentStep}`}
          name={`wizard-step-${currentStep}`}
          classNames={{
            form: "mb-4 rounded-md bg-default px-0 pt-0 md:max-w-full",
            appCategoryNavigationContainer: "max-h-[400px] overflow-y-auto md:p-4",
            verticalTabsItem: "!w-48 md:p-4",
          }}
          baseURL={`/auth/setup?step=${currentStep}`}
          useQueryParam={true}
          onSubmit={() => {
            setIsLoading(true);
            router.replace("/");
          }}
        />
      );
    },
  });
  return (
    <>
      <Meta title={t("setup")} description={t("setup_description")} />
      <main className="bg-subtle flex items-center print:h-full md:h-screen">
        <WizardForm
          href="/auth/setup"
          steps={steps}
          nextLabel={t("next_step_text")}
          finishLabel={t("finish")}
          prevLabel={t("prev_step")}
          stepLabel={(currentStep, maxSteps) => t("current_step_of_total", { currentStep, maxSteps })}
        />
      </main>
    </>
  );
}
Setup.isThemeSupported = false;
Setup.PageWrapper = PageWrapper;
export default Setup;
export const getServerSideProps = async (context: GetServerSidePropsContext) => {
  const { req, res } = context;
  const ssr = await ssrInit(context);
  const userCount = await prisma.user.count();
  const session = await getServerSession({ req, res });
  if (session?.user.role && session?.user.role !== UserPermissionRole.ADMIN) {
    return {
      redirect: {
        destination: `/404`,
        permanent: false,
      },
    };
  }
<<<<<<< HEAD
  let deploymentKey = await getDeploymentKey(prisma);
=======

  const deploymentKey = await prisma.deployment.findUnique({
    where: { id: 1 },
    select: { licenseKey: true },
  });

>>>>>>> 08956e54
  // Check existant CALCOM_LICENSE_KEY env var and acccount for it
  if (!!process.env.CALCOM_LICENSE_KEY && !deploymentKey?.licenseKey) {
    await prisma.deployment.upsert({
      where: { id: 1 },
      update: {
        licenseKey: process.env.CALCOM_LICENSE_KEY,
        agreedLicenseAt: new Date(),
      },
      create: {
        licenseKey: process.env.CALCOM_LICENSE_KEY,
        agreedLicenseAt: new Date(),
      },
    });
  }
<<<<<<< HEAD
  const isFreeLicense = deploymentKey === "";
=======

  const isFreeLicense = (await getDeploymentKey(prisma)) === "";

>>>>>>> 08956e54
  return {
    props: {
      trpcState: ssr.dehydrate(),
      isFreeLicense,
      userCount,
    },
  };
};<|MERGE_RESOLUTION|>--- conflicted
+++ resolved
@@ -147,16 +147,12 @@
       },
     };
   }
-<<<<<<< HEAD
-  let deploymentKey = await getDeploymentKey(prisma);
-=======
 
   const deploymentKey = await prisma.deployment.findUnique({
     where: { id: 1 },
     select: { licenseKey: true },
   });
 
->>>>>>> 08956e54
   // Check existant CALCOM_LICENSE_KEY env var and acccount for it
   if (!!process.env.CALCOM_LICENSE_KEY && !deploymentKey?.licenseKey) {
     await prisma.deployment.upsert({
@@ -171,13 +167,9 @@
       },
     });
   }
-<<<<<<< HEAD
-  const isFreeLicense = deploymentKey === "";
-=======
 
   const isFreeLicense = (await getDeploymentKey(prisma)) === "";
 
->>>>>>> 08956e54
   return {
     props: {
       trpcState: ssr.dehydrate(),
