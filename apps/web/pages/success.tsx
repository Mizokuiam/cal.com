--- conflicted
+++ resolved
@@ -20,6 +20,7 @@
 } from "@calcom/embed-core/embed-iframe";
 import { parseRecurringEvent } from "@calcom/lib";
 import CustomBranding from "@calcom/lib/CustomBranding";
+import { WEBSITE_URL } from "@calcom/lib/constants";
 import { getDefaultEvent } from "@calcom/lib/defaultEvents";
 import { useLocale } from "@calcom/lib/hooks/useLocale";
 import { getEveryFreqFor } from "@calcom/lib/recurringStrings";
@@ -254,18 +255,17 @@
   );
   const customInputs = bookingInfo?.customInputs;
   return (
-<<<<<<< HEAD
     <div className={isEmbed ? "" : "h-screen bg-neutral-100 dark:bg-neutral-900"} data-testid="success-page">
       {userIsOwner && !isEmbed && (
         <div className="mt-2 ml-4 -mb-4">
-          <Link href={eventType.recurringEvent?.count ? "/bookings/recurring" : "/bookings"}>
+          <Link href={eventType.recurringEvent?.count ? "/bookings/recurring" : "/bookings/upcoming"}>
             <a className="mt-2 inline-flex px-1 py-2 text-sm text-gray-500 hover:bg-gray-100 hover:text-gray-800">
               <ChevronLeftIcon className="h-5 w-5" /> {t("back_to_bookings")}
             </a>
           </Link>
         </div>
       )}
-
+      <Theme />
       <HeadSeo title={title} description={title} />
       <CustomBranding lightVal={props.profile.brandColor} darkVal={props.profile.darkBrandColor} />
       <main className={classNames(shouldAlignCentrally ? "mx-auto" : "", isEmbed ? "" : "max-w-3xl")}>
@@ -278,29 +278,6 @@
               shouldAlignCentrally ? "text-center" : "",
               "flex items-end justify-center px-4 pt-4 pb-20  sm:block sm:p-0"
             )}>
-=======
-    (isReady && (
-      <div
-        className={isEmbed ? "" : "h-screen bg-neutral-100 dark:bg-neutral-900"}
-        data-testid="success-page">
-        {userIsOwner && !isEmbed && (
-          <div className="mt-2 ml-4 -mb-4">
-            <Link href={eventType.recurringEvent?.count ? "/bookings/recurring" : "/bookings/upcoming"}>
-              <a className="mt-2 inline-flex px-1 py-2 text-sm text-gray-500 hover:bg-gray-100 hover:text-gray-800">
-                <ChevronLeftIcon className="h-5 w-5" /> {t("back_to_bookings")}
-              </a>
-            </Link>
-          </div>
-        )}
-        <Theme />
-        <HeadSeo title={title} description={title} />
-        <CustomBranding lightVal={props.profile.brandColor} darkVal={props.profile.darkBrandColor} />
-        <main className={classNames(shouldAlignCentrally ? "mx-auto" : "", isEmbed ? "" : "max-w-3xl")}>
-          <div className={classNames("overflow-y-auto", isEmbed ? "" : "z-50 ")}>
-            {isSuccessRedirectAvailable(eventType) && eventType.successRedirectUrl ? (
-              <RedirectionToast url={eventType.successRedirectUrl} />
-            ) : null}{" "}
->>>>>>> 2b5759e8
             <div
               className={classNames("my-4 transition-opacity sm:my-0", isEmbed ? "" : " inset-0")}
               aria-hidden="true">
@@ -445,7 +422,7 @@
                           <>
                             <div className="mx-2">{t("or_lowercase")}</div>
                             <div className="underline">
-                              <Link href={"/reschedule/" + bookingInfo?.uid}>{t("Reschedule")}</Link>
+                              <Link href={"/reschedule/" + bookingInfo?.uid}>{t("reschedule")}</Link>
                             </div>
                           </>
                         )}
