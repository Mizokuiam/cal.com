import { get } from "@vercel/edge-config";
import { collectEvents } from "next-collect/server";
import type { NextRequest } from "next/server";
import { NextResponse } from "next/server";

import { getLocale } from "@calcom/features/auth/lib/getLocale";
import { extendEventData, nextCollectBasicSettings } from "@calcom/lib/telemetry";

<<<<<<< HEAD
import { csp } from "@lib/csp";
=======
import { csp } from "./lib/csp";
>>>>>>> e437dfa0

const safeGet = async <T = any>(key: string): Promise<T | undefined> => {
  try {
    return get<T>(key);
  } catch (error) {
    // Don't crash if EDGE_CONFIG env var is missing
  }
};

export const POST_METHODS_ALLOWED_API_ROUTES = ["/api/"]; // trailing slash in "/api/" is actually important to block edge cases like `/api.php`
// Some app routes are allowed because "revalidatePath()" is used to revalidate the cache for them
export const POST_METHODS_ALLOWED_APP_ROUTES = ["/settings/my-account/general"];

export function checkPostMethod(req: NextRequest) {
  const pathname = req.nextUrl.pathname;
  if (
    ![...POST_METHODS_ALLOWED_API_ROUTES, ...POST_METHODS_ALLOWED_APP_ROUTES].some((route) =>
      pathname.startsWith(route)
    ) &&
    req.method === "POST"
  ) {
    return new NextResponse(null, {
      status: 405,
      statusText: "Method Not Allowed",
      headers: {
        Allow: "GET",
      },
    });
  }
  return null;
}

const middleware = async (req: NextRequest): Promise<NextResponse<unknown>> => {
  const postCheckResult = checkPostMethod(req);
  if (postCheckResult) return postCheckResult;

  const url = req.nextUrl;
  const requestHeaders = new Headers(req.headers);
  requestHeaders.set("x-url", req.url);

  if (!url.pathname.startsWith("/api")) {
    //
    // NOTE: When tRPC hits an error a 500 is returned, when this is received
    //       by the application the user is automatically redirected to /auth/login.
    //
    //     - For this reason our matchers are sufficient for an app-wide maintenance page.
    //
    // Check whether the maintenance page should be shown
    const isInMaintenanceMode = await safeGet<boolean>("isInMaintenanceMode");
    // If is in maintenance mode, point the url pathname to the maintenance page
    if (isInMaintenanceMode) {
      req.nextUrl.pathname = `/maintenance`;
      return NextResponse.rewrite(req.nextUrl);
    }
  }

  const routingFormRewriteResponse = routingForms.handleRewrite(url);
  if (routingFormRewriteResponse) {
    return responseWithHeaders({ url, res: routingFormRewriteResponse, req });
  }

  if (url.pathname.startsWith("/api/trpc/")) {
    requestHeaders.set("x-cal-timezone", req.headers.get("x-vercel-ip-timezone") ?? "");
  }

  if (url.pathname.startsWith("/api/auth/signup")) {
    const isSignupDisabled = await safeGet<boolean>("isSignupDisabled");
    // If is in maintenance mode, point the url pathname to the maintenance page
    if (isSignupDisabled) {
      // TODO: Consider using responseWithHeaders here
      return NextResponse.json({ error: "Signup is disabled" }, { status: 503 });
    }
  }

  if (url.pathname.startsWith("/auth/login") || url.pathname.startsWith("/login")) {
    // Use this header to actually enforce CSP, otherwise it is running in Report Only mode on all pages.
    requestHeaders.set("x-csp-enforce", "true");
  }

  if (url.pathname.startsWith("/apps/installed")) {
    const returnTo = req.cookies.get("return-to");

    if (returnTo?.value) {
      const response = NextResponse.redirect(new URL(returnTo.value, req.url), { headers: requestHeaders });
      response.cookies.delete("return-to");
      return response;
    }
  }

  requestHeaders.set("x-pathname", url.pathname);

  const locale = await getLocale(req);

  requestHeaders.set("x-locale", locale);

  const res = NextResponse.next({
    request: {
      headers: requestHeaders,
    },
  });

  if (url.pathname.startsWith("/auth/logout")) {
    res.cookies.delete("next-auth.session-token");
  }

  return responseWithHeaders({ url, res, req });
};

const routingForms = {
  handleRewrite: (url: URL) => {
    // Don't 404 old routing_forms links
    if (url.pathname.startsWith("/apps/routing_forms")) {
      url.pathname = url.pathname.replace(/^\/apps\/routing_forms($|\/)/, "/apps/routing-forms/");
      return NextResponse.rewrite(url);
    }
  },
};

const embeds = {
  addResponseHeaders: ({ url, res }: { url: URL; res: NextResponse }) => {
    if (!url.pathname.endsWith("/embed")) {
      return res;
    }
    const isCOEPEnabled = url.searchParams.get("flag.coep") === "true";
    if (isCOEPEnabled) {
      res.headers.set("Cross-Origin-Embedder-Policy", "require-corp");
    }
    return res;
  },
};

const contentSecurityPolicy = {
  addResponseHeaders: ({ res, req }: { res: NextResponse; req: NextRequest }) => {
    const { nonce } = csp(req, res ?? null);

    if (!process.env.CSP_POLICY) {
      res.headers.set("x-csp", "not-opted-in");
    } else if (!res.headers.get("x-csp")) {
      // If x-csp not set by gSSP, then it's initialPropsOnly
      res.headers.set("x-csp", "initialPropsOnly");
    } else {
      res.headers.set("x-csp", nonce ?? "");
    }
    return res;
  },
};

function responseWithHeaders({ url, res, req }: { url: URL; res: NextResponse; req: NextRequest }) {
  const resWithCSP = contentSecurityPolicy.addResponseHeaders({ res, req });
  const resWithEmbeds = embeds.addResponseHeaders({ url, res: resWithCSP });
  return resWithEmbeds;
}

export const config = {
  // Next.js Doesn't support spread operator in config matcher, so, we must list all paths explicitly here.
  // https://github.com/vercel/next.js/discussions/42458
  matcher: [
    "/",
    "/403",
    "/500",
    "/icons",
    "/d/:path*",
    "/more/:path*",
    "/maintenance/:path*",
    "/enterprise/:path*",
    "/upgrade/:path*",
    "/connect-and-join/:path*",
    "/insights/:path*",
    "/:path*/embed",
    "/api/auth/signup",
    "/api/trpc/:path*",
    "/login",
    "/apps/:path*",
    "/auth/:path*",
    "/event-types/:path*",
    "/workflows/:path*",
    "/getting-started/:path*",
    "/bookings/:path*",
    "/video/:path*",
    "/teams/:path*",
    "/signup/:path*",
    "/settings/:path*",
    "/reschedule/:path*",
    "/availability/:path*",
    "/booking/:path*",
    "/payment/:path*",
    "/routing-forms/:path*",
    "/team/:path*",
    "/org/:path*",
    "/:user/:type/",
    "/:user/",
  ],
};

export default collectEvents({
  middleware,
  ...nextCollectBasicSettings,
  cookieName: "__clnds",
  extend: extendEventData,
});<|MERGE_RESOLUTION|>--- conflicted
+++ resolved
@@ -6,11 +6,7 @@
 import { getLocale } from "@calcom/features/auth/lib/getLocale";
 import { extendEventData, nextCollectBasicSettings } from "@calcom/lib/telemetry";
 
-<<<<<<< HEAD
-import { csp } from "@lib/csp";
-=======
 import { csp } from "./lib/csp";
->>>>>>> e437dfa0
 
 const safeGet = async <T = any>(key: string): Promise<T | undefined> => {
   try {
