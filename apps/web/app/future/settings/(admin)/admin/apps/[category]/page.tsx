import type { PageProps } from "app/_types";
import { _generateMetadata } from "app/_utils";
import { getFixedT } from "app/_utils";
<<<<<<< HEAD
import { getServerSession } from "next-auth";
import { notFound } from "next/navigation";
import { z } from "zod";
=======
>>>>>>> 9bfd9336

import { getServerSessionForAppDir } from "@calcom/feature-auth/lib/get-server-session-for-app-dir";
import AdminAppsList from "@calcom/features/apps/AdminAppsList";
import SettingsHeader from "@calcom/features/settings/appDir/SettingsHeader";
import { AppRepository } from "@calcom/lib/server/repository/app";
import { AppCategories } from "@calcom/prisma/enums";

export const generateMetadata = async () =>
  await _generateMetadata(
    (t) => t("apps"),
    (t) => t("admin_apps_description")
  );

<<<<<<< HEAD
const querySchema = z.object({
  category: z.nativeEnum(AppCategories).optional().default(AppCategories.calendar),
});
=======
const Page = async () => {
  const session = await getServerSessionForAppDir();
>>>>>>> 9bfd9336

const Page = async ({ params, searchParams }: PageProps) => {
  const session = await getServerSession(AUTH_OPTIONS);
  const t = await getFixedT(session?.user.locale || "en");
  const { category } = querySchema.parse({ ...params, ...searchParams });

  try {
    const appsList = await AppRepository.getAppsList({ input: { category } });

    return (
      <SettingsHeader title={t("apps")} description={t("admin_apps_description")}>
        <div className="flex">
          <AdminAppsList
            baseURL="/settings/admin/apps"
            classNames={{
              appCategoryNavigationRoot: "overflow-x-scroll",
            }}
            ssrProps={{
              appsList,
            }}
          />
        </div>
      </SettingsHeader>
    );
  } catch (e) {
    notFound();
  }
};

export default Page;<|MERGE_RESOLUTION|>--- conflicted
+++ resolved
@@ -1,12 +1,8 @@
 import type { PageProps } from "app/_types";
 import { _generateMetadata } from "app/_utils";
 import { getFixedT } from "app/_utils";
-<<<<<<< HEAD
-import { getServerSession } from "next-auth";
 import { notFound } from "next/navigation";
 import { z } from "zod";
-=======
->>>>>>> 9bfd9336
 
 import { getServerSessionForAppDir } from "@calcom/feature-auth/lib/get-server-session-for-app-dir";
 import AdminAppsList from "@calcom/features/apps/AdminAppsList";
@@ -20,17 +16,13 @@
     (t) => t("admin_apps_description")
   );
 
-<<<<<<< HEAD
 const querySchema = z.object({
   category: z.nativeEnum(AppCategories).optional().default(AppCategories.calendar),
 });
-=======
-const Page = async () => {
-  const session = await getServerSessionForAppDir();
->>>>>>> 9bfd9336
 
 const Page = async ({ params, searchParams }: PageProps) => {
-  const session = await getServerSession(AUTH_OPTIONS);
+  const session = await getServerSessionForAppDir();
+
   const t = await getFixedT(session?.user.locale || "en");
   const { category } = querySchema.parse({ ...params, ...searchParams });
 
