{
  "extends": "@calcom/tsconfig/nextjs.json",
  "compilerOptions": {
    "baseUrl": ".",
    "paths": {
      "~/*": ["modules/*"],
      "@components/*": ["components/*"],
      "@pages/*": ["pages/*"],
      "@lib/*": ["lib/*"],
      "@server/*": ["server/*"],
      "@prisma/client/*": ["@calcom/prisma/client/*"],
<<<<<<< HEAD
      "@calcom/repository/*": ["@calcom/lib/server/repository/*"]
=======
      "@calcom/ui/*": ["../../packages/ui/components/*"]
>>>>>>> a01d6aa9
    },
    "plugins": [
      {
        "name": "next"
      }
    ],
    "strictNullChecks": true,
    "experimentalDecorators": true
  },
  "include": [
    /* Find a way to not require this - App files don't belong here. */
    "../../packages/app-store/routing-forms/env.d.ts",
    "next-env.d.ts",
    "../../packages/trpc/types/router.d.ts",
    "../../packages/types/*.d.ts",
    "../../packages/types/next-auth.d.ts",
    "**/*.ts",
    "**/*.tsx",
    ".next/types/**/*.ts",
    "../../packages/features/bookings/lib/getBookingInfo.ts",
    "../../packages/features/bookings/lib/getUserBooking.ts"
  ],
  "exclude": ["node_modules"]
}<|MERGE_RESOLUTION|>--- conflicted
+++ resolved
@@ -9,11 +9,8 @@
       "@lib/*": ["lib/*"],
       "@server/*": ["server/*"],
       "@prisma/client/*": ["@calcom/prisma/client/*"],
-<<<<<<< HEAD
-      "@calcom/repository/*": ["@calcom/lib/server/repository/*"]
-=======
+      "@calcom/repository/*": ["@calcom/lib/server/repository/*"],
       "@calcom/ui/*": ["../../packages/ui/components/*"]
->>>>>>> a01d6aa9
     },
     "plugins": [
       {
