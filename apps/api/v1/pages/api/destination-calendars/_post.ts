--- conflicted
+++ resolved
@@ -1,10 +1,6 @@
 import type { NextApiRequest } from "next";
 
-<<<<<<< HEAD
-import { getCalendarCredentialsWithoutDwd, getConnectedCalendars } from "@calcom/core/CalendarManager";
-=======
 import { getCalendarCredentialsWithoutDelegation, getConnectedCalendars } from "@calcom/lib/CalendarManager";
->>>>>>> 96fcf7be
 import { HttpError } from "@calcom/lib/http-error";
 import { defaultResponder } from "@calcom/lib/server/defaultResponder";
 import prisma from "@calcom/prisma";
@@ -86,11 +82,7 @@
       message: "Bad request, credential id invalid",
     });
 
-<<<<<<< HEAD
-  const calendarCredentials = getCalendarCredentialsWithoutDwd(userCredentials);
-=======
   const calendarCredentials = getCalendarCredentialsWithoutDelegation(userCredentials);
->>>>>>> 96fcf7be
 
   const { connectedCalendars } = await getConnectedCalendars(calendarCredentials, [], parsedBody.externalId);
 
