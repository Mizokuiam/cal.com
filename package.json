{
  "name": "calcom-monorepo",
  "version": "0.0.0",
  "private": true,
  "workspaces": [
    "apps/*",
    "packages/*",
    "packages/embeds/*",
    "packages/app-store/*"
  ],
  "scripts": {
    "build": "turbo run build --scope=\"@calcom/web\" --include-dependencies",
    "clean": "turbo run clean && rm -rf node_modules",
    "db-deploy": "turbo run db-deploy",
    "db-seed": "turbo run db-seed",
    "db-studio": "yarn workspace @calcom/prisma db-studio",
    "deploy": "turbo run deploy",
    "dev": "turbo run dev --scope=\"@calcom/web\"",
<<<<<<< HEAD
    "dev:all": "yarn predev && turbo run dev --scope=\"@calcom/web\" --scope=\"@calcom/website\" --scope=\"@calcom/console\"",
=======
    "dev:website": "yarn predev && turbo run dev --scope=\"@calcom/web\" --scope=\"@calcom/website\"",
    "dev:api": "yarn predev && turbo run dev --scope=\"@calcom/web\" --scope=\"@calcom/api\"",
    "dev:swagger": "yarn predev && turbo run dev --scope=\"@calcom/api\" --scope=\"@calcom/swagger\"",
>>>>>>> c22b6ca6
    "dev:console": "yarn predev && turbo run dev --scope=\"@calcom/web\" --scope=\"@calcom/console\"",
    "dev:website": "yarn predev && turbo run dev --scope=\"@calcom/web\" --scope=\"@calcom/website\"",
    "docs-dev": "yarn predev && turbo run dev --scope=\"@calcom/docs\"",
    "docs-build": "turbo run build --scope=\"@calcom/docs\" --include-dependencies",
    "docs-start": "turbo run start --scope=\"@calcom/docs\"",
    "dx": "yarn predev && turbo run dx",
    "format": "prettier --write \"**/*.{ts,tsx,md}\"",
    "heroku-postbuild": "turbo run @calcom/web#build",
    "lint": "turbo run lint",
    "lint:report": "turbo run lint:report",
    "postinstall": "turbo run postinstall",
    "pre-commit": "lint-staged",
    "predev": "dotenv-checker --schema .env.example --env .env",
    "prepare": "husky install",
    "start": "turbo run start --scope=\"@calcom/web\"",
    "test": "turbo run test",
    "test-playwright": "yarn playwright test --config=tests/config/playwright.config.ts",
    "embed-tests-quick": "turbo run embed-tests-quick",
    "embed-tests": "turbo run embed-tests",
    "test-e2e": "turbo run test-e2e --concurrency=1",
    "type-check": "turbo run type-check"
  },
  "devDependencies": {
    "dotenv-checker": "^1.1.5",
    "husky": "^7.0.1",
    "lint-staged": "^12.3.5",
    "prettier": "^2.5.1"
  },
  "dependencies": {
    "turbo": "latest"
  },
  "lint-staged": {
    "apps/**/*.{js,ts,jsx,tsx}": [
      "prettier --write",
      "eslint --fix"
    ],
    "*.json": [
      "prettier --write"
    ],
    "packages/prisma/schema.prisma": [
      "prisma format"
    ]
  },
  "engines": {
    "node": ">=14.x <15",
    "npm": ">=7.0.0",
    "yarn": ">=1.19.0 < 2.0.0"
  },
  "packageManager": "yarn@1.22.17"
}<|MERGE_RESOLUTION|>--- conflicted
+++ resolved
@@ -16,14 +16,10 @@
     "db-studio": "yarn workspace @calcom/prisma db-studio",
     "deploy": "turbo run deploy",
     "dev": "turbo run dev --scope=\"@calcom/web\"",
-<<<<<<< HEAD
     "dev:all": "yarn predev && turbo run dev --scope=\"@calcom/web\" --scope=\"@calcom/website\" --scope=\"@calcom/console\"",
-=======
-    "dev:website": "yarn predev && turbo run dev --scope=\"@calcom/web\" --scope=\"@calcom/website\"",
     "dev:api": "yarn predev && turbo run dev --scope=\"@calcom/web\" --scope=\"@calcom/api\"",
+    "dev:console": "yarn predev && turbo run dev --scope=\"@calcom/web\" --scope=\"@calcom/console\"",
     "dev:swagger": "yarn predev && turbo run dev --scope=\"@calcom/api\" --scope=\"@calcom/swagger\"",
->>>>>>> c22b6ca6
-    "dev:console": "yarn predev && turbo run dev --scope=\"@calcom/web\" --scope=\"@calcom/console\"",
     "dev:website": "yarn predev && turbo run dev --scope=\"@calcom/web\" --scope=\"@calcom/website\"",
     "docs-dev": "yarn predev && turbo run dev --scope=\"@calcom/docs\"",
     "docs-build": "turbo run build --scope=\"@calcom/docs\" --include-dependencies",
