--- conflicted
+++ resolved
@@ -473,16 +473,12 @@
 9. Click the "Save"/ "UPDATE" button at the bottom footer.
 10. You're good to go. Now you can easily add your ZohoCRM integration in the Cal.com settings.
 
-<<<<<<< HEAD
 ### Obtaining Zoho Calendar Client ID and Secret
 
 [Follow these steps](./packages/app-store/zohocalendar/)
-
-
-=======
 ### Obtaining Zoho Bigin Client ID and Secret
 [Follow these steps](./packages/app-store/zoho-bigin/)
->>>>>>> a827d1de
+
 ## Workflows
 
 ### Setting up SendGrid for Email reminders
