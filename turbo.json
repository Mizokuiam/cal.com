--- conflicted
+++ resolved
@@ -237,18 +237,6 @@
     "ALLOWED_HOSTNAMES",
     "ANALYZE",
     "API_KEY_PREFIX",
-<<<<<<< HEAD
-=======
-    "APP_ROUTER_AUTH_FORGOT_PASSWORD_ENABLED",
-    "APP_ROUTER_AUTH_LOGIN_ENABLED",
-    "APP_ROUTER_AUTH_LOGOUT_ENABLED",
-    "APP_ROUTER_AUTH_NEW_ENABLED",
-    "APP_ROUTER_AUTH_SAML_ENABLED",
-    "APP_ROUTER_AUTH_ERROR_ENABLED",
-    "APP_ROUTER_AUTH_PLATFORM_ENABLED",
-    "APP_ROUTER_AUTH_OAUTH2_ENABLED",
-    "APP_ROUTER_TEAM_ENABLED",
->>>>>>> c5814565
     "APP_USER_NAME",
     "BASECAMP3_CLIENT_ID",
     "BASECAMP3_CLIENT_SECRET",
