import { IdProvider } from "@radix-ui/react-id";
import { Provider } from "next-auth/client";
import { appWithTranslation } from "next-i18next";
import type { AppProps as NextAppProps } from "next/app";
import React, { ComponentProps, ReactNode } from "react";

import DynamicIntercomProvider from "@ee/lib/intercom/providerDynamic";

import { createTelemetryClient, TelemetryProvider } from "@lib/telemetry";

import { trpc } from "./trpc";

const I18nextAdapter = appWithTranslation(({ children }: { children?: ReactNode }) => <>{children}</>);

// Workaround for https://github.com/vercel/next.js/issues/8592
export type AppProps = NextAppProps & {
  /** Will be defined only is there was an error */
  err?: Error;
};

type AppPropsWithChildren = AppProps & {
  children: ReactNode;
};

const CustomI18nextProvider = (props: AppPropsWithChildren) => {
<<<<<<< HEAD
  const { i18n, locale } = trpc.useQuery(["viewer.i18n"]).data ?? {};
=======
  const { i18n, locale } = trpc.useQuery(["viewer.i18n"]).data ?? {
    locale: "en",
  };

>>>>>>> debef811
  const passedProps = {
    ...props,
    pageProps: {
      ...props.pageProps,
      ...i18n,
    },
    router: locale ? { locale } : props.router,
  } as unknown as ComponentProps<typeof I18nextAdapter>;
  return <I18nextAdapter {...passedProps} />;
};

const AppProviders = (props: AppPropsWithChildren) => {
  const session = trpc.useQuery(["viewer.session"]).data;
  return (
    <TelemetryProvider value={createTelemetryClient()}>
      <IdProvider>
        <DynamicIntercomProvider>
          <Provider session={session || undefined}>
            <CustomI18nextProvider {...props}>{props.children}</CustomI18nextProvider>
          </Provider>
        </DynamicIntercomProvider>
      </IdProvider>
    </TelemetryProvider>
  );
};

export default AppProviders;<|MERGE_RESOLUTION|>--- conflicted
+++ resolved
@@ -23,14 +23,10 @@
 };
 
 const CustomI18nextProvider = (props: AppPropsWithChildren) => {
-<<<<<<< HEAD
-  const { i18n, locale } = trpc.useQuery(["viewer.i18n"]).data ?? {};
-=======
   const { i18n, locale } = trpc.useQuery(["viewer.i18n"]).data ?? {
     locale: "en",
   };
 
->>>>>>> debef811
   const passedProps = {
     ...props,
     pageProps: {
