import { BookingStatus, Prisma } from "@prisma/client";
<<<<<<< HEAD
=======
import _ from "lodash";
>>>>>>> dfb1b560
import { z } from "zod";

import { checkPremiumUsername } from "@ee/lib/core/checkPremiumUsername";

import { checkRegularUsername } from "@lib/core/checkRegularUsername";
import { ALL_INTEGRATIONS } from "@lib/integrations/getIntegrations";
import slugify from "@lib/slugify";
import { Schedule } from "@lib/types/schedule";
<<<<<<< HEAD
import { isSAMLLoginEnabled } from "@lib/auth";
=======
>>>>>>> dfb1b560

import getCalendarCredentials from "@server/integrations/getCalendarCredentials";
import getConnectedCalendars from "@server/integrations/getConnectedCalendars";
import { TRPCError } from "@trpc/server";
import fetch from 'node-fetch';

import { createProtectedRouter, createRouter } from "../createRouter";
import { resizeBase64Image } from "../lib/resizeBase64Image";
import { webhookRouter } from "./viewer/webhook";

const checkUsername =
  process.env.NEXT_PUBLIC_APP_URL === "https://cal.com" ? checkPremiumUsername : checkRegularUsername;

// things that unauthenticated users can query about themselves
const publicViewerRouter = createRouter()
  .query("session", {
    resolve({ ctx }) {
      return ctx.session;
    },
  })
  .query("i18n", {
    async resolve({ ctx }) {
      const { locale, i18n } = ctx;
      return {
        i18n,
        locale,
      };
    },
  });

// routes only available to authenticated users
const loggedInViewerRouter = createProtectedRouter()
  .query("me", {
    resolve({ ctx }) {
      const {
        // pick only the part we want to expose in the API
        id,
        name,
        username,
        email,
        startTime,
        endTime,
        bufferTime,
        locale,
        avatar,
        createdDate,
        completedOnboarding,
        twoFactorEnabled,
<<<<<<< HEAD
        identityProvider,
=======
        brandColor,
>>>>>>> dfb1b560
      } = ctx.user;
      const me = {
        id,
        name,
        username,
        email,
        startTime,
        endTime,
        bufferTime,
        locale,
        avatar,
        createdDate,
        completedOnboarding,
        twoFactorEnabled,
<<<<<<< HEAD
        identityProvider,
=======
        brandColor,
>>>>>>> dfb1b560
      };
      return me;
    },
  })
  .query("eventTypes", {
    async resolve({ ctx }) {
      const { prisma } = ctx;
      const eventTypeSelect = Prisma.validator<Prisma.EventTypeSelect>()({
        id: true,
        title: true,
        description: true,
        length: true,
        schedulingType: true,
        slug: true,
        hidden: true,
        price: true,
        currency: true,
        position: true,
        users: {
          select: {
            id: true,
            avatar: true,
            name: true,
          },
        },
      });

      const user = await prisma.user.findUnique({
        where: {
          id: ctx.user.id,
        },
        select: {
          id: true,
          username: true,
          name: true,
          startTime: true,
          endTime: true,
          bufferTime: true,
          avatar: true,
          plan: true,
          teams: {
            where: {
              accepted: true,
            },
            select: {
              role: true,
              team: {
                select: {
                  id: true,
                  name: true,
                  slug: true,
                  logo: true,
                  members: {
                    select: {
                      userId: true,
                    },
                  },
                  eventTypes: {
                    select: eventTypeSelect,
                    orderBy: [
                      {
                        position: "desc",
                      },
                      {
                        id: "asc",
                      },
                    ],
                  },
                },
              },
            },
          },
          eventTypes: {
            where: {
              team: null,
            },
            select: eventTypeSelect,
            orderBy: [
              {
                position: "desc",
              },
              {
                id: "asc",
              },
            ],
          },
        },
      });

      if (!user) {
        throw new TRPCError({ code: "INTERNAL_SERVER_ERROR" });
      }

      // backwards compatibility, TMP:
      const typesRaw = await prisma.eventType.findMany({
        where: {
          userId: ctx.user.id,
        },
        select: eventTypeSelect,
        orderBy: [
          {
            position: "desc",
          },
          {
            id: "asc",
          },
        ],
      });

      type EventTypeGroup = {
        teamId?: number | null;
        profile: {
          slug: typeof user["username"];
          name: typeof user["name"];
          image: typeof user["avatar"];
        };
        metadata: {
          membershipCount: number;
          readOnly: boolean;
        };
        eventTypes: (typeof user.eventTypes[number] & { $disabled?: boolean })[];
      };

      let eventTypeGroups: EventTypeGroup[] = [];
      const eventTypesHashMap = user.eventTypes.concat(typesRaw).reduce((hashMap, newItem) => {
        const oldItem = hashMap[newItem.id] || {};
        hashMap[newItem.id] = { ...oldItem, ...newItem };
        return hashMap;
      }, {} as Record<number, EventTypeGroup["eventTypes"][number]>);
      const mergedEventTypes = Object.values(eventTypesHashMap).map((et, index) => ({
        ...et,
        $disabled: user.plan === "FREE" && index > 0,
      }));

      eventTypeGroups.push({
        teamId: null,
        profile: {
          slug: user.username,
          name: user.name,
          image: user.avatar,
        },
        eventTypes: _.orderBy(mergedEventTypes, ["position", "id"], ["desc", "asc"]),
        metadata: {
          membershipCount: 1,
          readOnly: false,
        },
      });

      eventTypeGroups = ([] as EventTypeGroup[]).concat(
        eventTypeGroups,
        user.teams.map((membership) => ({
          teamId: membership.team.id,
          profile: {
            name: membership.team.name,
            image: membership.team.logo || "",
            slug: "team/" + membership.team.slug,
          },
          metadata: {
            membershipCount: membership.team.members.length,
            readOnly: membership.role !== "OWNER",
          },
          eventTypes: membership.team.eventTypes,
        }))
      );

      const canAddEvents = user.plan !== "FREE" || eventTypeGroups[0].eventTypes.length < 1;

      return {
        canAddEvents,
        user,
        // don't display event teams without event types,
        eventTypeGroups: eventTypeGroups.filter((groupBy) => !!groupBy.eventTypes?.length),
        // so we can show a dropdown when the user has teams
        profiles: eventTypeGroups.map((group) => ({
          teamId: group.teamId,
          ...group.profile,
          ...group.metadata,
        })),
      };
    },
  })
  .query("bookings", {
    input: z.object({
      status: z.enum(["upcoming", "past", "cancelled"]),
      limit: z.number().min(1).max(100).nullish(),
      cursor: z.number().nullish(), // <-- "cursor" needs to exist when using useInfiniteQuery, but can be any type
    }),
    async resolve({ ctx, input }) {
      // using offset actually because cursor pagination requires a unique column
      // for orderBy, but we don't use a unique column in our orderBy
      const take = input.limit ?? 10;
      const skip = input.cursor ?? 0;
      const { prisma, user } = ctx;
      const bookingListingByStatus = input.status;
      const bookingListingFilters: Record<typeof bookingListingByStatus, Prisma.BookingWhereInput[]> = {
        upcoming: [
          {
            endTime: { gte: new Date() },
            AND: [
              { NOT: { status: { equals: BookingStatus.CANCELLED } } },
              { NOT: { status: { equals: BookingStatus.REJECTED } } },
            ],
          },
        ],
        past: [
          {
            endTime: { lte: new Date() },
            AND: [
              { NOT: { status: { equals: BookingStatus.CANCELLED } } },
              { NOT: { status: { equals: BookingStatus.REJECTED } } },
            ],
          },
        ],
        cancelled: [
          {
            OR: [
              { status: { equals: BookingStatus.CANCELLED } },
              { status: { equals: BookingStatus.REJECTED } },
            ],
          },
        ],
      };
      const bookingListingOrderby: Record<typeof bookingListingByStatus, Prisma.BookingOrderByInput> = {
        upcoming: { startTime: "desc" },
        past: { startTime: "desc" },
        cancelled: { startTime: "desc" },
      };
      const passedBookingsFilter = bookingListingFilters[bookingListingByStatus];
      const orderBy = bookingListingOrderby[bookingListingByStatus];

      const bookingsQuery = await prisma.booking.findMany({
        where: {
          OR: [
            {
              userId: user.id,
            },
            {
              attendees: {
                some: {
                  email: user.email,
                },
              },
            },
          ],
          AND: passedBookingsFilter,
        },
        select: {
          uid: true,
          title: true,
          description: true,
          attendees: true,
          confirmed: true,
          rejected: true,
          id: true,
          startTime: true,
          endTime: true,
          eventType: {
            select: {
              team: {
                select: {
                  name: true,
                },
              },
            },
          },
          status: true,
        },
        orderBy,
        take: take + 1,
        skip,
      });

      const bookings = bookingsQuery.reverse().map((booking) => {
        return {
          ...booking,
          startTime: booking.startTime.toISOString(),
          endTime: booking.endTime.toISOString(),
        };
      });

      let nextCursor: typeof skip | null = skip;
      if (bookings.length > take) {
        bookings.shift();
        nextCursor += bookings.length;
      } else {
        nextCursor = null;
      }

      return {
        bookings,
        nextCursor,
      };
    },
  })
  .query("connectedCalendars", {
    async resolve({ ctx }) {
      const { user } = ctx;
      // get user's credentials + their connected integrations
      const calendarCredentials = getCalendarCredentials(user.credentials, user.id);

      // get all the connected integrations' calendars (from third party)
      const connectedCalendars = await getConnectedCalendars(calendarCredentials, user.selectedCalendars);

      return connectedCalendars;
    },
  })
  .query("integrations", {
    async resolve({ ctx }) {
      const { user } = ctx;
      const { credentials } = user;

      function countActive(items: { credentialIds: unknown[] }[]) {
        return items.reduce((acc, item) => acc + item.credentialIds.length, 0);
      }
      const integrations = ALL_INTEGRATIONS.map((integration) => ({
        ...integration,
        credentialIds: credentials
          .filter((credential) => credential.type === integration.type)
          .map((credential) => credential.id),
      }));
      // `flatMap()` these work like `.filter()` but infers the types correctly
      const conferencing = integrations.flatMap((item) => (item.variant === "conferencing" ? [item] : []));
      const payment = integrations.flatMap((item) => (item.variant === "payment" ? [item] : []));
      const calendar = integrations.flatMap((item) => (item.variant === "calendar" ? [item] : []));

      return {
        conferencing: {
          items: conferencing,
          numActive: countActive(conferencing),
        },
        calendar: {
          items: calendar,
          numActive: countActive(calendar),
        },
        payment: {
          items: payment,
          numActive: countActive(payment),
        },
      };
    },
  })
  .query("availability", {
    async resolve({ ctx }) {
      const { prisma, user } = ctx;
      const availabilityQuery = await prisma.availability.findMany({
        where: {
          userId: user.id,
        },
      });
<<<<<<< HEAD
=======

>>>>>>> dfb1b560
      const schedule = availabilityQuery.reduce(
        (schedule: Schedule, availability) => {
          availability.days.forEach((day) => {
            schedule[day].push({
<<<<<<< HEAD
              start: new Date(new Date().toDateString() + " " + availability.startTime.toTimeString()),
              end: new Date(new Date().toDateString() + " " + availability.endTime.toTimeString()),
=======
              start: new Date(
                Date.UTC(
                  new Date().getUTCFullYear(),
                  new Date().getUTCMonth(),
                  new Date().getUTCDate(),
                  availability.startTime.getUTCHours(),
                  availability.startTime.getUTCMinutes()
                )
              ),
              end: new Date(
                Date.UTC(
                  new Date().getUTCFullYear(),
                  new Date().getUTCMonth(),
                  new Date().getUTCDate(),
                  availability.endTime.getUTCHours(),
                  availability.endTime.getUTCMinutes()
                )
              ),
>>>>>>> dfb1b560
            });
          });
          return schedule;
        },
        Array.from([...Array(7)]).map(() => [])
      );
      return {
        schedule,
<<<<<<< HEAD
=======
        timeZone: user.timeZone,
>>>>>>> dfb1b560
      };
    },
  })
  .mutation("updateProfile", {
    input: z.object({
      username: z.string().optional(),
      name: z.string().optional(),
      bio: z.string().optional(),
      avatar: z.string().optional(),
      timeZone: z.string().optional(),
      weekStart: z.string().optional(),
      hideBranding: z.boolean().optional(),
      brandColor: z.string().optional(),
      theme: z.string().optional().nullable(),
      completedOnboarding: z.boolean().optional(),
      locale: z.string().optional(),
    }),
    async resolve({ input, ctx }) {
      const { user, prisma } = ctx;
      const data: Prisma.UserUpdateInput = {
        ...input,
      };
      if (input.username) {
        const username = slugify(input.username);
        // Only validate if we're changing usernames
        if (username !== user.username) {
          data.username = username;
          const response = await checkUsername(username);
          if (!response.available) {
            throw new TRPCError({ code: "BAD_REQUEST", message: response.message });
          }
        }
      }
      if (input.avatar) {
        data.avatar = await resizeBase64Image(input.avatar);
      }

      await prisma.user.update({
        where: {
          id: user.id,
        },
        data,
      });
    },
  })
<<<<<<< HEAD
  .query("isSAMLLoginEnabled", {
    async resolve() {
      return {
        isSAMLLoginEnabled,
      };
    },
  })
  .mutation("updateSAMLConfig", {
    input: z.object({
      rawMetadata: z.string(),
    }),
    async resolve({ input }) {
      const params = new URLSearchParams();
      params.append('rawMetadata', input.rawMetadata);
      params.append('defaultRedirectUrl', `${process.env.BASE_URL}/login/saml`);
      params.append('redirectUrl', JSON.stringify([`${process.env.BASE_URL}/*`]));
      params.append('tenant', process.env.SAML_TENANT_ID || '');
      params.append('product', process.env.SAML_PRODUCT_ID || '');

      const response = await fetch(`${process.env.SAML_API_URL}/api/v1/saml/config`, {
        method: 'POST',
        body: params,
      });

      if (response.status !== 200) {
        throw new TRPCError({ code: "BAD_REQUEST", message: "SAML configuration update failed" });
=======
  .mutation("eventTypeOrder", {
    input: z.object({
      ids: z.array(z.number()),
    }),
    async resolve({ input, ctx }) {
      const { prisma, user } = ctx;
      const allEventTypes = await ctx.prisma.eventType.findMany({
        select: {
          id: true,
        },
        where: {
          id: {
            in: input.ids,
          },
          OR: [
            {
              userId: user.id,
            },
            {
              users: {
                some: {
                  id: user.id,
                },
              },
            },
            {
              team: {
                members: {
                  some: {
                    userId: user.id,
                  },
                },
              },
            },
          ],
        },
      });
      const allEventTypeIds = new Set(allEventTypes.map((type) => type.id));
      if (input.ids.some((id) => !allEventTypeIds.has(id))) {
        throw new TRPCError({
          code: "UNAUTHORIZED",
        });
      }
      await Promise.all(
        _.reverse(input.ids).map((id, position) => {
          return prisma.eventType.update({
            where: {
              id,
            },
            data: {
              position,
            },
          });
        })
      );
    },
  })
  .mutation("eventTypePosition", {
    input: z.object({
      eventType: z.number(),
      action: z.string(),
    }),
    async resolve({ input, ctx }) {
      // This mutation is for the user to be able to order their event types by incrementing or decrementing the position number
      const { prisma } = ctx;
      if (input.eventType && input.action == "increment") {
        await prisma.eventType.update({
          where: {
            id: input.eventType,
          },
          data: {
            position: {
              increment: 1,
            },
          },
        });
      }

      if (input.eventType && input.action == "decrement") {
        await prisma.eventType.update({
          where: {
            id: input.eventType,
          },
          data: {
            position: {
              decrement: 1,
            },
          },
        });
>>>>>>> dfb1b560
      }
    },
  });

export const viewerRouter = createRouter()
  .merge(publicViewerRouter)
  .merge(loggedInViewerRouter)
  .merge("webhook.", webhookRouter);<|MERGE_RESOLUTION|>--- conflicted
+++ resolved
@@ -1,8 +1,5 @@
 import { BookingStatus, Prisma } from "@prisma/client";
-<<<<<<< HEAD
-=======
 import _ from "lodash";
->>>>>>> dfb1b560
 import { z } from "zod";
 
 import { checkPremiumUsername } from "@ee/lib/core/checkPremiumUsername";
@@ -11,10 +8,7 @@
 import { ALL_INTEGRATIONS } from "@lib/integrations/getIntegrations";
 import slugify from "@lib/slugify";
 import { Schedule } from "@lib/types/schedule";
-<<<<<<< HEAD
 import { isSAMLLoginEnabled } from "@lib/auth";
-=======
->>>>>>> dfb1b560
 
 import getCalendarCredentials from "@server/integrations/getCalendarCredentials";
 import getConnectedCalendars from "@server/integrations/getConnectedCalendars";
@@ -63,11 +57,8 @@
         createdDate,
         completedOnboarding,
         twoFactorEnabled,
-<<<<<<< HEAD
         identityProvider,
-=======
         brandColor,
->>>>>>> dfb1b560
       } = ctx.user;
       const me = {
         id,
@@ -82,11 +73,8 @@
         createdDate,
         completedOnboarding,
         twoFactorEnabled,
-<<<<<<< HEAD
         identityProvider,
-=======
         brandColor,
->>>>>>> dfb1b560
       };
       return me;
     },
@@ -436,18 +424,10 @@
           userId: user.id,
         },
       });
-<<<<<<< HEAD
-=======
-
->>>>>>> dfb1b560
       const schedule = availabilityQuery.reduce(
         (schedule: Schedule, availability) => {
           availability.days.forEach((day) => {
             schedule[day].push({
-<<<<<<< HEAD
-              start: new Date(new Date().toDateString() + " " + availability.startTime.toTimeString()),
-              end: new Date(new Date().toDateString() + " " + availability.endTime.toTimeString()),
-=======
               start: new Date(
                 Date.UTC(
                   new Date().getUTCFullYear(),
@@ -466,7 +446,6 @@
                   availability.endTime.getUTCMinutes()
                 )
               ),
->>>>>>> dfb1b560
             });
           });
           return schedule;
@@ -475,10 +454,7 @@
       );
       return {
         schedule,
-<<<<<<< HEAD
-=======
         timeZone: user.timeZone,
->>>>>>> dfb1b560
       };
     },
   })
@@ -524,34 +500,6 @@
       });
     },
   })
-<<<<<<< HEAD
-  .query("isSAMLLoginEnabled", {
-    async resolve() {
-      return {
-        isSAMLLoginEnabled,
-      };
-    },
-  })
-  .mutation("updateSAMLConfig", {
-    input: z.object({
-      rawMetadata: z.string(),
-    }),
-    async resolve({ input }) {
-      const params = new URLSearchParams();
-      params.append('rawMetadata', input.rawMetadata);
-      params.append('defaultRedirectUrl', `${process.env.BASE_URL}/login/saml`);
-      params.append('redirectUrl', JSON.stringify([`${process.env.BASE_URL}/*`]));
-      params.append('tenant', process.env.SAML_TENANT_ID || '');
-      params.append('product', process.env.SAML_PRODUCT_ID || '');
-
-      const response = await fetch(`${process.env.SAML_API_URL}/api/v1/saml/config`, {
-        method: 'POST',
-        body: params,
-      });
-
-      if (response.status !== 200) {
-        throw new TRPCError({ code: "BAD_REQUEST", message: "SAML configuration update failed" });
-=======
   .mutation("eventTypeOrder", {
     input: z.object({
       ids: z.array(z.number()),
@@ -641,7 +589,35 @@
             },
           },
         });
->>>>>>> dfb1b560
+      }
+    },
+  })
+  .query("isSAMLLoginEnabled", {
+    async resolve() {
+      return {
+        isSAMLLoginEnabled,
+      };
+    },
+  })
+  .mutation("updateSAMLConfig", {
+    input: z.object({
+      rawMetadata: z.string(),
+    }),
+    async resolve({ input }) {
+      const params = new URLSearchParams();
+      params.append('rawMetadata', input.rawMetadata);
+      params.append('defaultRedirectUrl', `${process.env.BASE_URL}/login/saml`);
+      params.append('redirectUrl', JSON.stringify([`${process.env.BASE_URL}/*`]));
+      params.append('tenant', process.env.SAML_TENANT_ID || '');
+      params.append('product', process.env.SAML_PRODUCT_ID || '');
+
+      const response = await fetch(`${process.env.SAML_API_URL}/api/v1/saml/config`, {
+        method: 'POST',
+        body: params,
+      });
+
+      if (response.status !== 200) {
+        throw new TRPCError({ code: "BAD_REQUEST", message: "SAML configuration update failed" });
       }
     },
   });
