--- conflicted
+++ resolved
@@ -45,11 +45,8 @@
     "class-variance-authority": "^0.7.0",
     "clsx": "^2.0.0",
     "lucide-react": "^0.293.0",
-<<<<<<< HEAD
     "react-hook-form": "^7.49.0",
-=======
     "react-use": "^17.4.2",
->>>>>>> 66740a26
     "tailwind-merge": "^2.0.0",
     "tailwindcss": "^3.4.0",
     "tailwindcss-animate": "^1.0.7"
