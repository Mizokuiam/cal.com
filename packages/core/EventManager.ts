--- conflicted
+++ resolved
@@ -10,10 +10,7 @@
 import { getLocationFromApp, MeetLocationType } from "@calcom/app-store/locations";
 import getApps from "@calcom/app-store/utils";
 import CRMScheduler from "@calcom/core/crmManager/tasker/crmScheduler";
-<<<<<<< HEAD
-=======
 import { FeaturesRepository } from "@calcom/features/flags/features.repository";
->>>>>>> 46ce77f5
 import { getUid } from "@calcom/lib/CalEventParser";
 import logger from "@calcom/lib/logger";
 import {
@@ -978,11 +975,6 @@
   private async createAllCRMEvents(event: CalendarEvent) {
     const createdEvents = [];
 
-<<<<<<< HEAD
-    const uid = getUid(event);
-    for (const credential of this.crmCredentials) {
-      if (process.env.TASKER_ENABLE_CRM_EVENT_CREATION) {
-=======
     const featureRepo = new FeaturesRepository();
     const isTaskerEnabledForSalesforceCrm = event.team?.id
       ? await featureRepo.checkIfTeamHasFeature(event.team.id, "salesforce-crm-tasker")
@@ -991,7 +983,6 @@
     const uid = getUid(event);
     for (const credential of this.crmCredentials) {
       if (isTaskerEnabledForSalesforceCrm) {
->>>>>>> 46ce77f5
         if (!event.uid) {
           console.error(
             `Missing bookingId when scheduling CRM event creation on event type ${event?.eventTypeId}`
@@ -999,11 +990,7 @@
           continue;
         }
 
-<<<<<<< HEAD
-        await CRMScheduler.createEvent({ credentialId: credential.id, bookingUid: event.uid });
-=======
         await CRMScheduler.createEvent({ bookingUid: event.uid });
->>>>>>> 46ce77f5
         continue;
       }
 
