--- conflicted
+++ resolved
@@ -3,6 +3,7 @@
 import { cloneDeep, merge } from "lodash";
 import { v5 as uuidv5 } from "uuid";
 import type { z } from "zod";
+
 import { getCalendar } from "@calcom/app-store/_utils/getCalendar";
 import { FAKE_DAILY_CREDENTIAL } from "@calcom/app-store/dailyvideo/lib/VideoApiAdapter";
 import { appKeysSchema as calVideoKeysSchema } from "@calcom/app-store/dailyvideo/zod";
@@ -55,8 +56,8 @@
   return b.id - a.id;
 };
 
-const delegatedCredentialFirst = <T extends {delegatedToId: string | null}>(a: T, b: T) => {
-  return (b.delegatedToId ? 1: 0) - (a.delegatedToId ? 1: 0);
+const delegatedCredentialFirst = <T extends { delegatedToId: string | null }>(a: T, b: T) => {
+  return (b.delegatedToId ? 1 : 0) - (a.delegatedToId ? 1 : 0);
 };
 
 export const getLocationRequestFromIntegration = (location: string) => {
@@ -103,12 +104,7 @@
   calendarCredentials: CredentialPayload[];
   videoCredentials: CredentialPayload[];
   crmCredentials: CredentialPayload[];
-<<<<<<< HEAD
-  appOptions: AppOptions;
-=======
   appOptions?: z.infer<typeof EventTypeAppMetadataSchema>;
-
->>>>>>> c7edfd5b
   /**
    * Takes an array of credentials and initializes a new instance of the EventManager.
    *
@@ -128,8 +124,9 @@
         (cred) => cred.type.endsWith("_calendar") && !cred.type.includes("other_calendar")
       )
       //see https://github.com/calcom/cal.com/issues/11671#issue-1923600672
-      .sort(latestCredentialFirst).sort(delegatedCredentialFirst)
-      
+      .sort(latestCredentialFirst)
+      .sort(delegatedCredentialFirst);
+
     this.videoCredentials = appCredentials
       .filter((cred) => cred.type.endsWith("_video") || cred.type.endsWith("_conferencing"))
       // Whenever a new video connection is added, latest credentials are added with the highest ID.
@@ -638,7 +635,10 @@
       const [credential] = this.calendarCredentials.filter((cred) => !cred.type.endsWith("other_calendar"));
       if (credential) {
         const createdEvent = await createEvent(credential, event);
-        log.silly("Created Calendar event using credential", safeStringify({ credentialId:credential.id, createdEvent }));
+        log.silly(
+          "Created Calendar event using credential",
+          safeStringify({ credentialId: credential.id, createdEvent })
+        );
         if (createdEvent) {
           createdEvents.push(createdEvent);
         }
