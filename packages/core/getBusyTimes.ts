import type { Booking, EventType } from "@prisma/client";

import { getBusyCalendarTimes } from "@calcom/core/CalendarManager";
import dayjs from "@calcom/dayjs";
import { subtract } from "@calcom/lib/date-ranges";
import { intervalLimitKeyToUnit } from "@calcom/lib/intervalLimit";
import logger from "@calcom/lib/logger";
import { getPiiFreeBooking } from "@calcom/lib/piiFreeData";
import { performance } from "@calcom/lib/server/perfObserver";
import prisma from "@calcom/prisma";
import type { Prisma, SelectedCalendar } from "@calcom/prisma/client";
import { BookingStatus } from "@calcom/prisma/enums";
import { stringToDayjs } from "@calcom/prisma/zod-utils";
import type { EventBusyDetails, IntervalLimit } from "@calcom/types/Calendar";
import type { CredentialPayload } from "@calcom/types/Credential";

export async function getBusyTimes(params: {
  credentials: CredentialPayload[];
  userId: number;
  userEmail: string;
  username: string;
  eventTypeId?: number;
  startTime: string;
  beforeEventBuffer?: number;
  afterEventBuffer?: number;
  endTime: string;
  selectedCalendars: SelectedCalendar[];
  seatedEvent?: boolean;
  rescheduleUid?: string | null;
  duration?: number | null;
  currentBookings?:
    | (Pick<Booking, "id" | "uid" | "userId" | "startTime" | "endTime" | "title"> & {
        eventType: Pick<
          EventType,
          "id" | "beforeEventBuffer" | "afterEventBuffer" | "seatsPerTimeSlot"
        > | null;
        _count?: {
          seatsReferences: number;
        };
      })[]
    | null;
}) {
  const {
    credentials,
    userId,
    userEmail,
    username,
    eventTypeId,
    startTime,
    endTime,
    beforeEventBuffer,
    afterEventBuffer,
    selectedCalendars,
    seatedEvent,
    rescheduleUid,
    duration,
  } = params;

  logger.silly(
    `Checking Busy time from Cal Bookings in range ${startTime} to ${endTime} for input ${JSON.stringify({
      userId,
      eventTypeId,
      status: BookingStatus.ACCEPTED,
    })}`
  );

  /**
   * A user is considered busy within a given time period if there
   * is a booking they own OR attend.
   *
   * Performs a query for all bookings where:
   *   - The given booking is owned by this user, or..
   *   - The current user has a different booking at this time he/she attends
   *
   * See further discussion within this GH issue:
   * https://github.com/calcom/cal.com/issues/6374
   *
   * NOTE: Changes here will likely require changes to some mocking
   *  logic within getSchedule.test.ts:addBookings
   */
  performance.mark("prismaBookingGetStart");

  const startTimeDate =
    rescheduleUid && duration ? dayjs(startTime).subtract(duration, "minute").toDate() : new Date(startTime);
  const endTimeDate =
    rescheduleUid && duration ? dayjs(endTime).add(duration, "minute").toDate() : new Date(endTime);

  // startTime is less than endTimeDate and endTime grater than startTimeDate
  const sharedQuery = {
    startTime: { lte: endTimeDate },
    endTime: { gte: startTimeDate },
    status: {
      in: [BookingStatus.ACCEPTED],
    },
  };
  // INFO: Refactored to allow this method to take in a list of current bookings for the user.
  // Will keep support for retrieving a user's bookings if the caller does not already supply them.
  // This function is called from multiple places but we aren't refactoring all of them at this moment
  // to avoid potential side effects.
  const bookings = params.currentBookings
    ? params.currentBookings
    : await prisma.booking.findMany({
        where: {
          OR: [
            // User is primary host (individual events, or primary organizer)
            {
              ...sharedQuery,
              userId,
            },
            // The current user has a different booking at this time he/she attends
            {
              ...sharedQuery,
              attendees: {
                some: {
                  email: userEmail,
                },
              },
            },
          ],
        },
        select: {
          id: true,
          uid: true,
          userId: true,
          startTime: true,
          endTime: true,
          title: true,
          eventType: {
            select: {
              id: true,
              afterEventBuffer: true,
              beforeEventBuffer: true,
              seatsPerTimeSlot: true,
            },
          },
          ...(seatedEvent && {
            _count: {
              select: {
                seatsReferences: true,
              },
            },
          }),
        },
      });

  const bookingSeatCountMap: { [x: string]: number } = {};
  const busyTimes = bookings.reduce(
    (aggregate: EventBusyDetails[], { id, startTime, endTime, eventType, title, ...rest }) => {
      if (eventType?.seatsPerTimeSlot) {
        const bookedAt = `${dayjs(startTime).utc().format()}<>${dayjs(endTime).utc().format()}`;
        bookingSeatCountMap[bookedAt] = bookingSeatCountMap[bookedAt] || 0;
        bookingSeatCountMap[bookedAt]++;
        // Seat references on the current event are non-blocking until the event is fully booked.
        if (
          // there are still seats available.
          bookingSeatCountMap[bookedAt] < (eventType?.seatsPerTimeSlot || 1) &&
          // and this is the seated event, other event types should be blocked.
          eventTypeId === eventType?.id
        ) {
          // then we do not add the booking to the busyTimes.
          return aggregate;
        }
        // if it does get blocked at this point; we remove the bookingSeatCountMap entry
        // doing this allows using the map later to remove the ranges from calendar busy times.
        delete bookingSeatCountMap[bookedAt];
      }
      if (rest.uid === rescheduleUid) {
        return aggregate;
      }
      aggregate.push({
        start: dayjs(startTime)
          .subtract((eventType?.beforeEventBuffer || 0) + (afterEventBuffer || 0), "minute")
          .toDate(),
        end: dayjs(endTime)
          .add((eventType?.afterEventBuffer || 0) + (beforeEventBuffer || 0), "minute")
          .toDate(),
        title,
        source: `eventType-${eventType?.id}-booking-${id}`,
      });
      return aggregate;
    },
    []
  );

  logger.debug(
    `Busy Time from Cal Bookings ${JSON.stringify({
      busyTimes,
      bookings: bookings?.map((booking) => getPiiFreeBooking(booking)),
      numCredentials: credentials?.length,
    })}`
  );
  performance.mark("prismaBookingGetEnd");
  performance.measure(`prisma booking get took $1'`, "prismaBookingGetStart", "prismaBookingGetEnd");
  if (credentials?.length > 0) {
    const startConnectedCalendarsGet = performance.now();
    const calendarBusyTimes = await getBusyCalendarTimes(
      username,
      credentials,
      startTime,
      endTime,
      selectedCalendars
    );
    const endConnectedCalendarsGet = performance.now();
    logger.debug(
      `Connected Calendars get took ${
        endConnectedCalendarsGet - startConnectedCalendarsGet
      } ms for user ${username}`,
      JSON.stringify({
        calendarBusyTimes,
      })
    );

    const openSeatsDateRanges = Object.keys(bookingSeatCountMap).map((key) => {
      const [start, end] = key.split("<>");
      return {
        start: dayjs(start),
        end: dayjs(end),
      };
    });

    if (rescheduleUid) {
      const originalRescheduleBooking = bookings.find((booking) => booking.uid === rescheduleUid);
      // calendar busy time from original rescheduled booking should not be blocked
      if (originalRescheduleBooking) {
        openSeatsDateRanges.push({
          start: dayjs(originalRescheduleBooking.startTime),
          end: dayjs(originalRescheduleBooking.endTime),
        });
      }
    }

    const result = subtract(
      calendarBusyTimes.map((value) => ({
        ...value,
        end: dayjs(value.end),
        start: dayjs(value.start),
      })),
      openSeatsDateRanges
    );

    busyTimes.push(
      ...result.map((busyTime) => ({
        ...busyTime,
        start: busyTime.start.subtract(afterEventBuffer || 0, "minute").toDate(),
        end: busyTime.end.add(beforeEventBuffer || 0, "minute").toDate(),
      }))
    );

    /*
    // TODO: Disabled until we can filter Zoom events by date. Also this is adding too much latency.
    const videoBusyTimes = (await getBusyVideoTimes(credentials)).filter(notEmpty);
    console.log("videoBusyTimes", videoBusyTimes);
    busyTimes.push(...videoBusyTimes);
    */
  }
  logger.debug(
    "getBusyTimes:",
    JSON.stringify({
      allBusyTimes: busyTimes,
    })
  );
  return busyTimes;
}

export async function getBusyTimesForLimitChecks(params: {
  userIds: number[];
  eventTypeId: number;
  startDate: string;
  endDate: string;
  rescheduleUid?: string | null;
  bookingLimits?: IntervalLimit | null;
  durationLimits?: IntervalLimit | null;
}) {
  const { userIds, eventTypeId, startDate, endDate, rescheduleUid, bookingLimits, durationLimits } = params;
  const startTimeAsDayJs = stringToDayjs(startDate);
  const endTimeAsDayJs = stringToDayjs(endDate);

  performance.mark("getBusyTimesForLimitChecksStart");

  let busyTimes: EventBusyDetails[] = [];

  if (!bookingLimits && !durationLimits) {
    return busyTimes;
  }

  let limitDateFrom = stringToDayjs(startDate);
  let limitDateTo = stringToDayjs(endDate);

  // expand date ranges by absolute minimum required to apply limits
  // (yearly limits are handled separately for performance)
  for (const key of ["PER_MONTH", "PER_WEEK", "PER_DAY"] as Exclude<keyof IntervalLimit, "PER_YEAR">[]) {
    if (bookingLimits?.[key] || durationLimits?.[key]) {
      const unit = intervalLimitKeyToUnit(key);
      limitDateFrom = dayjs.min(limitDateFrom, startTimeAsDayJs.startOf(unit));
      limitDateTo = dayjs.max(limitDateTo, endTimeAsDayJs.endOf(unit));
    }
  }
  logger.silly(
    `Fetch limit checks bookings in range ${limitDateFrom} to ${limitDateTo} for input ${JSON.stringify({
      eventTypeId,
      status: BookingStatus.ACCEPTED,
    })}`
  );

  const where: Prisma.BookingWhereInput = {
    userId: {
      in: userIds,
    },
    eventTypeId,
    status: BookingStatus.ACCEPTED,
    // FIXME: bookings that overlap on one side will never be counted
    startTime: {
      gte: limitDateFrom.toDate(),
    },
    endTime: {
      lte: limitDateTo.toDate(),
    },
  };

  if (rescheduleUid) {
    where.NOT = {
      uid: rescheduleUid,
    };
  }

  const bookings = await prisma.booking.findMany({
    where,
    select: {
      id: true,
      startTime: true,
      endTime: true,
      eventType: {
        select: {
          id: true,
        },
      },
      title: true,
<<<<<<< HEAD
      attendees: true,
    },
  });

  const busyTimes = bookings.map(({ id, startTime, endTime, eventType, title, attendees }) => ({
=======
      userId: true,
    },
  });

  busyTimes = bookings.map(({ id, startTime, endTime, eventType, title, userId }) => ({
>>>>>>> 0a795f53
    start: dayjs(startTime).toDate(),
    end: dayjs(endTime).toDate(),
    title,
    source: `eventType-${eventType?.id}-booking-${id}`,
<<<<<<< HEAD
    attendeesCount: attendees.length,
=======
    userId,
>>>>>>> 0a795f53
  }));

  logger.silly(`Fetch limit checks bookings for eventId: ${eventTypeId} ${JSON.stringify(busyTimes)}`);
  performance.mark("getBusyTimesForLimitChecksEnd");
  performance.measure(
    `prisma booking get for limits took $1'`,
    "getBusyTimesForLimitChecksStart",
    "getBusyTimesForLimitChecksEnd"
  );
  return busyTimes;
}

export default getBusyTimes;<|MERGE_RESOLUTION|>--- conflicted
+++ resolved
@@ -335,28 +335,18 @@
         },
       },
       title: true,
-<<<<<<< HEAD
+      userId: true,
       attendees: true,
     },
   });
 
-  const busyTimes = bookings.map(({ id, startTime, endTime, eventType, title, attendees }) => ({
-=======
-      userId: true,
-    },
-  });
-
-  busyTimes = bookings.map(({ id, startTime, endTime, eventType, title, userId }) => ({
->>>>>>> 0a795f53
+  busyTimes = bookings.map(({ id, startTime, endTime, eventType, title, userId, attendees }) => ({
     start: dayjs(startTime).toDate(),
     end: dayjs(endTime).toDate(),
     title,
     source: `eventType-${eventType?.id}-booking-${id}`,
-<<<<<<< HEAD
+    userId,
     attendeesCount: attendees.length,
-=======
-    userId,
->>>>>>> 0a795f53
   }));
 
   logger.silly(`Fetch limit checks bookings for eventId: ${eventTypeId} ${JSON.stringify(busyTimes)}`);
