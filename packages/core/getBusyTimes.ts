--- conflicted
+++ resolved
@@ -60,21 +60,6 @@
       status: BookingStatus.ACCEPTED,
     })}`
   );
-<<<<<<< HEAD
-
-  const getUserSpan = tracer.startSpan("getUser-" + userId, undefined, context.active());
-  // get user email for attendee checking.
-  const user = await prisma.user.findUniqueOrThrow({
-    where: {
-      id: userId,
-    },
-    select: {
-      email: true,
-    },
-  });
-  getUserSpan.end();
-=======
->>>>>>> 84408025
 
   /**
    * A user is considered busy within a given time period if there
@@ -156,14 +141,6 @@
         },
       });
 
-  getBookingsSpan.end();
-
-  const calculateBusyTimesSpan = tracer.startSpan(
-    "calculateBusyTimes-" + userId,
-    undefined,
-    context.active()
-  );
-
   const bookingSeatCountMap: { [x: string]: number } = {};
   const busyTimes = bookings.reduce(
     (aggregate: EventBusyDetails[], { id, startTime, endTime, eventType, title, ...rest }) => {
