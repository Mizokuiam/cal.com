import type { TFunction } from "next-i18next";

import { applyMeetingUrlTemplate, hashAttendee } from "@calcom/app-store/bigbluebutton/lib";
import { guessEventLocationType } from "@calcom/app-store/locations";
import { getVideoCallUrlFromCalEvent } from "@calcom/lib/CalEventParser";
<<<<<<< HEAD
import logger from "@calcom/lib/logger";
import type { CalendarEvent, Person } from "@calcom/types/Calendar";
=======
import type { CalendarEvent } from "@calcom/types/Calendar";
>>>>>>> 35181e4b

import { Info } from "./Info";

export function LocationInfo(props: {
  attendee: Person;
  calEvent: CalendarEvent;
  isOrganizer?: boolean;
  t: TFunction;
}) {
  const { t } = props;

  // We would not be able to determine provider name for DefaultEventLocationTypes
  const providerName = guessEventLocationType(props.calEvent.location)?.label;

  const location = props.calEvent.location;
  let meetingUrl = location?.search(/^https?:/) !== -1 ? location : undefined;

  if (props.calEvent) {
    meetingUrl = getVideoCallUrlFromCalEvent(props.calEvent) || meetingUrl;
  }

  if (location === "integrations:bigbluebutton_video") {
    meetingUrl = applyMeetingUrlTemplate(meetingUrl, hashAttendee(props.attendee), props.isOrganizer);
  }

  const isPhone = location?.startsWith("+");

  // Because of location being a value here, we can determine the app that generated the location only for Dynamic Link based apps where the value is integrations:*
  // For static link based location apps, the value is that URL itself. So, it is not straightforward to determine the app that generated the location.
  // If we know the App we can always provide the name of the app like we do it for Google Hangout/Google Meet

  if (meetingUrl) {
    return (
      <Info
        label={t("where")}
        withSpacer
        description={
          <a
            href={meetingUrl}
            target="_blank"
            title={t("meeting_url")}
            style={{ color: "#101010" }}
            rel="noreferrer">
            {providerName || "Link"}
          </a>
        }
        extraInfo={
          meetingUrl && (
            <div style={{ color: "#494949", fontWeight: 400, lineHeight: "24px" }}>
              <>
                {t("meeting_url")}:{" "}
                <a href={meetingUrl} title={t("meeting_url")} style={{ color: "#3E3E3E" }}>
                  {meetingUrl}
                </a>
              </>
            </div>
          )
        }
      />
    );
  }

  if (isPhone) {
    return (
      <Info
        label={t("where")}
        withSpacer
        description={
          <a href={"tel:" + location} title="Phone" style={{ color: "#3E3E3E" }}>
            {location}
          </a>
        }
      />
    );
  }

  return (
    <Info
      label={t("where")}
      withSpacer
      description={providerName || location}
      extraInfo={
        (providerName === "Zoom" || providerName === "Google") && props.calEvent.requiresConfirmation ? (
          <p style={{ color: "#494949", fontWeight: 400, lineHeight: "24px" }}>
            <>{t("meeting_url_provided_after_confirmed")}</>
          </p>
        ) : null
      }
    />
  );
}<|MERGE_RESOLUTION|>--- conflicted
+++ resolved
@@ -3,12 +3,7 @@
 import { applyMeetingUrlTemplate, hashAttendee } from "@calcom/app-store/bigbluebutton/lib";
 import { guessEventLocationType } from "@calcom/app-store/locations";
 import { getVideoCallUrlFromCalEvent } from "@calcom/lib/CalEventParser";
-<<<<<<< HEAD
-import logger from "@calcom/lib/logger";
 import type { CalendarEvent, Person } from "@calcom/types/Calendar";
-=======
-import type { CalendarEvent } from "@calcom/types/Calendar";
->>>>>>> 35181e4b
 
 import { Info } from "./Info";
 
