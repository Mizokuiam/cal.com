// This is your Prisma Schema file
// learn more about it in the docs: https://pris.ly/d/prisma-schema

datasource db {
  provider  = "postgresql"
  url       = env("DATABASE_URL")
  directUrl = env("DATABASE_DIRECT_URL")
}

generator client {
  provider        = "prisma-client-js"
  previewFeatures = ["views"]
}

generator zod {
  provider      = "zod-prisma"
  output        = "./zod"
  imports       = "./zod-utils"
  relationModel = "default"
}

generator kysely {
  provider = "prisma-kysely"
  output   = "../kysely"
  fileName = "types.ts"
}

generator enums {
  provider = "ts-node --transpile-only ./enum-generator"
}

enum SchedulingType {
  ROUND_ROBIN @map("roundRobin")
  COLLECTIVE  @map("collective")
  MANAGED     @map("managed")
}

enum PeriodType {
  UNLIMITED      @map("unlimited")
  ROLLING        @map("rolling")
  ROLLING_WINDOW @map("rolling_window")
  RANGE          @map("range")
}

model Host {
  user             User      @relation(fields: [userId], references: [id], onDelete: Cascade)
  userId           Int
  eventType        EventType @relation(fields: [eventTypeId], references: [id], onDelete: Cascade)
  eventTypeId      Int
  isFixed          Boolean   @default(false)
  priority         Int?
  weight           Int?
  // weightAdjustment is deprecated. We not calculate the calibratino value on the spot. Plan to drop this column.
  weightAdjustment Int?
  schedule         Schedule? @relation(fields: [scheduleId], references: [id])
  scheduleId       Int?
  createdAt        DateTime  @default(now())

  @@id([userId, eventTypeId])
  @@index([userId])
  @@index([eventTypeId])
  @@index([scheduleId])
}

model EventType {
  id          Int     @id @default(autoincrement())
  /// @zod.min(1)
  title       String
  /// @zod.custom(imports.eventTypeSlug)
  slug        String
  description String?
  position    Int     @default(0)
  /// @zod.custom(imports.eventTypeLocations)
  locations   Json?
  /// @zod.min(1)
  length      Int
  offsetStart Int     @default(0)
  hidden      Boolean @default(false)
  hosts       Host[]
  users       User[]  @relation("user_eventtype")
  owner       User?   @relation("owner", fields: [userId], references: [id], onDelete: Cascade)
  userId      Int?

  profileId Int?
  profile   Profile? @relation(fields: [profileId], references: [id], onDelete: Cascade)

  team                                    Team?                     @relation(fields: [teamId], references: [id], onDelete: Cascade)
  teamId                                  Int?
  hashedLink                              HashedLink[]
  bookings                                Booking[]
  availability                            Availability[]
  webhooks                                Webhook[]
  destinationCalendar                     DestinationCalendar?
  useEventLevelSelectedCalendars          Boolean                   @default(false)
  eventName                               String?
  customInputs                            EventTypeCustomInput[]
  parentId                                Int?
  parent                                  EventType?                @relation("managed_eventtype", fields: [parentId], references: [id], onDelete: Cascade)
  children                                EventType[]               @relation("managed_eventtype")
  /// @zod.custom(imports.eventTypeBookingFields)
  bookingFields                           Json?
  timeZone                                String?
  periodType                              PeriodType                @default(UNLIMITED)
  /// @zod.custom(imports.coerceToDate)
  periodStartDate                         DateTime?
  /// @zod.custom(imports.coerceToDate)
  periodEndDate                           DateTime?
  periodDays                              Int?
  periodCountCalendarDays                 Boolean?
  lockTimeZoneToggleOnBookingPage         Boolean                   @default(false)
  requiresConfirmation                    Boolean                   @default(false)
  requiresConfirmationWillBlockSlot       Boolean                   @default(false)
  requiresBookerEmailVerification         Boolean                   @default(false)
  autoTranslateDescriptionEnabled         Boolean                   @default(false)
  /// @zod.custom(imports.recurringEventType)
  recurringEvent                          Json?
  disableGuests                           Boolean                   @default(false)
  hideCalendarNotes                       Boolean                   @default(false)
  hideCalendarEventDetails                Boolean                   @default(false)
  /// @zod.min(0)
  minimumBookingNotice                    Int                       @default(120)
  beforeEventBuffer                       Int                       @default(0)
  afterEventBuffer                        Int                       @default(0)
  seatsPerTimeSlot                        Int?
  onlyShowFirstAvailableSlot              Boolean                   @default(false)
  seatsShowAttendees                      Boolean?                  @default(false)
  seatsShowAvailabilityCount              Boolean?                  @default(true)
  schedulingType                          SchedulingType?
  schedule                                Schedule?                 @relation(fields: [scheduleId], references: [id])
  scheduleId                              Int?
  // price is deprecated. It has now moved to metadata.apps.stripe.price. Plan to drop this column.
  price                                   Int                       @default(0)
  // currency is deprecated. It has now moved to metadata.apps.stripe.currency. Plan to drop this column.
  currency                                String                    @default("usd")
  slotInterval                            Int?
  /// @zod.custom(imports.EventTypeMetaDataSchema)
  metadata                                Json?
  /// @zod.custom(imports.successRedirectUrl)
  successRedirectUrl                      String?
  forwardParamsSuccessRedirect            Boolean?                  @default(true)
  workflows                               WorkflowsOnEventTypes[]
  /// @zod.custom(imports.intervalLimitsType)
  bookingLimits                           Json?
  /// @zod.custom(imports.intervalLimitsType)
  durationLimits                          Json?
  isInstantEvent                          Boolean                   @default(false)
  instantMeetingExpiryTimeOffsetInSeconds Int                       @default(90)
  instantMeetingScheduleId                Int?
  instantMeetingSchedule                  Schedule?                 @relation("InstantMeetingSchedule", fields: [instantMeetingScheduleId], references: [id])
  instantMeetingParameters                String[]
  assignAllTeamMembers                    Boolean                   @default(false)
  // It is applicable only when assignAllTeamMembers is true and it filters out all the team members using rrSegmentQueryValue
  assignRRMembersUsingSegment             Boolean                   @default(false)
  /// @zod.custom(imports.rrSegmentQueryValueSchema)
  rrSegmentQueryValue                     Json?
  useEventTypeDestinationCalendarEmail    Boolean                   @default(false)
  aiPhoneCallConfig                       AIPhoneCallConfiguration?
  isRRWeightsEnabled                      Boolean                   @default(false)
  fieldTranslations                       EventTypeTranslation[]
  maxLeadThreshold                        Int?
  selectedCalendars                       SelectedCalendar[]

  /// @zod.custom(imports.eventTypeColor)
  eventTypeColor                          Json?
  rescheduleWithSameRoundRobinHost        Boolean                   @default(false)

  secondaryEmailId Int?
  secondaryEmail   SecondaryEmail? @relation(fields: [secondaryEmailId], references: [id], onDelete: Cascade)

  @@unique([userId, slug])
  @@unique([teamId, slug])
  @@unique([userId, parentId])
  @@index([userId])
  @@index([teamId])
  @@index([profileId])
  @@index([scheduleId])
  @@index([secondaryEmailId])
  @@index([parentId])
}

model Credential {
  id     Int     @id @default(autoincrement())
  // @@type is deprecated
  type   String
  key    Json
  user   User?   @relation(fields: [userId], references: [id], onDelete: Cascade)
  userId Int?
  team   Team?   @relation(fields: [teamId], references: [id], onDelete: Cascade)
  teamId Int?
  app    App?    @relation(fields: [appId], references: [slug], onDelete: Cascade)
  // How to make it a required column?
  appId  String?

  // paid apps
  subscriptionId    String?
  paymentStatus     String?
  billingCycleStart Int?

  destinationCalendars DestinationCalendar[]
  selectedCalendars    SelectedCalendar[]
  invalid              Boolean?              @default(false)
  CalendarCache        CalendarCache[]
  references           BookingReference[]

  @@index([userId])
  @@index([appId])
  @@index([subscriptionId])
  @@index([invalid])
}

enum IdentityProvider {
  CAL
  GOOGLE
  SAML
}

model DestinationCalendar {
  id           Int         @id @default(autoincrement())
  integration  String
  externalId   String
  /// @zod.custom(imports.emailSchema)
  primaryEmail String?
  user         User?       @relation(fields: [userId], references: [id], onDelete: Cascade)
  userId       Int?        @unique
  booking      Booking[]
  eventType    EventType?  @relation(fields: [eventTypeId], references: [id], onDelete: Cascade)
  eventTypeId  Int?        @unique
  credentialId Int?
  credential   Credential? @relation(fields: [credentialId], references: [id], onDelete: Cascade)

  @@index([userId])
  @@index([eventTypeId])
  @@index([credentialId])
}

enum UserPermissionRole {
  USER
  ADMIN
}

// It holds the password of a User, separate from the User model to avoid leaking the password hash
model UserPassword {
  hash   String
  userId Int    @unique
  user   User   @relation(fields: [userId], references: [id], onDelete: Cascade)
}

model TravelSchedule {
  id           Int       @id @default(autoincrement())
  userId       Int
  user         User      @relation(fields: [userId], references: [id], onDelete: Cascade)
  timeZone     String
  startDate    DateTime
  endDate      DateTime?
  prevTimeZone String?

  @@index([startDate])
  @@index([endDate])
}

// It holds Personal Profiles of a User plus it has email, password and other core things..
model User {
  id                  Int                  @id @default(autoincrement())
  username            String?
  name                String?
  /// @zod.custom(imports.emailSchema)
  email               String
  emailVerified       DateTime?
  password            UserPassword?
  bio                 String?
  avatarUrl           String?
  timeZone            String               @default("Europe/London")
  travelSchedules     TravelSchedule[]
  weekStart           String               @default("Sunday")
  // DEPRECATED - TO BE REMOVED
  startTime           Int                  @default(0)
  endTime             Int                  @default(1440)
  // </DEPRECATED>
  bufferTime          Int                  @default(0)
  hideBranding        Boolean              @default(false)
  // TODO: should be renamed since it only affects the booking page
  theme               String?
  appTheme            String?
  createdDate         DateTime             @default(now()) @map(name: "created")
  trialEndsAt         DateTime?
  lastActiveAt        DateTime?
  eventTypes          EventType[]          @relation("user_eventtype")
  credentials         Credential[]
  teams               Membership[]
  bookings            Booking[]
  schedules           Schedule[]
  defaultScheduleId   Int?
  selectedCalendars   SelectedCalendar[]
  completedOnboarding Boolean              @default(false)
  locale              String?
  timeFormat          Int?                 @default(12)
  twoFactorSecret     String?
  twoFactorEnabled    Boolean              @default(false)
  backupCodes         String?
  identityProvider    IdentityProvider     @default(CAL)
  identityProviderId  String?
  availability        Availability[]
  invitedTo           Int?
  webhooks            Webhook[]
  brandColor          String?
  darkBrandColor      String?
  // the location where the events will end up
  destinationCalendar DestinationCalendar?
  // participate in dynamic group booking or not
  allowDynamicBooking Boolean?             @default(true)

  // participate in SEO indexing or not
  allowSEOIndexing Boolean? @default(true)

  // receive monthly digest email for teams or not
  receiveMonthlyDigestEmail Boolean? @default(true)

  /// @zod.custom(imports.userMetadata)
  metadata             Json?
  verified             Boolean?                @default(false)
  role                 UserPermissionRole      @default(USER)
  disableImpersonation Boolean                 @default(false)
  impersonatedUsers    Impersonations[]        @relation("impersonated_user")
  impersonatedBy       Impersonations[]        @relation("impersonated_by_user")
  apiKeys              ApiKey[]
  accounts             Account[]
  sessions             Session[]
  Feedback             Feedback[]
  ownedEventTypes      EventType[]             @relation("owner")
  workflows            Workflow[]
  routingForms         App_RoutingForms_Form[] @relation("routing-form")
  verifiedNumbers      VerifiedNumber[]
  verifiedEmails       VerifiedEmail[]
  hosts                Host[]
  // organizationId is deprecated. Instead, rely on the Profile to search profiles by organizationId and then get user from the profile.
  organizationId       Int?
  organization         Team?                   @relation("scope", fields: [organizationId], references: [id], onDelete: SetNull)
  accessCodes          AccessCode[]
  bookingRedirects     OutOfOfficeEntry[]
  bookingRedirectsTo   OutOfOfficeEntry[]      @relation(name: "toUser")

  // Used to lock the user account
  locked                     Boolean                      @default(false)
  platformOAuthClients       PlatformOAuthClient[]
  AccessToken                AccessToken[]
  RefreshToken               RefreshToken[]
  PlatformAuthorizationToken PlatformAuthorizationToken[]
  profiles                   Profile[]
  movedToProfileId           Int?
  movedToProfile             Profile?                     @relation("moved_to_profile", fields: [movedToProfileId], references: [id], onDelete: SetNull)
  secondaryEmails            SecondaryEmail[]
  isPlatformManaged          Boolean                      @default(false)
  OutOfOfficeReasons         OutOfOfficeReason[]
  smsLockState               SMSLockState                 @default(UNLOCKED)
  smsLockReviewedByAdmin     Boolean                      @default(false)
  NotificationsSubscriptions NotificationsSubscriptions[]
  referralLinkId             String?
  features                   UserFeatures[]
  reassignedBookings         Booking[]                    @relation("reassignByUser")
  createdAttributeToUsers    AttributeToUser[]            @relation("createdBy")
  updatedAttributeToUsers    AttributeToUser[]            @relation("updatedBy")
  createdTranslations        EventTypeTranslation[]       @relation("CreatedEventTypeTranslations")
  updatedTranslations        EventTypeTranslation[]       @relation("UpdatedEventTypeTranslations")
  createdWatchlists          Watchlist[]                  @relation("CreatedWatchlists")
  updatedWatchlists          Watchlist[]                  @relation("UpdatedWatchlists")

  @@unique([email])
  @@unique([email, username])
  @@unique([username, organizationId])
  @@unique([movedToProfileId])
  @@index([username])
  @@index([emailVerified])
  @@index([identityProvider])
  @@index([identityProviderId])
  @@map(name: "users")

}

model NotificationsSubscriptions {
  id           Int    @id @default(autoincrement())
  userId       Int
  user         User   @relation(fields: [userId], references: [id], onDelete: Cascade)
  subscription String

  @@index([userId, subscription])
}

// It holds Organization Profiles as well as User Profiles for users that have been added to an organization
model Profile {
  id             Int         @id @default(autoincrement())
  // uid allows us to set an identifier chosen by us which is helpful in migration when we create the Profile from User directly.
  uid            String
  userId         Int
  user           User        @relation(fields: [userId], references: [id], onDelete: Cascade)
  organizationId Int
  organization   Team        @relation(fields: [organizationId], references: [id], onDelete: Cascade)
  username       String
  eventTypes     EventType[]
  movedFromUser  User?       @relation("moved_to_profile")
  createdAt      DateTime    @default(now())
  updatedAt      DateTime    @updatedAt

  // A user can have multiple profiles in different organizations
  @@unique([userId, organizationId])
  // Allow username reuse only across different organizations
  @@unique([username, organizationId])
  @@index([uid])
  @@index([userId])
  @@index([organizationId])
}

model Team {
  id                     Int                     @id @default(autoincrement())
  /// @zod.min(1)
  name                   String
  /// @zod.min(1)
  slug                   String?
  logoUrl                String?
  calVideoLogo           String?
  appLogo                String?
  appIconLogo            String?
  bio                    String?
  hideBranding           Boolean                 @default(false)
  isPrivate              Boolean                 @default(false)
  hideBookATeamMember    Boolean                 @default(false)
  members                Membership[]
  eventTypes             EventType[]
  workflows              Workflow[]
  createdAt              DateTime                @default(now())
  /// @zod.custom(imports.teamMetadataSchema)
  metadata               Json?
  theme                  String?
  brandColor             String?
  darkBrandColor         String?
  verifiedNumbers        VerifiedNumber[]
  verifiedEmails         VerifiedEmail[]
  bannerUrl              String?
  parentId               Int?
  parent                 Team?                   @relation("organization", fields: [parentId], references: [id], onDelete: Cascade)
  children               Team[]                  @relation("organization")
  orgUsers               User[]                  @relation("scope")
  inviteTokens           VerificationToken[]
  webhooks               Webhook[]
  timeFormat             Int?
  timeZone               String                  @default("Europe/London")
  weekStart              String                  @default("Sunday")
  routingForms           App_RoutingForms_Form[]
  apiKeys                ApiKey[]
  credentials            Credential[]
  accessCodes            AccessCode[]
  isOrganization         Boolean                 @default(false)
  organizationSettings   OrganizationSettings?
  instantMeetingTokens   InstantMeetingToken[]
  orgProfiles            Profile[]
  pendingPayment         Boolean                 @default(false)
  dsyncTeamGroupMapping  DSyncTeamGroupMapping[]
  isPlatform             Boolean                 @default(false)
  // Organization's OAuth clients. Organization has them but a team does not.
  platformOAuthClient    PlatformOAuthClient[]
  // OAuth client used to create team of an organization. Team has it but organization does not.
  createdByOAuthClient   PlatformOAuthClient?    @relation("CreatedByOAuthClient", fields: [createdByOAuthClientId], references: [id], onDelete: Cascade)
  createdByOAuthClientId String?
  smsLockState           SMSLockState            @default(UNLOCKED)
  platformBilling        PlatformBilling?
  activeOrgWorkflows     WorkflowsOnTeams[]
  attributes             Attribute[]
  smsLockReviewedByAdmin Boolean                 @default(false)
  features               TeamFeatures[]

  /// @zod.custom(imports.intervalLimitsType)
  bookingLimits                Json?
  includeManagedEventsInLimits Boolean @default(false)

  @@unique([slug, parentId])
  @@index([parentId])
}

model OrganizationSettings {
  id                                  Int        @id @default(autoincrement())
  organization                        Team       @relation(fields: [organizationId], references: [id], onDelete: Cascade)
  organizationId                      Int        @unique
  isOrganizationConfigured            Boolean    @default(false)
  // It decides if new organization members can be auto-accepted or not
  isOrganizationVerified              Boolean    @default(false)
  // It is a domain e.g "acme.com". Any email with this domain might be auto-accepted
  // Also, it is the domain to which the organization profile is redirected.
  orgAutoAcceptEmail                  String
  lockEventTypeCreationForUsers       Boolean    @default(false)
  adminGetsNoSlotsNotification        Boolean    @default(false)
  // It decides if instance ADMIN has reviewed the organization or not.
  // It is used to allow super sensitive operations like 'impersonation of Org members by Org admin'
  isAdminReviewed                     Boolean    @default(false)
  dSyncData                           DSyncData?
  isAdminAPIEnabled                   Boolean    @default(false)
  allowSEOIndexing                    Boolean    @default(false)
  orgProfileRedirectsToVerifiedDomain Boolean    @default(false)
}

enum MembershipRole {
  MEMBER
  ADMIN
  OWNER
}

model Membership {
  id                   Int               @id @default(autoincrement())
  teamId               Int
  userId               Int
  accepted             Boolean           @default(false)
  role                 MembershipRole
  team                 Team              @relation(fields: [teamId], references: [id], onDelete: Cascade)
  user                 User              @relation(fields: [userId], references: [id], onDelete: Cascade)
  disableImpersonation Boolean           @default(false)
  AttributeToUser      AttributeToUser[]

  @@unique([userId, teamId])
  @@index([teamId])
  @@index([userId])
  @@index([accepted])
  @@index([role])
}

model VerificationToken {
  id               Int             @id @default(autoincrement())
  identifier       String
  token            String          @unique
  expires          DateTime
  expiresInDays    Int?
  createdAt        DateTime        @default(now())
  updatedAt        DateTime        @updatedAt
  teamId           Int?
  team             Team?           @relation(fields: [teamId], references: [id])
  secondaryEmailId Int?
  secondaryEmail   SecondaryEmail? @relation(fields: [secondaryEmailId], references: [id])

  @@unique([identifier, token])
  @@index([token])
  @@index([teamId])
  @@index([secondaryEmailId])
}

model InstantMeetingToken {
  id        Int      @id @default(autoincrement())
  token     String   @unique
  expires   DateTime
  teamId    Int
  team      Team     @relation(fields: [teamId], references: [id])
  bookingId Int?     @unique
  booking   Booking? @relation(fields: [bookingId], references: [id], onDelete: Cascade)

  createdAt DateTime @default(now())
  updatedAt DateTime @updatedAt

  @@index([token])
}

model BookingReference {
  id                         Int      @id @default(autoincrement())
  /// @zod.min(1)
  type                       String
  /// @zod.min(1)
  uid                        String
  meetingId                  String?
  thirdPartyRecurringEventId String?
  meetingPassword            String?
  meetingUrl                 String?
  booking                    Booking? @relation(fields: [bookingId], references: [id], onDelete: Cascade)
  bookingId                  Int?
  externalCalendarId         String?
  deleted                    Boolean?

  credential   Credential? @relation(fields: [credentialId], references: [id], onDelete: SetNull)
  credentialId Int?

  @@index([bookingId])
  @@index([type])
  @@index([uid])
}

model Attendee {
  id          Int          @id @default(autoincrement())
  email       String
  name        String
  timeZone    String
  phoneNumber String?
  locale      String?      @default("en")
  booking     Booking?     @relation(fields: [bookingId], references: [id], onDelete: Cascade)
  bookingId   Int?
  bookingSeat BookingSeat?
  noShow      Boolean?     @default(false)

  @@index([email])
  @@index([bookingId])
}

enum BookingStatus {
  CANCELLED     @map("cancelled")
  ACCEPTED      @map("accepted")
  REJECTED      @map("rejected")
  PENDING       @map("pending")
  AWAITING_HOST @map("awaiting_host")
}

model Booking {
  id                           Int                            @id @default(autoincrement())
  uid                          String                         @unique
  // (optional) UID based on slot start/end time & email against duplicates
  idempotencyKey               String?                        @unique
  user                         User?                          @relation(fields: [userId], references: [id], onDelete: Cascade)
  userId                       Int?
  // User's email at the time of booking
  /// @zod.custom(imports.emailSchema)
  userPrimaryEmail             String?
  references                   BookingReference[]
  eventType                    EventType?                     @relation(fields: [eventTypeId], references: [id])
  eventTypeId                  Int?
  title                        String
  description                  String?
  customInputs                 Json?
  /// @zod.custom(imports.bookingResponses)
  responses                    Json?
  startTime                    DateTime
  endTime                      DateTime
  attendees                    Attendee[]
  location                     String?
  createdAt                    DateTime                       @default(now())
  updatedAt                    DateTime?
  status                       BookingStatus                  @default(ACCEPTED)
  paid                         Boolean                        @default(false)
  payment                      Payment[]
  destinationCalendar          DestinationCalendar?           @relation(fields: [destinationCalendarId], references: [id])
  destinationCalendarId        Int?
  cancellationReason           String?
  rejectionReason              String?
  reassignReason               String?
  reassignBy                   User?                          @relation("reassignByUser", fields: [reassignById], references: [id])
  reassignById                 Int?
  dynamicEventSlugRef          String?
  dynamicGroupSlugRef          String?
  rescheduled                  Boolean?
  fromReschedule               String?
  recurringEventId             String?
  smsReminderNumber            String?
  workflowReminders            WorkflowReminder[]
  scheduledJobs                String[] // scheduledJobs is deprecated, please use scheduledTriggers instead
  seatsReferences              BookingSeat[]
  /// @zod.custom(imports.bookingMetadataSchema)
  metadata                     Json?
  isRecorded                   Boolean                        @default(false)
  iCalUID                      String?                        @default("")
  iCalSequence                 Int                            @default(0)
  instantMeetingToken          InstantMeetingToken?
  rating                       Int?
  ratingFeedback               String?
  noShowHost                   Boolean?                       @default(false)
  scheduledTriggers            WebhookScheduledTriggers[]
  oneTimePassword              String?                        @unique @default(uuid())
  /// @zod.email()
  cancelledBy                  String?
  /// @zod.email()
  rescheduledBy                String?
  // Ah, made a typo here. Should have been routedFromRoutingFormRe"s"ponse. Live with it :(
  routedFromRoutingFormReponse App_RoutingForms_FormResponse?
  assignmentReason             AssignmentReason[]

  @@index([eventTypeId])
  @@index([userId])
  @@index([destinationCalendarId])
  @@index([recurringEventId])
  @@index([uid])
  @@index([status])
  @@index([startTime, endTime, status])
}

model Schedule {
  id                   Int            @id @default(autoincrement())
  user                 User           @relation(fields: [userId], references: [id], onDelete: Cascade)
  userId               Int
  eventType            EventType[]
  instantMeetingEvents EventType[]    @relation("InstantMeetingSchedule")
  name                 String
  timeZone             String?
  availability         Availability[]
  Host                 Host[]

  @@index([userId])
}

model Availability {
  id          Int        @id @default(autoincrement())
  user        User?      @relation(fields: [userId], references: [id], onDelete: Cascade)
  userId      Int?
  eventType   EventType? @relation(fields: [eventTypeId], references: [id])
  eventTypeId Int?
  days        Int[]
  startTime   DateTime   @db.Time
  endTime     DateTime   @db.Time
  date        DateTime?  @db.Date
  Schedule    Schedule?  @relation(fields: [scheduleId], references: [id])
  scheduleId  Int?

  @@index([userId])
  @@index([eventTypeId])
  @@index([scheduleId])
}

model SelectedCalendar {
  user                     User        @relation(fields: [userId], references: [id], onDelete: Cascade)
  userId                   Int
  integration              String
  externalId               String
  credential               Credential? @relation(fields: [credentialId], references: [id], onDelete: Cascade)
  credentialId             Int?
  eventTypeId              Int?
  eventType                EventType? @relation(fields: [eventTypeId], references: [id])

  // Used to identify a watched calendar channel in Google Calendar
  googleChannelId          String?     @unique
  googleChannelKind        String?
  googleChannelResourceId  String?
  googleChannelResourceUri String?
  googleChannelExpiration  String?

  @@id([userId, integration, externalId])
  @@index([userId])
  @@index([integration])
  @@index([externalId])
}


enum EventTypeCustomInputType {
  TEXT     @map("text")
  TEXTLONG @map("textLong")
  NUMBER   @map("number")
  BOOL     @map("bool")
  RADIO    @map("radio")
  PHONE    @map("phone")
}

model EventTypeCustomInput {
  id          Int                      @id @default(autoincrement())
  eventTypeId Int
  eventType   EventType                @relation(fields: [eventTypeId], references: [id], onDelete: Cascade)
  label       String
  type        EventTypeCustomInputType
  /// @zod.custom(imports.customInputOptionSchema)
  options     Json?
  required    Boolean
  placeholder String                   @default("")

  @@index([eventTypeId])
}

model ResetPasswordRequest {
  id        String   @id @default(cuid())
  createdAt DateTime @default(now())
  updatedAt DateTime @updatedAt
  email     String
  expires   DateTime
}

enum ReminderType {
  PENDING_BOOKING_CONFIRMATION
}

model ReminderMail {
  id             Int          @id @default(autoincrement())
  referenceId    Int
  reminderType   ReminderType
  elapsedMinutes Int
  createdAt      DateTime     @default(now())

  @@index([referenceId])
  @@index([reminderType])
}

model Payment {
  id            Int            @id @default(autoincrement())
  uid           String         @unique
  app           App?           @relation(fields: [appId], references: [slug], onDelete: Cascade)
  appId         String?
  bookingId     Int
  booking       Booking?       @relation(fields: [bookingId], references: [id], onDelete: Cascade)
  amount        Int
  fee           Int
  currency      String
  success       Boolean
  refunded      Boolean
  data          Json
  externalId    String         @unique
  paymentOption PaymentOption? @default(ON_BOOKING)

  @@index([bookingId])
  @@index([externalId])
}

enum PaymentOption {
  ON_BOOKING
  HOLD
}

enum WebhookTriggerEvents {
  BOOKING_CREATED
  BOOKING_PAYMENT_INITIATED
  BOOKING_PAID
  BOOKING_RESCHEDULED
  BOOKING_REQUESTED
  BOOKING_CANCELLED
  BOOKING_REJECTED
  BOOKING_NO_SHOW_UPDATED
  FORM_SUBMITTED
  MEETING_ENDED
  MEETING_STARTED
  RECORDING_READY
  INSTANT_MEETING
  RECORDING_TRANSCRIPTION_GENERATED
  OOO_CREATED
  AFTER_HOSTS_CAL_VIDEO_NO_SHOW
  AFTER_GUESTS_CAL_VIDEO_NO_SHOW
  FORM_SUBMITTED_NO_EVENT
}

model Webhook {
  id                    String                     @id @unique
  userId                Int?
  teamId                Int?
  eventTypeId           Int?
  platformOAuthClientId String?
  /// @zod.url()
  subscriberUrl         String
  payloadTemplate       String?
  createdAt             DateTime                   @default(now())
  active                Boolean                    @default(true)
  eventTriggers         WebhookTriggerEvents[]
  user                  User?                      @relation(fields: [userId], references: [id], onDelete: Cascade)
  team                  Team?                      @relation(fields: [teamId], references: [id], onDelete: Cascade)
  eventType             EventType?                 @relation(fields: [eventTypeId], references: [id], onDelete: Cascade)
  platformOAuthClient   PlatformOAuthClient?       @relation(fields: [platformOAuthClientId], references: [id], onDelete: Cascade)
  app                   App?                       @relation(fields: [appId], references: [slug], onDelete: Cascade)
  appId                 String?
  secret                String?
  platform              Boolean                    @default(false)
  scheduledTriggers     WebhookScheduledTriggers[]
  time                  Int?
  timeUnit              TimeUnit?

  @@unique([userId, subscriberUrl], name: "courseIdentifier")
  @@unique([platformOAuthClientId, subscriberUrl], name: "oauthclientwebhook")
  @@index([active])
}

model Impersonations {
  id                 Int      @id @default(autoincrement())
  createdAt          DateTime @default(now())
  impersonatedUser   User     @relation("impersonated_user", fields: [impersonatedUserId], references: [id], onDelete: Cascade)
  impersonatedBy     User     @relation("impersonated_by_user", fields: [impersonatedById], references: [id], onDelete: Cascade)
  impersonatedUserId Int
  impersonatedById   Int
}

model ApiKey {
  id         String      @id @unique @default(cuid())
  userId     Int
  teamId     Int?
  note       String?
  createdAt  DateTime    @default(now())
  expiresAt  DateTime?
  lastUsedAt DateTime?
  hashedKey  String      @unique()
  user       User?       @relation(fields: [userId], references: [id], onDelete: Cascade)
  team       Team?       @relation(fields: [teamId], references: [id], onDelete: Cascade)
  app        App?        @relation(fields: [appId], references: [slug], onDelete: Cascade)
  appId      String?
  rateLimits RateLimit[]

  @@index([userId])
}

model RateLimit {
  id            String   @id @default(uuid())
  name          String
  apiKeyId      String
  ttl           Int
  limit         Int
  blockDuration Int
  createdAt     DateTime @default(now())
  updatedAt     DateTime @updatedAt

  apiKey ApiKey @relation(fields: [apiKeyId], references: [id], onDelete: Cascade)

  @@index([apiKeyId])
}

model HashedLink {
  id          Int       @id @default(autoincrement())
  link        String    @unique()
  eventType   EventType @relation(fields: [eventTypeId], references: [id], onDelete: Cascade)
  eventTypeId Int
}

model Account {
  id                String  @id @default(cuid())
  userId            Int
  type              String
  provider          String
  providerAccountId String
  providerEmail     String?
  refresh_token     String? @db.Text
  access_token      String? @db.Text
  expires_at        Int?
  token_type        String?
  scope             String?
  id_token          String? @db.Text
  session_state     String?

  user User? @relation(fields: [userId], references: [id], onDelete: Cascade)

  @@unique([provider, providerAccountId])
  @@index([userId])
  @@index([type])
}

model Session {
  id           String   @id @default(cuid())
  sessionToken String   @unique
  userId       Int
  expires      DateTime
  user         User?    @relation(fields: [userId], references: [id], onDelete: Cascade)

  @@index([userId])
}

enum AppCategories {
  calendar
  messaging
  other
  payment
  video // deprecated, please use 'conferencing' instead
  web3 // deprecated, we should no longer have any web3 apps
  automation
  analytics
  // Wherever video is in use, conferencing should also be used for legacy apps can have it.
  conferencing
  crm
}

model App {
  // The slug for the app store public page inside `/apps/[slug]`
  slug        String          @id @unique
  // The directory name for `/packages/app-store/[dirName]`
  dirName     String          @unique
  // Needed API Keys
  keys        Json?
  // One or multiple categories to which this app belongs
  categories  AppCategories[]
  createdAt   DateTime        @default(now())
  updatedAt   DateTime        @updatedAt
  credentials Credential[]
  payments    Payment[]
  Webhook     Webhook[]
  ApiKey      ApiKey[]
  enabled     Boolean         @default(false)

  @@index([enabled])
}

model App_RoutingForms_Form {
  id          String                          @id @default(cuid())
  description String?
  position    Int                             @default(0)
  routes      Json?
  createdAt   DateTime                        @default(now())
  updatedAt   DateTime                        @updatedAt
  name        String
  fields      Json?
  user        User                            @relation("routing-form", fields: [userId], references: [id], onDelete: Cascade)
  // This is the user who created the form and also the user who has read-write access to the form
  // If teamId is set, the members of the team would also have access to form readOnly or read-write depending on their permission level as team member.
  userId      Int
  team        Team?                           @relation(fields: [teamId], references: [id], onDelete: Cascade)
  teamId      Int?
  responses   App_RoutingForms_FormResponse[]
  disabled    Boolean                         @default(false)
  /// @zod.custom(imports.RoutingFormSettings)
  settings    Json?

  @@index([userId])
  @@index([disabled])
}

model App_RoutingForms_FormResponse {
  id                 Int                   @id @default(autoincrement())
  formFillerId       String                @default(cuid())
  form               App_RoutingForms_Form @relation(fields: [formId], references: [id], onDelete: Cascade)
  formId             String
  response           Json
  createdAt          DateTime              @default(now())
  routedToBookingUid String?               @unique
  // We should not cascade delete the booking, because we want to keep the form response even if the routedToBooking is deleted
  routedToBooking    Booking?              @relation(fields: [routedToBookingUid], references: [uid])
  chosenRouteId      String?

  @@unique([formFillerId, formId])
  @@index([formFillerId])
  @@index([formId])
}

model Feedback {
  id      Int      @id @default(autoincrement())
  date    DateTime @default(now())
  userId  Int
  user    User     @relation(fields: [userId], references: [id], onDelete: Cascade)
  rating  String
  comment String?

  @@index([userId])
  @@index([rating])
}

enum WorkflowTriggerEvents {
  BEFORE_EVENT
  EVENT_CANCELLED
  NEW_EVENT
  AFTER_EVENT
  RESCHEDULE_EVENT
  AFTER_HOSTS_CAL_VIDEO_NO_SHOW
  AFTER_GUESTS_CAL_VIDEO_NO_SHOW
}

enum WorkflowActions {
  EMAIL_HOST
  EMAIL_ATTENDEE
  SMS_ATTENDEE
  SMS_NUMBER
  EMAIL_ADDRESS
  WHATSAPP_ATTENDEE
  WHATSAPP_NUMBER
}

model WorkflowStep {
  id                        Int                @id @default(autoincrement())
  stepNumber                Int
  action                    WorkflowActions
  workflowId                Int
  workflow                  Workflow           @relation(fields: [workflowId], references: [id], onDelete: Cascade)
  sendTo                    String?
  reminderBody              String?
  emailSubject              String?
  template                  WorkflowTemplates  @default(REMINDER)
  workflowReminders         WorkflowReminder[]
  numberRequired            Boolean?
  sender                    String?
  numberVerificationPending Boolean            @default(true)
  includeCalendarEvent      Boolean            @default(false)

  @@index([workflowId])
}

model Workflow {
  id            Int                     @id @default(autoincrement())
  position      Int                     @default(0)
  name          String
  userId        Int?
  user          User?                   @relation(fields: [userId], references: [id], onDelete: Cascade)
  team          Team?                   @relation(fields: [teamId], references: [id], onDelete: Cascade)
  teamId        Int?
  activeOn      WorkflowsOnEventTypes[]
  activeOnTeams WorkflowsOnTeams[]
  isActiveOnAll Boolean                 @default(false)
  trigger       WorkflowTriggerEvents
  time          Int?
  timeUnit      TimeUnit?
  steps         WorkflowStep[]

  @@index([userId])
  @@index([teamId])
}

model AIPhoneCallConfiguration {
  id              Int       @id @default(autoincrement())
  eventType       EventType @relation(fields: [eventTypeId], references: [id], onDelete: Cascade)
  eventTypeId     Int
  templateType    String    @default("CUSTOM_TEMPLATE")
  schedulerName   String?
  generalPrompt   String?
  yourPhoneNumber String
  numberToCall    String
  guestName       String?
  guestEmail      String?
  guestCompany    String?
  enabled         Boolean   @default(false)
  beginMessage    String?
  llmId           String?

  @@unique([eventTypeId])
  @@index([eventTypeId])
}

model WorkflowsOnEventTypes {
  id          Int       @id @default(autoincrement())
  workflow    Workflow  @relation(fields: [workflowId], references: [id], onDelete: Cascade)
  workflowId  Int
  eventType   EventType @relation(fields: [eventTypeId], references: [id], onDelete: Cascade)
  eventTypeId Int

  @@unique([workflowId, eventTypeId])
  @@index([workflowId])
  @@index([eventTypeId])
}

model WorkflowsOnTeams {
  id         Int      @id @default(autoincrement())
  workflow   Workflow @relation(fields: [workflowId], references: [id], onDelete: Cascade)
  workflowId Int
  team       Team     @relation(fields: [teamId], references: [id], onDelete: Cascade)
  teamId     Int

  @@unique([workflowId, teamId])
  @@index([workflowId])
  @@index([teamId])
}

model Deployment {
  /// This is a single row table, so we use a fixed id
  id              Int       @id @default(1)
  logo            String?
  /// @zod.custom(imports.DeploymentTheme)
  theme           Json?
  licenseKey      String?
  agreedLicenseAt DateTime?
}

enum TimeUnit {
  DAY    @map("day")
  HOUR   @map("hour")
  MINUTE @map("minute")
}

model WorkflowReminder {
  id                  Int             @id @default(autoincrement())
  bookingUid          String?
  booking             Booking?        @relation(fields: [bookingUid], references: [uid])
  method              WorkflowMethods
  scheduledDate       DateTime
  referenceId         String?         @unique
  scheduled           Boolean
  workflowStepId      Int?
  workflowStep        WorkflowStep?   @relation(fields: [workflowStepId], references: [id], onDelete: Cascade)
  cancelled           Boolean?
  seatReferenceId     String?
  isMandatoryReminder Boolean?        @default(false)
  retryCount          Int             @default(0)

  @@index([bookingUid])
  @@index([workflowStepId])
  @@index([seatReferenceId])
  @@index([method, scheduled, scheduledDate])
  @@index([cancelled, scheduledDate])
}

model WebhookScheduledTriggers {
  id            Int       @id @default(autoincrement())
  jobName       String? // jobName is deprecated, not needed when webhook and booking is set
  subscriberUrl String
  payload       String
  startAfter    DateTime
  retryCount    Int       @default(0)
  createdAt     DateTime? @default(now())
  appId         String?
  webhookId     String?
  webhook       Webhook?  @relation(fields: [webhookId], references: [id], onDelete: Cascade)
  bookingId     Int?
  booking       Booking?  @relation(fields: [bookingId], references: [id], onDelete: Cascade)
}

enum WorkflowTemplates {
  REMINDER
  CUSTOM
  CANCELLED
  RESCHEDULED
  COMPLETED
  RATING
}

enum WorkflowMethods {
  EMAIL
  SMS
  WHATSAPP
}

model BookingSeat {
  id           Int      @id @default(autoincrement())
  referenceUid String   @unique
  bookingId    Int
  booking      Booking  @relation(fields: [bookingId], references: [id], onDelete: Cascade)
  attendeeId   Int      @unique
  attendee     Attendee @relation(fields: [attendeeId], references: [id], onDelete: Cascade)
  /// @zod.custom(imports.bookingSeatDataSchema)
  data         Json?
  metadata     Json?

  @@index([bookingId])
  @@index([attendeeId])
}

model VerifiedNumber {
  id          Int    @id @default(autoincrement())
  userId      Int?
  user        User?  @relation(fields: [userId], references: [id], onDelete: Cascade)
  teamId      Int?
  team        Team?  @relation(fields: [teamId], references: [id], onDelete: Cascade)
  phoneNumber String

  @@index([userId])
  @@index([teamId])
}

model VerifiedEmail {
  id     Int    @id @default(autoincrement())
  userId Int?
  user   User?  @relation(fields: [userId], references: [id], onDelete: Cascade)
  teamId Int?
  team   Team?  @relation(fields: [teamId], references: [id], onDelete: Cascade)
  email  String

  @@index([userId])
  @@index([teamId])
}

model Feature {
  // The feature slug, ex: 'v2-workflows'
  slug        String         @id @unique
  // If the feature is currently enabled
  enabled     Boolean        @default(false)
  // A short description of the feature
  description String?
  // The type of feature flag
  type        FeatureType?   @default(RELEASE)
  // If the flag is considered stale
  stale       Boolean?       @default(false)
  lastUsedAt  DateTime?
  createdAt   DateTime?      @default(now())
  updatedAt   DateTime?      @default(now()) @updatedAt
  updatedBy   Int?
  users       UserFeatures[]
  teams       TeamFeatures[]

  @@index([enabled])
  @@index([stale])
}

model UserFeatures {
  user       User     @relation(fields: [userId], references: [id], onDelete: Cascade)
  userId     Int
  feature    Feature  @relation(fields: [featureId], references: [slug], onDelete: Cascade)
  featureId  String
  assignedAt DateTime @default(now())
  assignedBy String
  updatedAt  DateTime @updatedAt

  @@id([userId, featureId])
  @@index([userId, featureId])
}

model TeamFeatures {
  team       Team     @relation(fields: [teamId], references: [id], onDelete: Cascade)
  teamId     Int
  feature    Feature  @relation(fields: [featureId], references: [slug], onDelete: Cascade)
  featureId  String
  assignedAt DateTime @default(now())
  assignedBy String
  updatedAt  DateTime @updatedAt

  @@id([teamId, featureId])
  @@index([teamId, featureId])
}

enum FeatureType {
  RELEASE
  EXPERIMENT
  OPERATIONAL
  KILL_SWITCH
  PERMISSION
}

model SelectedSlots {
  id               Int      @id @default(autoincrement())
  eventTypeId      Int
  userId           Int
  slotUtcStartDate DateTime
  slotUtcEndDate   DateTime
  uid              String
  releaseAt        DateTime
  isSeat           Boolean  @default(false)

  @@unique(fields: [userId, slotUtcStartDate, slotUtcEndDate, uid], name: "selectedSlotUnique")
}

model OAuthClient {
  clientId     String       @id @unique
  redirectUri  String
  clientSecret String
  name         String
  logo         String?
  accessCodes  AccessCode[]
}

model AccessCode {
  id        Int           @id @default(autoincrement())
  code      String
  clientId  String?
  client    OAuthClient?  @relation(fields: [clientId], references: [clientId], onDelete: Cascade)
  expiresAt DateTime
  scopes    AccessScope[]
  userId    Int?
  user      User?         @relation(fields: [userId], references: [id], onDelete: Cascade)
  teamId    Int?
  team      Team?         @relation(fields: [teamId], references: [id], onDelete: Cascade)
}

enum AccessScope {
  READ_BOOKING
  READ_PROFILE
}

view BookingTimeStatus {
  id             Int            @unique
  uid            String?
  eventTypeId    Int?
  title          String?
  description    String?
  startTime      DateTime?
  endTime        DateTime?
  createdAt      DateTime?
  location       String?
  paid           Boolean?
  status         BookingStatus?
  rescheduled    Boolean?
  userId         Int?
  teamId         Int?
  eventLength    Int?
  timeStatus     String?
  eventParentId  Int?
  userEmail      String?
  username       String?
  ratingFeedback String?
  rating         Int?
  noShowHost     Boolean?
  isTeamBooking  Boolean
}

model CalendarCache {
  // The key would be the unique URL that is requested by the user
  key          String
  value        Json
  expiresAt    DateTime
  credentialId Int
  credential   Credential? @relation(fields: [credentialId], references: [id], onDelete: Cascade)

  @@id([credentialId, key])
  @@unique([credentialId, key])
}

enum RedirectType {
  UserEventType @map("user-event-type")
  TeamEventType @map("team-event-type")
  User          @map("user")
  Team          @map("team")
}

model TempOrgRedirect {
  id        Int          @id @default(autoincrement())
  // Better would be to have fromOrgId and toOrgId as well and then we should have just to instead toUrl
  from      String
  // 0 would mean it is non org
  fromOrgId Int
  type      RedirectType
  // It doesn't have any query params
  toUrl     String
  enabled   Boolean      @default(true)
  createdAt DateTime     @default(now())
  updatedAt DateTime     @updatedAt

  @@unique([from, type, fromOrgId])
}

model Avatar {
  // e.g. NULL(0), organization ID or team logo
  teamId    Int    @default(0)
  // Avatar, NULL(0) if team logo
  userId    Int    @default(0)
  // base64 string
  data      String
  // different every time to pop the cache.
  objectKey String @unique

  isBanner Boolean @default(false)

  @@unique([teamId, userId, isBanner])
  @@map(name: "avatars")
}

model OutOfOfficeEntry {
  id       Int                @id @default(autoincrement())
  uuid     String             @unique
  start    DateTime
  end      DateTime
  notes    String?
  userId   Int
  user     User               @relation(fields: [userId], references: [id], onDelete: Cascade)
  toUserId Int?
  toUser   User?              @relation(name: "toUser", fields: [toUserId], references: [id], onDelete: Cascade)
  reasonId Int?
  reason   OutOfOfficeReason? @relation(fields: [reasonId], references: [id], onDelete: SetNull)

  createdAt DateTime @default(now())
  updatedAt DateTime @updatedAt

  @@index([uuid])
  @@index([userId])
  @@index([toUserId])
  @@index([start, end])
}

model OutOfOfficeReason {
  id      Int     @id @default(autoincrement())
  emoji   String
  reason  String  @unique
  enabled Boolean @default(true)
  userId  Int?
  user    User?   @relation(fields: [userId], references: [id], onDelete: Cascade)

  entries OutOfOfficeEntry[]
}

// Platform
model PlatformOAuthClient {
  id             String   @id @default(cuid())
  name           String
  secret         String
  permissions    Int
  users          User[]
  logo           String?
  redirectUris   String[]
  organizationId Int
  organization   Team     @relation(fields: [organizationId], references: [id], onDelete: Cascade)
  teams          Team[]   @relation("CreatedByOAuthClient")

  accessTokens        AccessToken[]
  refreshToken        RefreshToken[]
  authorizationTokens PlatformAuthorizationToken[]
  webhook             Webhook[]

  bookingRedirectUri           String?
  bookingCancelRedirectUri     String?
  bookingRescheduleRedirectUri String?
  areEmailsEnabled             Boolean @default(false)

  createdAt DateTime @default(now())
}

model PlatformAuthorizationToken {
  id String @id @default(cuid())

  owner  User                @relation(fields: [userId], references: [id], onDelete: Cascade)
  client PlatformOAuthClient @relation(fields: [platformOAuthClientId], references: [id], onDelete: Cascade)

  platformOAuthClientId String
  userId                Int

  createdAt DateTime @default(now())

  @@unique([userId, platformOAuthClientId])
}

model AccessToken {
  id Int @id @default(autoincrement())

  secret    String   @unique
  createdAt DateTime @default(now())
  expiresAt DateTime

  owner  User                @relation(fields: [userId], references: [id], onDelete: Cascade)
  client PlatformOAuthClient @relation(fields: [platformOAuthClientId], references: [id], onDelete: Cascade)

  platformOAuthClientId String
  userId                Int
}

model RefreshToken {
  id Int @id @default(autoincrement())

  secret    String   @unique
  createdAt DateTime @default(now())
  expiresAt DateTime

  owner  User                @relation(fields: [userId], references: [id], onDelete: Cascade)
  client PlatformOAuthClient @relation(fields: [platformOAuthClientId], references: [id], onDelete: Cascade)

  platformOAuthClientId String
  userId                Int
}

model DSyncData {
  id               Int                     @id @default(autoincrement())
  directoryId      String                  @unique
  tenant           String
  organizationId   Int?                    @unique
  org              OrganizationSettings?   @relation(fields: [organizationId], references: [organizationId], onDelete: Cascade)
  teamGroupMapping DSyncTeamGroupMapping[]

  createdAttributeToUsers AttributeToUser[] @relation("createdByDSync")
  updatedAttributeToUsers AttributeToUser[] @relation("updatedByDSync")
}

model DSyncTeamGroupMapping {
  id             Int       @id @default(autoincrement())
  organizationId Int
  teamId         Int
  team           Team      @relation(fields: [teamId], references: [id], onDelete: Cascade)
  directoryId    String
  directory      DSyncData @relation(fields: [directoryId], references: [directoryId], onDelete: Cascade)
  groupName      String

  @@unique([teamId, groupName])
}

model SecondaryEmail {
  id                 Int                 @id @default(autoincrement())
  user               User                @relation(fields: [userId], references: [id], onDelete: Cascade)
  userId             Int
  email              String
  emailVerified      DateTime?
  verificationTokens VerificationToken[]
  eventTypes         EventType[]

  @@unique([email])
  @@unique([userId, email])
  @@index([userId])
}

// Needed to store tasks that need to be processed by a background worker or Tasker
model Task {
  id          String    @id @unique @default(uuid())
  createdAt   DateTime  @default(now())
  updatedAt   DateTime  @updatedAt
  // The time at which the task should be executed
  scheduledAt DateTime  @default(now())
  // The time at which the task was successfully executed
  succeededAt DateTime?
  // The task type to be executed. Left it as a freeform string to avoid more migrations for now. Will be enforced at type level.
  type        String
  // Generic payload for the task
  payload     String
  // The number of times the task has been attempted
  attempts    Int       @default(0)
  // The maximum number of times the task can be attempted
  maxAttempts Int       @default(3)
  lastError   String?
}

enum SMSLockState {
  LOCKED
  UNLOCKED
  REVIEW_NEEDED
}

model PlatformBilling {
  id Int @id @unique // team id

  customerId     String  @unique
  subscriptionId String?
  plan           String  @default("none")

  billingCycleStart Int?
  billingCycleEnd   Int?
  overdue           Boolean? @default(false)

  team Team @relation(fields: [id], references: [id], onDelete: Cascade)
}

enum AttributeType {
  TEXT
  NUMBER
  SINGLE_SELECT
  MULTI_SELECT
}

model AttributeOption {
  id            String            @id @default(uuid())
  attribute     Attribute         @relation(fields: [attributeId], references: [id], onDelete: Cascade)
  attributeId   String
  value         String
  slug          String
  isGroup       Boolean           @default(false)
  // It is a list of AttributeOptions ids that are contained in the group option
  // You could think of a person having the group option to actually have all the options in the contains list.
  // We are not using relation here because it would be a many to many relation because a group option can contain many non-group options and a non-group option can be contained in many group options
  // Such a relation would require its own table to be managed and we don't need it for now.
  contains      String[]
  assignedUsers AttributeToUser[]
}

model Attribute {
  id String @id @default(uuid())

  team   Team @relation(fields: [teamId], references: [id], onDelete: Cascade)
  teamId Int

  type AttributeType

  name String
  slug String @unique

  enabled Boolean @default(true)

  usersCanEditRelation Boolean @default(false)

  createdAt        DateTime          @default(now())
  updatedAt        DateTime          @updatedAt
  options          AttributeOption[]
  isWeightsEnabled Boolean           @default(false)
  isLocked         Boolean           @default(false)
}

model AttributeToUser {
  id String @id @default(uuid())

  member   Membership @relation(fields: [memberId], references: [id], onDelete: Cascade)
  memberId Int

  attributeOption   AttributeOption @relation(fields: [attributeOptionId], references: [id], onDelete: Cascade)
  attributeOptionId String
  
  weight            Int?
  
  // We don't intentionally delete assignments on deletion of a user/directory sync
  createdAt         DateTime          @default(now())
  createdById       Int?
  createdBy         User?             @relation("createdBy", fields: [createdById], references: [id], onDelete: SetNull)
  createdByDSyncId  String?
  createdByDSync    DSyncData?        @relation("createdByDSync", fields: [createdByDSyncId], references: [directoryId], onDelete: SetNull)
  
  updatedAt         DateTime?         @updatedAt
  updatedBy         User?             @relation("updatedBy", fields: [updatedById], references: [id], onDelete: SetNull)
  updatedById       Int?
  updatedByDSyncId  String?
  updatedByDSync    DSyncData?        @relation("updatedByDSync", fields: [updatedByDSyncId], references: [directoryId], onDelete: SetNull)

  @@unique([memberId, attributeOptionId])
}

enum AssignmentReasonEnum {
  ROUTING_FORM_ROUTING
  ROUTING_FORM_ROUTING_FALLBACK
  REASSIGNED
  REROUTED
  SALESFORCE_ASSIGNMENT
}

model AssignmentReason {
  id           Int                  @id @unique @default(autoincrement())
  createdAt    DateTime             @default(now())
  bookingId    Int
  booking      Booking              @relation(fields: [bookingId], references: [id], onDelete: Cascade)
  reasonEnum   AssignmentReasonEnum
  reasonString String
}

enum EventTypeAutoTranslatedField {
  DESCRIPTION // Currently the only field we translate
}

model EventTypeTranslation {
  uid            String                       @id @default(cuid())
  eventType      EventType                    @relation(fields: [eventTypeId], references: [id], onDelete: Cascade)
  eventTypeId    Int
  field          EventTypeAutoTranslatedField
  sourceLocale   String
  targetLocale   String
  translatedText String                       @db.Text
  createdAt      DateTime                     @default(now())
  createdBy      Int
  updatedAt      DateTime                     @updatedAt
  updatedBy      Int?
  creator        User                         @relation("CreatedEventTypeTranslations", fields: [createdBy], references: [id])
  updater        User?                        @relation("UpdatedEventTypeTranslations", fields: [updatedBy], references: [id], onDelete: SetNull)

  @@unique([eventTypeId, field, targetLocale])
  @@index([eventTypeId, field, targetLocale])
}
<<<<<<< HEAD
=======

enum WatchlistType {
  EMAIL
  DOMAIN
  USERNAME
}

model Watchlist {
  id          String        @id @unique @default(cuid())
  type        WatchlistType
  // The identifier of the Watchlisted entity (email or domain)
  value       String
  description String?
  createdAt   DateTime      @default(now())
  createdBy   User          @relation("CreatedWatchlists", onDelete: Cascade, fields: [createdById], references: [id])
  createdById Int
  updatedAt   DateTime      @updatedAt
  updatedBy   User?         @relation("UpdatedWatchlists", onDelete: SetNull, fields: [updatedById], references: [id])
  updatedById Int?

  @@unique([type, value])
  @@index([type, value])
}
>>>>>>> 8d05656b
<|MERGE_RESOLUTION|>--- conflicted
+++ resolved
@@ -1689,8 +1689,6 @@
   @@unique([eventTypeId, field, targetLocale])
   @@index([eventTypeId, field, targetLocale])
 }
-<<<<<<< HEAD
-=======
 
 enum WatchlistType {
   EMAIL
@@ -1713,5 +1711,4 @@
 
   @@unique([type, value])
   @@index([type, value])
-}
->>>>>>> 8d05656b
+}