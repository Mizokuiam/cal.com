--- conflicted
+++ resolved
@@ -330,20 +330,13 @@
   movedToProfile             Profile?                     @relation("moved_to_profile", fields: [movedToProfileId], references: [id], onDelete: SetNull)
   secondaryEmails            SecondaryEmail[]
   isPlatformManaged          Boolean                      @default(false)
-<<<<<<< HEAD
-
-  OutOfOfficeReasons     OutOfOfficeReason[]
-  smsLockState           SMSLockState        @default(UNLOCKED)
-  smsLockReviewedByAdmin Boolean             @default(false)
-  smsCreditsCount        SmsCreditCount[]
-=======
   OutOfOfficeReasons         OutOfOfficeReason[]
   smsLockState               SMSLockState                 @default(UNLOCKED)
   smsLockReviewedByAdmin     Boolean                      @default(false)
   NotificationsSubscriptions NotificationsSubscriptions[]
   referralLinkId             String?
   features                   UserFeatures[]
->>>>>>> a2b064b2
+  smsCreditsCount            SmsCreditCount[]
 
   @@unique([email])
   @@unique([email, username])
@@ -438,26 +431,17 @@
   // Organization's OAuth clients. Organization has them but a team does not.
   platformOAuthClient      PlatformOAuthClient[]
   // OAuth client used to create team of an organization. Team has it but organization does not.
-<<<<<<< HEAD
   createdByOAuthClient     PlatformOAuthClient?    @relation("CreatedByOAuthClient", fields: [createdByOAuthClientId], references: [id], onDelete: Cascade)
   createdByOAuthClientId   String?
   smsLockState             SMSLockState            @default(UNLOCKED)
   platformBilling          PlatformBilling?
   activeOrgWorkflows       WorkflowsOnTeams[]
+  attributes               Attribute[]
   smsLockReviewedByAdmin   Boolean                 @default(false)
+  features                 TeamFeatures[]
   smsCreditCounts          SmsCreditCount[]
   smsCreditAllocationType  SmsCreditAllocationType @default(SPECIFIC)
   smsCreditAllocationValue Int?                    @default(50)
-=======
-  createdByOAuthClient   PlatformOAuthClient?    @relation("CreatedByOAuthClient", fields: [createdByOAuthClientId], references: [id], onDelete: Cascade)
-  createdByOAuthClientId String?
-  smsLockState           SMSLockState            @default(UNLOCKED)
-  platformBilling        PlatformBilling?
-  activeOrgWorkflows     WorkflowsOnTeams[]
-  attributes             Attribute[]
-  smsLockReviewedByAdmin Boolean                 @default(false)
-  features               TeamFeatures[]
->>>>>>> a2b064b2
 
   @@unique([slug, parentId])
   @@index([parentId])
@@ -1508,7 +1492,6 @@
   team Team @relation(fields: [id], references: [id], onDelete: Cascade)
 }
 
-<<<<<<< HEAD
 model SmsCountryCredits {
   id      String @id @unique @default(uuid())
   iso     String
@@ -1532,7 +1515,8 @@
   ALL
   NONE
   SPECIFIC
-=======
+}
+
 enum AttributeType {
   TEXT
   NUMBER
@@ -1581,5 +1565,4 @@
   attributeOptionId String
 
   @@unique([memberId, attributeOptionId])
->>>>>>> a2b064b2
 }