--- conflicted
+++ resolved
@@ -1464,14 +1464,8 @@
 }
 
 model CalendarCache {
-<<<<<<< HEAD
   // Addition of this model field is to be done in a separate migration where it would be optional first, followed
   id           String      @id @default(uuid())
-=======
-  // To be made required in a followup
-  id String? @default(uuid())
-
->>>>>>> 1dc5cd4d
   // The key would be the unique URL that is requested by the user
   key          String
   value        Json
