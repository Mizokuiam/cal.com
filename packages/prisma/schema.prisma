// This is your Prisma Schema file
// learn more about it in the docs: https://pris.ly/d/prisma-schema

datasource db {
  provider  = "postgresql"
  url       = env("DATABASE_URL")
  directUrl = env("DATABASE_DIRECT_URL")
}

generator client {
  provider        = "prisma-client-js"
  previewFeatures = ["views"]
}

generator zod {
  provider      = "zod-prisma"
  output        = "./zod"
  imports       = "./zod-utils"
  relationModel = "default"
}

generator kysely {
  provider = "prisma-kysely"
  output   = "../kysely"
  fileName = "types.ts"
}

generator enums {
  provider = "ts-node --transpile-only ./enum-generator"
}

enum SchedulingType {
  ROUND_ROBIN @map("roundRobin")
  COLLECTIVE  @map("collective")
  MANAGED     @map("managed")
}

enum PeriodType {
  UNLIMITED      @map("unlimited")
  ROLLING        @map("rolling")
  ROLLING_WINDOW @map("rolling_window")
  RANGE          @map("range")
}

enum CreationSource {
  API_V1 @map("api_v1")
  API_V2 @map("api_v2")
  WEBAPP @map("webapp")
}

model Host {
  user             User      @relation(fields: [userId], references: [id], onDelete: Cascade)
  userId           Int
  eventType        EventType @relation(fields: [eventTypeId], references: [id], onDelete: Cascade)
  eventTypeId      Int
  isFixed          Boolean   @default(false)
  priority         Int?
  weight           Int?
  // weightAdjustment is deprecated. We not calculate the calibratino value on the spot. Plan to drop this column.
  weightAdjustment Int?
  schedule         Schedule? @relation(fields: [scheduleId], references: [id])
  scheduleId       Int?
  createdAt        DateTime  @default(now())

  @@id([userId, eventTypeId])
  @@index([userId])
  @@index([eventTypeId])
  @@index([scheduleId])
}

model EventType {
  id          Int     @id @default(autoincrement())
  /// @zod.min(1)
  title       String
  /// @zod.custom(imports.eventTypeSlug)
  slug        String
  description String?
  position    Int     @default(0)
  /// @zod.custom(imports.eventTypeLocations)
  locations   Json?
  /// @zod.min(1)
  length      Int
  offsetStart Int     @default(0)
  hidden      Boolean @default(false)
  hosts       Host[]
  users       User[]  @relation("user_eventtype")
  owner       User?   @relation("owner", fields: [userId], references: [id], onDelete: Cascade)
  userId      Int?

  profileId Int?
  profile   Profile? @relation(fields: [profileId], references: [id], onDelete: Cascade)

  team                               Team?                  @relation(fields: [teamId], references: [id], onDelete: Cascade)
  teamId                             Int?
  hashedLink                         HashedLink[]
  bookings                           Booking[]
  availability                       Availability[]
  webhooks                           Webhook[]
  destinationCalendar                DestinationCalendar?
  useEventLevelSelectedCalendars     Boolean                @default(false)
  eventName                          String?
  customInputs                       EventTypeCustomInput[]
  parentId                           Int?
  parent                             EventType?             @relation("managed_eventtype", fields: [parentId], references: [id], onDelete: Cascade)
  children                           EventType[]            @relation("managed_eventtype")
  /// @zod.custom(imports.eventTypeBookingFields)
  bookingFields                      Json?
  timeZone                           String?
  periodType                         PeriodType             @default(UNLIMITED)
  /// @zod.custom(imports.coerceToDate)
  periodStartDate                    DateTime?
  /// @zod.custom(imports.coerceToDate)
  periodEndDate                      DateTime?
  periodDays                         Int?
  periodCountCalendarDays            Boolean?
  lockTimeZoneToggleOnBookingPage    Boolean                @default(false)
  requiresConfirmation               Boolean                @default(false)
  requiresConfirmationWillBlockSlot  Boolean                @default(false)
  requiresConfirmationForFreeEmail   Boolean                @default(false)
  requiresBookerEmailVerification    Boolean                @default(false)
  canSendCalVideoTranscriptionEmails Boolean                @default(true)

  autoTranslateDescriptionEnabled         Boolean                   @default(false)
  /// @zod.custom(imports.recurringEventType)
  recurringEvent                          Json?
  disableGuests                           Boolean                   @default(false)
  hideCalendarNotes                       Boolean                   @default(false)
  hideCalendarEventDetails                Boolean                   @default(false)
  /// @zod.min(0)
  minimumBookingNotice                    Int                       @default(120)
  beforeEventBuffer                       Int                       @default(0)
  afterEventBuffer                        Int                       @default(0)
  seatsPerTimeSlot                        Int?
  onlyShowFirstAvailableSlot              Boolean                   @default(false)
  seatsShowAttendees                      Boolean?                  @default(false)
  seatsShowAvailabilityCount              Boolean?                  @default(true)
  schedulingType                          SchedulingType?
  schedule                                Schedule?                 @relation(fields: [scheduleId], references: [id])
  scheduleId                              Int?
  // price is deprecated. It has now moved to metadata.apps.stripe.price. Plan to drop this column.
  price                                   Int                       @default(0)
  // currency is deprecated. It has now moved to metadata.apps.stripe.currency. Plan to drop this column.
  currency                                String                    @default("usd")
  slotInterval                            Int?
  /// @zod.custom(imports.EventTypeMetaDataSchema)
  metadata                                Json?
  /// @zod.custom(imports.successRedirectUrl)
  successRedirectUrl                      String?
  forwardParamsSuccessRedirect            Boolean?                  @default(true)
  workflows                               WorkflowsOnEventTypes[]
  /// @zod.custom(imports.intervalLimitsType)
  bookingLimits                           Json?
  /// @zod.custom(imports.intervalLimitsType)
  durationLimits                          Json?
  isInstantEvent                          Boolean                   @default(false)
  instantMeetingExpiryTimeOffsetInSeconds Int                       @default(90)
  instantMeetingScheduleId                Int?
  instantMeetingSchedule                  Schedule?                 @relation("InstantMeetingSchedule", fields: [instantMeetingScheduleId], references: [id])
  instantMeetingParameters                String[]
  assignAllTeamMembers                    Boolean                   @default(false)
  // It is applicable only when assignAllTeamMembers is true and it filters out all the team members using rrSegmentQueryValue
  assignRRMembersUsingSegment             Boolean                   @default(false)
  /// @zod.custom(imports.rrSegmentQueryValueSchema)
  rrSegmentQueryValue                     Json?
  useEventTypeDestinationCalendarEmail    Boolean                   @default(false)
  aiPhoneCallConfig                       AIPhoneCallConfiguration?
  isRRWeightsEnabled                      Boolean                   @default(false)
  fieldTranslations                       EventTypeTranslation[]
  maxLeadThreshold                        Int?
  selectedCalendars                       SelectedCalendar[]
  allowReschedulingPastBookings           Boolean                   @default(false)

  /// @zod.custom(imports.eventTypeColor)
  eventTypeColor                   Json?
  rescheduleWithSameRoundRobinHost Boolean @default(false)

  secondaryEmailId Int?
  secondaryEmail   SecondaryEmail? @relation(fields: [secondaryEmailId], references: [id], onDelete: Cascade)

  @@unique([userId, slug])
  @@unique([teamId, slug])
  @@unique([userId, parentId])
  @@index([userId])
  @@index([teamId])
  @@index([profileId])
  @@index([scheduleId])
  @@index([secondaryEmailId])
  @@index([parentId])
}

model Credential {
  id     Int     @id @default(autoincrement())
  // @@type is deprecated
  type   String
  key    Json
  user   User?   @relation(fields: [userId], references: [id], onDelete: Cascade)
  userId Int?
  team   Team?   @relation(fields: [teamId], references: [id], onDelete: Cascade)
  teamId Int?
  app    App?    @relation(fields: [appId], references: [slug], onDelete: Cascade)
  // How to make it a required column?
  appId  String?

  // paid apps
  subscriptionId    String?
  paymentStatus     String?
  billingCycleStart Int?

  destinationCalendars DestinationCalendar[]
  selectedCalendars    SelectedCalendar[]
  invalid              Boolean?              @default(false)
  CalendarCache        CalendarCache[]
  references           BookingReference[]

  @@index([userId])
  @@index([appId])
  @@index([subscriptionId])
  @@index([invalid])
}

enum IdentityProvider {
  CAL
  GOOGLE
  SAML
}

model DestinationCalendar {
  id                               Int                   @id @default(autoincrement())
  integration                      String
  externalId                       String
  /// @zod.custom(imports.emailSchema)
  primaryEmail                     String?
  user                             User?                 @relation(fields: [userId], references: [id], onDelete: Cascade)
  userId                           Int?                  @unique
  booking                          Booking[]
  eventType                        EventType?            @relation(fields: [eventTypeId], references: [id], onDelete: Cascade)
  eventTypeId                      Int?                  @unique
  credentialId                     Int?
  credential                       Credential?           @relation(fields: [credentialId], references: [id], onDelete: Cascade)
  delegationCredential             DelegationCredential? @relation(fields: [delegationCredentialId], references: [id], onDelete: Cascade)
  delegationCredentialId           String?
  domainWideDelegation             DomainWideDelegation? @relation(fields: [domainWideDelegationCredentialId], references: [id], onDelete: Cascade)
  domainWideDelegationCredentialId String?

  @@index([userId])
  @@index([eventTypeId])
  @@index([credentialId])
}

enum UserPermissionRole {
  USER
  ADMIN
}

// It holds the password of a User, separate from the User model to avoid leaking the password hash
model UserPassword {
  hash   String
  userId Int    @unique
  user   User   @relation(fields: [userId], references: [id], onDelete: Cascade)
}

model TravelSchedule {
  id           Int       @id @default(autoincrement())
  userId       Int
  user         User      @relation(fields: [userId], references: [id], onDelete: Cascade)
  timeZone     String
  startDate    DateTime
  endDate      DateTime?
  prevTimeZone String?

  @@index([startDate])
  @@index([endDate])
}

// It holds Personal Profiles of a User plus it has email, password and other core things..
model User {
  id                  Int                  @id @default(autoincrement())
  username            String?
  name                String?
  /// @zod.custom(imports.emailSchema)
  email               String
  emailVerified       DateTime?
  password            UserPassword?
  bio                 String?
  avatarUrl           String?
  timeZone            String               @default("Europe/London")
  travelSchedules     TravelSchedule[]
  weekStart           String               @default("Sunday")
  // DEPRECATED - TO BE REMOVED
  startTime           Int                  @default(0)
  endTime             Int                  @default(1440)
  // </DEPRECATED>
  bufferTime          Int                  @default(0)
  hideBranding        Boolean              @default(false)
  // TODO: should be renamed since it only affects the booking page
  theme               String?
  appTheme            String?
  createdDate         DateTime             @default(now()) @map(name: "created")
  trialEndsAt         DateTime?
  lastActiveAt        DateTime?
  eventTypes          EventType[]          @relation("user_eventtype")
  credentials         Credential[]
  teams               Membership[]
  bookings            Booking[]
  schedules           Schedule[]
  defaultScheduleId   Int?
  selectedCalendars   SelectedCalendar[]
  completedOnboarding Boolean              @default(false)
  locale              String?
  timeFormat          Int?                 @default(12)
  twoFactorSecret     String?
  twoFactorEnabled    Boolean              @default(false)
  backupCodes         String?
  identityProvider    IdentityProvider     @default(CAL)
  identityProviderId  String?
  availability        Availability[]
  invitedTo           Int?
  webhooks            Webhook[]
  brandColor          String?
  darkBrandColor      String?
  // the location where the events will end up
  destinationCalendar DestinationCalendar?
  // participate in dynamic group booking or not
  allowDynamicBooking Boolean?             @default(true)

  // participate in SEO indexing or not
  allowSEOIndexing Boolean? @default(true)

  // receive monthly digest email for teams or not
  receiveMonthlyDigestEmail Boolean? @default(true)

  /// @zod.custom(imports.userMetadata)
  metadata             Json?
  verified             Boolean?                @default(false)
  role                 UserPermissionRole      @default(USER)
  disableImpersonation Boolean                 @default(false)
  impersonatedUsers    Impersonations[]        @relation("impersonated_user")
  impersonatedBy       Impersonations[]        @relation("impersonated_by_user")
  apiKeys              ApiKey[]
  accounts             Account[]
  sessions             Session[]
  Feedback             Feedback[]
  ownedEventTypes      EventType[]             @relation("owner")
  workflows            Workflow[]
  routingForms         App_RoutingForms_Form[] @relation("routing-form")
  updatedRoutingForms  App_RoutingForms_Form[] @relation("updated-routing-form")
  verifiedNumbers      VerifiedNumber[]
  verifiedEmails       VerifiedEmail[]
  hosts                Host[]
  // organizationId is deprecated. Instead, rely on the Profile to search profiles by organizationId and then get user from the profile.
  organizationId       Int?
  organization         Team?                   @relation("scope", fields: [organizationId], references: [id], onDelete: SetNull)
  accessCodes          AccessCode[]
  bookingRedirects     OutOfOfficeEntry[]
  bookingRedirectsTo   OutOfOfficeEntry[]      @relation(name: "toUser")

  // Used to lock the user account
<<<<<<< HEAD
  locked                     Boolean                      @default(false)
  platformOAuthClients       PlatformOAuthClient[]
  AccessToken                AccessToken[]
  RefreshToken               RefreshToken[]
  PlatformAuthorizationToken PlatformAuthorizationToken[]
  profiles                   Profile[]
  movedToProfileId           Int?
  movedToProfile             Profile?                     @relation("moved_to_profile", fields: [movedToProfileId], references: [id], onDelete: SetNull)
  secondaryEmails            SecondaryEmail[]
  isPlatformManaged          Boolean                      @default(false)
  OutOfOfficeReasons         OutOfOfficeReason[]
  smsLockState               SMSLockState                 @default(UNLOCKED)
  smsLockReviewedByAdmin     Boolean                      @default(false)
  NotificationsSubscriptions NotificationsSubscriptions[]
  referralLinkId             String?
  features                   UserFeatures[]
  reassignedBookings         Booking[]                    @relation("reassignByUser")
  createdAttributeToUsers    AttributeToUser[]            @relation("createdBy")
  updatedAttributeToUsers    AttributeToUser[]            @relation("updatedBy")
  createdTranslations        EventTypeTranslation[]       @relation("CreatedEventTypeTranslations")
  updatedTranslations        EventTypeTranslation[]       @relation("UpdatedEventTypeTranslations")
  createdWatchlists          Watchlist[]                  @relation("CreatedWatchlists")
  updatedWatchlists          Watchlist[]                  @relation("UpdatedWatchlists")
  calendarCache              CalendarCache[]
=======
  locked                         Boolean                      @default(false)
  platformOAuthClients           PlatformOAuthClient[]
  AccessToken                    AccessToken[]
  RefreshToken                   RefreshToken[]
  PlatformAuthorizationToken     PlatformAuthorizationToken[]
  profiles                       Profile[]
  movedToProfileId               Int?
  movedToProfile                 Profile?                     @relation("moved_to_profile", fields: [movedToProfileId], references: [id], onDelete: SetNull)
  secondaryEmails                SecondaryEmail[]
  isPlatformManaged              Boolean                      @default(false)
  OutOfOfficeReasons             OutOfOfficeReason[]
  smsLockState                   SMSLockState                 @default(UNLOCKED)
  smsLockReviewedByAdmin         Boolean                      @default(false)
  NotificationsSubscriptions     NotificationsSubscriptions[]
  referralLinkId                 String?
  features                       UserFeatures[]
  reassignedBookings             Booking[]                    @relation("reassignByUser")
  createdAttributeToUsers        AttributeToUser[]            @relation("createdBy")
  updatedAttributeToUsers        AttributeToUser[]            @relation("updatedBy")
  createdTranslations            EventTypeTranslation[]       @relation("CreatedEventTypeTranslations")
  updatedTranslations            EventTypeTranslation[]       @relation("UpdatedEventTypeTranslations")
  createdWatchlists              Watchlist[]                  @relation("CreatedWatchlists")
  updatedWatchlists              Watchlist[]                  @relation("UpdatedWatchlists")
  BookingInternalNote            BookingInternalNote[]
  creationSource                 CreationSource?
  createdOrganizationOnboardings OrganizationOnboarding[]     @relation("CreatedOrganizationOnboardings")
>>>>>>> 96fcf7be

  @@unique([email])
  @@unique([email, username])
  @@unique([username, organizationId])
  @@unique([movedToProfileId])
  @@index([username])
  @@index([emailVerified])
  @@index([identityProvider])
  @@index([identityProviderId])
  @@map(name: "users")
}

model NotificationsSubscriptions {
  id           Int    @id @default(autoincrement())
  userId       Int
  user         User   @relation(fields: [userId], references: [id], onDelete: Cascade)
  subscription String

  @@index([userId, subscription])
}

// It holds Organization Profiles as well as User Profiles for users that have been added to an organization
model Profile {
  id             Int         @id @default(autoincrement())
  // uid allows us to set an identifier chosen by us which is helpful in migration when we create the Profile from User directly.
  uid            String
  userId         Int
  user           User        @relation(fields: [userId], references: [id], onDelete: Cascade)
  organizationId Int
  organization   Team        @relation(fields: [organizationId], references: [id], onDelete: Cascade)
  username       String
  eventTypes     EventType[]
  movedFromUser  User?       @relation("moved_to_profile")
  createdAt      DateTime    @default(now())
  updatedAt      DateTime    @updatedAt

  // A user can have multiple profiles in different organizations
  @@unique([userId, organizationId])
  // Allow username reuse only across different organizations
  @@unique([username, organizationId])
  @@index([uid])
  @@index([userId])
  @@index([organizationId])
}

model Team {
  id                     Int                     @id @default(autoincrement())
  /// @zod.min(1)
  name                   String
  // It is unique across teams and organizations. We don't have a strong reason for organization and team slug to be conflicting, could be fixed.
  // Sub-teams could have same slug across different organizations but not within the same organization.
  /// @zod.min(1)
  slug                   String?
  logoUrl                String?
  calVideoLogo           String?
  appLogo                String?
  appIconLogo            String?
  bio                    String?
  hideBranding           Boolean                 @default(false)
  hideTeamProfileLink    Boolean                 @default(false)
  isPrivate              Boolean                 @default(false)
  hideBookATeamMember    Boolean                 @default(false)
  members                Membership[]
  eventTypes             EventType[]
  workflows              Workflow[]
  createdAt              DateTime                @default(now())
  /// @zod.custom(imports.teamMetadataSchema)
  metadata               Json?
  theme                  String?
  rrResetInterval        RRResetInterval?        @default(MONTH)
  brandColor             String?
  darkBrandColor         String?
  verifiedNumbers        VerifiedNumber[]
  verifiedEmails         VerifiedEmail[]
  bannerUrl              String?
  parentId               Int?
  parent                 Team?                   @relation("organization", fields: [parentId], references: [id], onDelete: Cascade)
  children               Team[]                  @relation("organization")
  orgUsers               User[]                  @relation("scope")
  inviteTokens           VerificationToken[]
  webhooks               Webhook[]
  timeFormat             Int?
  timeZone               String                  @default("Europe/London")
  weekStart              String                  @default("Sunday")
  routingForms           App_RoutingForms_Form[]
  apiKeys                ApiKey[]
  credentials            Credential[]
  accessCodes            AccessCode[]
  isOrganization         Boolean                 @default(false)
  organizationSettings   OrganizationSettings?
  instantMeetingTokens   InstantMeetingToken[]
  orgProfiles            Profile[]
  pendingPayment         Boolean                 @default(false)
  dsyncTeamGroupMapping  DSyncTeamGroupMapping[]
  isPlatform             Boolean                 @default(false)
  // Organization's OAuth clients. Organization has them but a team does not.
  platformOAuthClient    PlatformOAuthClient[]
  // OAuth client used to create team of an organization. Team has it but organization does not.
  createdByOAuthClient   PlatformOAuthClient?    @relation("CreatedByOAuthClient", fields: [createdByOAuthClientId], references: [id], onDelete: Cascade)
  createdByOAuthClientId String?
  smsLockState           SMSLockState            @default(UNLOCKED)
  platformBilling        PlatformBilling?
  activeOrgWorkflows     WorkflowsOnTeams[]
  attributes             Attribute[]
  smsLockReviewedByAdmin Boolean                 @default(false)
  // Available for Organization only
  delegationCredentials  DelegationCredential[]
  domainWideDelegations  DomainWideDelegation[]

  features TeamFeatures[]

  /// @zod.custom(imports.intervalLimitsType)
  bookingLimits                Json?
  includeManagedEventsInLimits Boolean                 @default(false)
  internalNotePresets          InternalNotePreset[]
  organizationOnboarding       OrganizationOnboarding?

  // note(Lauris): if a Team has parentId it is a team, if parentId is null it is an organization, but if parentId is null and managedOrganization is set,
  // it means that it is an organization managed by another organization.
  managedOrganization  ManagedOrganization?  @relation("ManagedOrganization")
  managedOrganizations ManagedOrganization[] @relation("ManagerOrganization")

  @@unique([slug, parentId])
  @@index([parentId])
}

model OrganizationSettings {
  id                                  Int        @id @default(autoincrement())
  organization                        Team       @relation(fields: [organizationId], references: [id], onDelete: Cascade)
  organizationId                      Int        @unique
  isOrganizationConfigured            Boolean    @default(false)
  // It decides if new organization members can be auto-accepted or not
  isOrganizationVerified              Boolean    @default(false)
  // It is a domain e.g "acme.com". Any email with this domain might be auto-accepted
  // Also, it is the domain to which the organization profile is redirected.
  orgAutoAcceptEmail                  String
  lockEventTypeCreationForUsers       Boolean    @default(false)
  adminGetsNoSlotsNotification        Boolean    @default(false)
  // It decides if instance ADMIN has reviewed the organization or not.
  // It is used to allow super sensitive operations like 'impersonation of Org members by Org admin'
  isAdminReviewed                     Boolean    @default(false)
  dSyncData                           DSyncData?
  isAdminAPIEnabled                   Boolean    @default(false)
  allowSEOIndexing                    Boolean    @default(false)
  orgProfileRedirectsToVerifiedDomain Boolean    @default(false)
}

enum MembershipRole {
  MEMBER
  ADMIN
  OWNER
}

model Membership {
  id                   Int               @id @default(autoincrement())
  teamId               Int
  userId               Int
  accepted             Boolean           @default(false)
  role                 MembershipRole
  team                 Team              @relation(fields: [teamId], references: [id], onDelete: Cascade)
  user                 User              @relation(fields: [userId], references: [id], onDelete: Cascade)
  disableImpersonation Boolean           @default(false)
  AttributeToUser      AttributeToUser[]

  @@unique([userId, teamId])
  @@index([teamId])
  @@index([userId])
  @@index([accepted])
  @@index([role])
}

model VerificationToken {
  id               Int             @id @default(autoincrement())
  identifier       String
  token            String          @unique
  expires          DateTime
  expiresInDays    Int?
  createdAt        DateTime        @default(now())
  updatedAt        DateTime        @updatedAt
  teamId           Int?
  team             Team?           @relation(fields: [teamId], references: [id])
  secondaryEmailId Int?
  secondaryEmail   SecondaryEmail? @relation(fields: [secondaryEmailId], references: [id])

  @@unique([identifier, token])
  @@index([token])
  @@index([teamId])
  @@index([secondaryEmailId])
}

model InstantMeetingToken {
  id        Int      @id @default(autoincrement())
  token     String   @unique
  expires   DateTime
  teamId    Int
  team      Team     @relation(fields: [teamId], references: [id])
  bookingId Int?     @unique
  booking   Booking? @relation(fields: [bookingId], references: [id], onDelete: Cascade)

  createdAt DateTime @default(now())
  updatedAt DateTime @updatedAt

  @@index([token])
}

model BookingReference {
  id                         Int      @id @default(autoincrement())
  /// @zod.min(1)
  type                       String
  /// @zod.min(1)
  uid                        String
  meetingId                  String?
  thirdPartyRecurringEventId String?
  meetingPassword            String?
  meetingUrl                 String?
  booking                    Booking? @relation(fields: [bookingId], references: [id], onDelete: Cascade)
  bookingId                  Int?
  externalCalendarId         String?
  deleted                    Boolean?

  credential                       Credential?           @relation(fields: [credentialId], references: [id], onDelete: SetNull)
  credentialId                     Int?
  delegationCredential             DelegationCredential? @relation(fields: [delegationCredentialId], references: [id], onDelete: SetNull)
  delegationCredentialId           String?
  domainWideDelegation             DomainWideDelegation? @relation(fields: [domainWideDelegationCredentialId], references: [id], onDelete: SetNull)
  domainWideDelegationCredentialId String?

  @@index([bookingId])
  @@index([type])
  @@index([uid])
}

model Attendee {
  id          Int          @id @default(autoincrement())
  email       String
  name        String
  timeZone    String
  phoneNumber String?
  locale      String?      @default("en")
  booking     Booking?     @relation(fields: [bookingId], references: [id], onDelete: Cascade)
  bookingId   Int?
  bookingSeat BookingSeat?
  noShow      Boolean?     @default(false)

  @@index([email])
  @@index([bookingId])
}

enum BookingStatus {
  CANCELLED     @map("cancelled")
  ACCEPTED      @map("accepted")
  REJECTED      @map("rejected")
  PENDING       @map("pending")
  AWAITING_HOST @map("awaiting_host")
}

model Booking {
  id                           Int                            @id @default(autoincrement())
  uid                          String                         @unique
  // (optional) UID based on slot start/end time & email against duplicates
  idempotencyKey               String?                        @unique
  user                         User?                          @relation(fields: [userId], references: [id], onDelete: Cascade)
  userId                       Int?
  // User's email at the time of booking
  /// @zod.custom(imports.emailSchema)
  userPrimaryEmail             String?
  references                   BookingReference[]
  eventType                    EventType?                     @relation(fields: [eventTypeId], references: [id])
  eventTypeId                  Int?
  title                        String
  description                  String?
  customInputs                 Json?
  /// @zod.custom(imports.bookingResponses)
  responses                    Json?
  startTime                    DateTime
  endTime                      DateTime
  attendees                    Attendee[]
  location                     String?
  createdAt                    DateTime                       @default(now())
  updatedAt                    DateTime?                      @updatedAt
  status                       BookingStatus                  @default(ACCEPTED)
  paid                         Boolean                        @default(false)
  payment                      Payment[]
  destinationCalendar          DestinationCalendar?           @relation(fields: [destinationCalendarId], references: [id])
  destinationCalendarId        Int?
  cancellationReason           String?
  rejectionReason              String?
  reassignReason               String?
  reassignBy                   User?                          @relation("reassignByUser", fields: [reassignById], references: [id])
  reassignById                 Int?
  dynamicEventSlugRef          String?
  dynamicGroupSlugRef          String?
  rescheduled                  Boolean?
  fromReschedule               String?
  recurringEventId             String?
  smsReminderNumber            String?
  workflowReminders            WorkflowReminder[]
  scheduledJobs                String[] // scheduledJobs is deprecated, please use scheduledTriggers instead
  seatsReferences              BookingSeat[]
  /// @zod.custom(imports.bookingMetadataSchema)
  metadata                     Json?
  isRecorded                   Boolean                        @default(false)
  iCalUID                      String?                        @default("")
  iCalSequence                 Int                            @default(0)
  instantMeetingToken          InstantMeetingToken?
  rating                       Int?
  ratingFeedback               String?
  noShowHost                   Boolean?                       @default(false)
  scheduledTriggers            WebhookScheduledTriggers[]
  oneTimePassword              String?                        @unique @default(uuid())
  /// @zod.email()
  cancelledBy                  String?
  /// @zod.email()
  rescheduledBy                String?
  // Ah, made a typo here. Should have been routedFromRoutingFormRe"s"ponse. Live with it :(
  routedFromRoutingFormReponse App_RoutingForms_FormResponse?
  assignmentReason             AssignmentReason[]
  internalNote                 BookingInternalNote[]
  creationSource               CreationSource?
  tracking                     Tracking?

  @@index([eventTypeId])
  @@index([userId])
  @@index([destinationCalendarId])
  @@index([recurringEventId])
  @@index([uid])
  @@index([status])
  @@index([startTime, endTime, status])
}

model Tracking {
  id           Int     @id @default(autoincrement())
  bookingId    Int
  booking      Booking @relation(fields: [bookingId], references: [id], onDelete: Cascade)
  utm_source   String?
  utm_medium   String?
  utm_campaign String?
  utm_term     String?
  utm_content  String?

  @@unique([bookingId])
}

model Schedule {
  id                   Int            @id @default(autoincrement())
  user                 User           @relation(fields: [userId], references: [id], onDelete: Cascade)
  userId               Int
  eventType            EventType[]
  instantMeetingEvents EventType[]    @relation("InstantMeetingSchedule")
  name                 String
  timeZone             String?
  availability         Availability[]
  Host                 Host[]

  @@index([userId])
}

model Availability {
  id          Int        @id @default(autoincrement())
  user        User?      @relation(fields: [userId], references: [id], onDelete: Cascade)
  userId      Int?
  eventType   EventType? @relation(fields: [eventTypeId], references: [id])
  eventTypeId Int?
  days        Int[]
  startTime   DateTime   @db.Time
  endTime     DateTime   @db.Time
  date        DateTime?  @db.Date
  Schedule    Schedule?  @relation(fields: [scheduleId], references: [id])
  scheduleId  Int?

  @@index([userId])
  @@index([eventTypeId])
  @@index([scheduleId])
}

model SelectedCalendar {
  id                               String                @id @default(uuid())
  user                             User                  @relation(fields: [userId], references: [id], onDelete: Cascade)
  userId                           Int
  integration                      String
  externalId                       String
  credential                       Credential?           @relation(fields: [credentialId], references: [id], onDelete: Cascade)
  credentialId                     Int?
  // Used to identify a watched calendar channel in Google Calendar
  googleChannelId                  String?
  googleChannelKind                String?
  googleChannelResourceId          String?
  googleChannelResourceUri         String?
  googleChannelExpiration          String?
  delegationCredential             DelegationCredential? @relation(fields: [delegationCredentialId], references: [id], onDelete: Cascade)
  delegationCredentialId           String?
  domainWideDelegationCredential   DomainWideDelegation? @relation(fields: [domainWideDelegationCredentialId], references: [id], onDelete: Cascade)
  domainWideDelegationCredentialId String?
  error                            String?

  eventTypeId Int?
  eventType   EventType? @relation(fields: [eventTypeId], references: [id])

  // It could still allow multiple user-level(eventTypeId is null) selected calendars for same userId, integration, externalId because NULL is not equal to NULL
  // We currently ensure uniqueness by checking for the existence of the record before creating a new one
  // Think about introducing a generated unique key ${userId}_${integration}_${externalId}_${eventTypeId}
  @@unique([userId, integration, externalId, eventTypeId])
  @@unique([googleChannelId, eventTypeId])
  @@index([userId])
  @@index([integration])
  @@index([externalId])
  @@index([eventTypeId])
}

enum EventTypeCustomInputType {
  TEXT     @map("text")
  TEXTLONG @map("textLong")
  NUMBER   @map("number")
  BOOL     @map("bool")
  RADIO    @map("radio")
  PHONE    @map("phone")
}

model EventTypeCustomInput {
  id          Int                      @id @default(autoincrement())
  eventTypeId Int
  eventType   EventType                @relation(fields: [eventTypeId], references: [id], onDelete: Cascade)
  label       String
  type        EventTypeCustomInputType
  /// @zod.custom(imports.customInputOptionSchema)
  options     Json?
  required    Boolean
  placeholder String                   @default("")

  @@index([eventTypeId])
}

model ResetPasswordRequest {
  id        String   @id @default(cuid())
  createdAt DateTime @default(now())
  updatedAt DateTime @updatedAt
  email     String
  expires   DateTime
}

enum ReminderType {
  PENDING_BOOKING_CONFIRMATION
}

model ReminderMail {
  id             Int          @id @default(autoincrement())
  referenceId    Int
  reminderType   ReminderType
  elapsedMinutes Int
  createdAt      DateTime     @default(now())

  @@index([referenceId])
  @@index([reminderType])
}

model Payment {
  id            Int            @id @default(autoincrement())
  uid           String         @unique
  app           App?           @relation(fields: [appId], references: [slug], onDelete: Cascade)
  appId         String?
  bookingId     Int
  booking       Booking?       @relation(fields: [bookingId], references: [id], onDelete: Cascade)
  amount        Int
  fee           Int
  currency      String
  success       Boolean
  refunded      Boolean
  data          Json
  externalId    String         @unique
  paymentOption PaymentOption? @default(ON_BOOKING)

  @@index([bookingId])
  @@index([externalId])
}

enum PaymentOption {
  ON_BOOKING
  HOLD
}

enum WebhookTriggerEvents {
  BOOKING_CREATED
  BOOKING_PAYMENT_INITIATED
  BOOKING_PAID
  BOOKING_RESCHEDULED
  BOOKING_REQUESTED
  BOOKING_CANCELLED
  BOOKING_REJECTED
  BOOKING_NO_SHOW_UPDATED
  FORM_SUBMITTED
  MEETING_ENDED
  MEETING_STARTED
  RECORDING_READY
  INSTANT_MEETING
  RECORDING_TRANSCRIPTION_GENERATED
  OOO_CREATED
  AFTER_HOSTS_CAL_VIDEO_NO_SHOW
  AFTER_GUESTS_CAL_VIDEO_NO_SHOW
  FORM_SUBMITTED_NO_EVENT
}

model Webhook {
  id                    String                     @id @unique
  userId                Int?
  teamId                Int?
  eventTypeId           Int?
  platformOAuthClientId String?
  /// @zod.url()
  subscriberUrl         String
  payloadTemplate       String?
  createdAt             DateTime                   @default(now())
  active                Boolean                    @default(true)
  eventTriggers         WebhookTriggerEvents[]
  user                  User?                      @relation(fields: [userId], references: [id], onDelete: Cascade)
  team                  Team?                      @relation(fields: [teamId], references: [id], onDelete: Cascade)
  eventType             EventType?                 @relation(fields: [eventTypeId], references: [id], onDelete: Cascade)
  platformOAuthClient   PlatformOAuthClient?       @relation(fields: [platformOAuthClientId], references: [id], onDelete: Cascade)
  app                   App?                       @relation(fields: [appId], references: [slug], onDelete: Cascade)
  appId                 String?
  secret                String?
  platform              Boolean                    @default(false)
  scheduledTriggers     WebhookScheduledTriggers[]
  time                  Int?
  timeUnit              TimeUnit?

  @@unique([userId, subscriberUrl], name: "courseIdentifier")
  @@unique([platformOAuthClientId, subscriberUrl], name: "oauthclientwebhook")
  @@index([active])
}

model Impersonations {
  id                 Int      @id @default(autoincrement())
  createdAt          DateTime @default(now())
  impersonatedUser   User     @relation("impersonated_user", fields: [impersonatedUserId], references: [id], onDelete: Cascade)
  impersonatedBy     User     @relation("impersonated_by_user", fields: [impersonatedById], references: [id], onDelete: Cascade)
  impersonatedUserId Int
  impersonatedById   Int

  @@index([impersonatedUserId])
  @@index([impersonatedById])
}

model ApiKey {
  id         String      @id @unique @default(cuid())
  userId     Int
  teamId     Int?
  note       String?
  createdAt  DateTime    @default(now())
  expiresAt  DateTime?
  lastUsedAt DateTime?
  hashedKey  String      @unique()
  user       User?       @relation(fields: [userId], references: [id], onDelete: Cascade)
  team       Team?       @relation(fields: [teamId], references: [id], onDelete: Cascade)
  app        App?        @relation(fields: [appId], references: [slug], onDelete: Cascade)
  appId      String?
  rateLimits RateLimit[]

  @@index([userId])
}

model RateLimit {
  id            String   @id @default(uuid())
  name          String
  apiKeyId      String
  ttl           Int
  limit         Int
  blockDuration Int
  createdAt     DateTime @default(now())
  updatedAt     DateTime @updatedAt

  apiKey ApiKey @relation(fields: [apiKeyId], references: [id], onDelete: Cascade)

  @@index([apiKeyId])
}

model HashedLink {
  id          Int       @id @default(autoincrement())
  link        String    @unique()
  eventType   EventType @relation(fields: [eventTypeId], references: [id], onDelete: Cascade)
  eventTypeId Int
}

model Account {
  id                String  @id @default(cuid())
  userId            Int
  type              String
  provider          String
  providerAccountId String
  providerEmail     String?
  refresh_token     String? @db.Text
  access_token      String? @db.Text
  expires_at        Int?
  token_type        String?
  scope             String?
  id_token          String? @db.Text
  session_state     String?

  user User? @relation(fields: [userId], references: [id], onDelete: Cascade)

  @@unique([provider, providerAccountId])
  @@index([userId])
  @@index([type])
}

model Session {
  id           String   @id @default(cuid())
  sessionToken String   @unique
  userId       Int
  expires      DateTime
  user         User?    @relation(fields: [userId], references: [id], onDelete: Cascade)

  @@index([userId])
}

enum AppCategories {
  calendar
  messaging
  other
  payment
  video // deprecated, please use 'conferencing' instead
  web3 // deprecated, we should no longer have any web3 apps
  automation
  analytics
  // Wherever video is in use, conferencing should also be used for legacy apps can have it.
  conferencing
  crm
}

model App {
  // The slug for the app store public page inside `/apps/[slug]`
  slug        String          @id @unique
  // The directory name for `/packages/app-store/[dirName]`
  dirName     String          @unique
  // Needed API Keys
  keys        Json?
  // One or multiple categories to which this app belongs
  categories  AppCategories[]
  createdAt   DateTime        @default(now())
  updatedAt   DateTime        @updatedAt
  credentials Credential[]
  payments    Payment[]
  Webhook     Webhook[]
  ApiKey      ApiKey[]
  enabled     Boolean         @default(false)

  @@index([enabled])
}

model App_RoutingForms_Form {
  id                       String                                      @id @default(cuid())
  description              String?
  position                 Int                                         @default(0)
  routes                   Json?
  createdAt                DateTime                                    @default(now())
  updatedAt                DateTime                                    @updatedAt
  name                     String
  fields                   Json?
  user                     User                                        @relation("routing-form", fields: [userId], references: [id], onDelete: Cascade)
  updatedBy                User?                                       @relation("updated-routing-form", fields: [updatedById], references: [id], onDelete: SetNull)
  updatedById              Int?
  // This is the user who created the form and also the user who has read-write access to the form
  // If teamId is set, the members of the team would also have access to form readOnly or read-write depending on their permission level as team member.
  userId                   Int
  team                     Team?                                       @relation(fields: [teamId], references: [id], onDelete: Cascade)
  teamId                   Int?
  responses                App_RoutingForms_FormResponse[]
  disabled                 Boolean                                     @default(false)
  /// @zod.custom(imports.RoutingFormSettings)
  settings                 Json?
  incompleteBookingActions App_RoutingForms_IncompleteBookingActions[]

  @@index([userId])
  @@index([disabled])
}

model App_RoutingForms_FormResponse {
  id                 Int                   @id @default(autoincrement())
  formFillerId       String                @default(cuid())
  form               App_RoutingForms_Form @relation(fields: [formId], references: [id], onDelete: Cascade)
  formId             String
  response           Json
  createdAt          DateTime              @default(now())
  routedToBookingUid String?               @unique
  // We should not cascade delete the booking, because we want to keep the form response even if the routedToBooking is deleted
  routedToBooking    Booking?              @relation(fields: [routedToBookingUid], references: [uid])
  chosenRouteId      String?

  @@unique([formFillerId, formId])
  @@index([formFillerId])
  @@index([formId])
}

view RoutingFormResponse {
  id                               Int            @unique
  response                         Json
  responseLowercase                Json
  formId                           String
  formName                         String
  formTeamId                       Int?
  formUserId                       Int?
  bookingUid                       String?
  bookingStatus                    BookingStatus?
  bookingStatusOrder               Int?
  bookingCreatedAt                 DateTime?
  bookingAttendees                 Json? // Array of {timeZone: string, email: string}
  bookingUserId                    Int?
  bookingUserName                  String?
  bookingUserEmail                 String?
  bookingUserAvatarUrl             String?
  bookingAssignmentReason          String?
  bookingAssignmentReasonLowercase String?
  bookingStartTime                 DateTime?
  bookingEndTime                   DateTime?
  createdAt                        DateTime
  utm_source                       String?
  utm_medium                       String?
  utm_campaign                     String?
  utm_term                         String?
  utm_content                      String?
}

model Feedback {
  id      Int      @id @default(autoincrement())
  date    DateTime @default(now())
  userId  Int
  user    User     @relation(fields: [userId], references: [id], onDelete: Cascade)
  rating  String
  comment String?

  @@index([userId])
  @@index([rating])
}

enum WorkflowTriggerEvents {
  BEFORE_EVENT
  EVENT_CANCELLED
  NEW_EVENT
  AFTER_EVENT
  RESCHEDULE_EVENT
  AFTER_HOSTS_CAL_VIDEO_NO_SHOW
  AFTER_GUESTS_CAL_VIDEO_NO_SHOW
}

enum WorkflowActions {
  EMAIL_HOST
  EMAIL_ATTENDEE
  SMS_ATTENDEE
  SMS_NUMBER
  EMAIL_ADDRESS
  WHATSAPP_ATTENDEE
  WHATSAPP_NUMBER
}

model WorkflowStep {
  id                        Int                @id @default(autoincrement())
  stepNumber                Int
  action                    WorkflowActions
  workflowId                Int
  workflow                  Workflow           @relation(fields: [workflowId], references: [id], onDelete: Cascade)
  sendTo                    String?
  reminderBody              String?
  emailSubject              String?
  template                  WorkflowTemplates  @default(REMINDER)
  workflowReminders         WorkflowReminder[]
  numberRequired            Boolean?
  sender                    String?
  numberVerificationPending Boolean            @default(true)
  includeCalendarEvent      Boolean            @default(false)

  @@index([workflowId])
}

model Workflow {
  id            Int                     @id @default(autoincrement())
  position      Int                     @default(0)
  name          String
  userId        Int?
  user          User?                   @relation(fields: [userId], references: [id], onDelete: Cascade)
  team          Team?                   @relation(fields: [teamId], references: [id], onDelete: Cascade)
  teamId        Int?
  activeOn      WorkflowsOnEventTypes[]
  activeOnTeams WorkflowsOnTeams[]
  isActiveOnAll Boolean                 @default(false)
  trigger       WorkflowTriggerEvents
  time          Int?
  timeUnit      TimeUnit?
  steps         WorkflowStep[]

  @@index([userId])
  @@index([teamId])
}

model AIPhoneCallConfiguration {
  id              Int       @id @default(autoincrement())
  eventType       EventType @relation(fields: [eventTypeId], references: [id], onDelete: Cascade)
  eventTypeId     Int
  templateType    String    @default("CUSTOM_TEMPLATE")
  schedulerName   String?
  generalPrompt   String?
  yourPhoneNumber String
  numberToCall    String
  guestName       String?
  guestEmail      String?
  guestCompany    String?
  enabled         Boolean   @default(false)
  beginMessage    String?
  llmId           String?

  @@unique([eventTypeId])
  @@index([eventTypeId])
}

model WorkflowsOnEventTypes {
  id          Int       @id @default(autoincrement())
  workflow    Workflow  @relation(fields: [workflowId], references: [id], onDelete: Cascade)
  workflowId  Int
  eventType   EventType @relation(fields: [eventTypeId], references: [id], onDelete: Cascade)
  eventTypeId Int

  @@unique([workflowId, eventTypeId])
  @@index([workflowId])
  @@index([eventTypeId])
}

model WorkflowsOnTeams {
  id         Int      @id @default(autoincrement())
  workflow   Workflow @relation(fields: [workflowId], references: [id], onDelete: Cascade)
  workflowId Int
  team       Team     @relation(fields: [teamId], references: [id], onDelete: Cascade)
  teamId     Int

  @@unique([workflowId, teamId])
  @@index([workflowId])
  @@index([teamId])
}

model Deployment {
  /// This is a single row table, so we use a fixed id
  id              Int       @id @default(1)
  logo            String?
  /// @zod.custom(imports.DeploymentTheme)
  theme           Json?
  licenseKey      String?
  agreedLicenseAt DateTime?
}

enum TimeUnit {
  DAY    @map("day")
  HOUR   @map("hour")
  MINUTE @map("minute")
}

model WorkflowReminder {
  id                  Int             @id @default(autoincrement())
  bookingUid          String?
  booking             Booking?        @relation(fields: [bookingUid], references: [uid])
  method              WorkflowMethods
  scheduledDate       DateTime
  referenceId         String?         @unique
  scheduled           Boolean
  workflowStepId      Int?
  workflowStep        WorkflowStep?   @relation(fields: [workflowStepId], references: [id], onDelete: Cascade)
  cancelled           Boolean?
  seatReferenceId     String?
  isMandatoryReminder Boolean?        @default(false)
  retryCount          Int             @default(0)

  @@index([bookingUid])
  @@index([workflowStepId])
  @@index([seatReferenceId])
  @@index([method, scheduled, scheduledDate])
  @@index([cancelled, scheduledDate])
}

model WebhookScheduledTriggers {
  id            Int       @id @default(autoincrement())
  jobName       String? // jobName is deprecated, not needed when webhook and booking is set
  subscriberUrl String
  payload       String
  startAfter    DateTime
  retryCount    Int       @default(0)
  createdAt     DateTime? @default(now())
  appId         String?
  webhookId     String?
  webhook       Webhook?  @relation(fields: [webhookId], references: [id], onDelete: Cascade)
  bookingId     Int?
  booking       Booking?  @relation(fields: [bookingId], references: [id], onDelete: Cascade)
}

enum WorkflowTemplates {
  REMINDER
  CUSTOM
  CANCELLED
  RESCHEDULED
  COMPLETED
  RATING
}

enum WorkflowMethods {
  EMAIL
  SMS
  WHATSAPP
}

model BookingSeat {
  id           Int      @id @default(autoincrement())
  referenceUid String   @unique
  bookingId    Int
  booking      Booking  @relation(fields: [bookingId], references: [id], onDelete: Cascade)
  attendeeId   Int      @unique
  attendee     Attendee @relation(fields: [attendeeId], references: [id], onDelete: Cascade)
  /// @zod.custom(imports.bookingSeatDataSchema)
  data         Json?
  metadata     Json?

  @@index([bookingId])
  @@index([attendeeId])
}

model VerifiedNumber {
  id          Int    @id @default(autoincrement())
  userId      Int?
  user        User?  @relation(fields: [userId], references: [id], onDelete: Cascade)
  teamId      Int?
  team        Team?  @relation(fields: [teamId], references: [id], onDelete: Cascade)
  phoneNumber String

  @@index([userId])
  @@index([teamId])
}

model VerifiedEmail {
  id     Int    @id @default(autoincrement())
  userId Int?
  user   User?  @relation(fields: [userId], references: [id], onDelete: Cascade)
  teamId Int?
  team   Team?  @relation(fields: [teamId], references: [id], onDelete: Cascade)
  email  String

  @@index([userId])
  @@index([teamId])
}

model Feature {
  // The feature slug, ex: 'v2-workflows'
  slug        String         @id @unique
  // If the feature is currently enabled
  enabled     Boolean        @default(false)
  // A short description of the feature
  description String?
  // The type of feature flag
  type        FeatureType?   @default(RELEASE)
  // If the flag is considered stale
  stale       Boolean?       @default(false)
  lastUsedAt  DateTime?
  createdAt   DateTime?      @default(now())
  updatedAt   DateTime?      @default(now()) @updatedAt
  updatedBy   Int?
  users       UserFeatures[]
  teams       TeamFeatures[]

  @@index([enabled])
  @@index([stale])
}

model UserFeatures {
  user       User     @relation(fields: [userId], references: [id], onDelete: Cascade)
  userId     Int
  feature    Feature  @relation(fields: [featureId], references: [slug], onDelete: Cascade)
  featureId  String
  assignedAt DateTime @default(now())
  assignedBy String
  updatedAt  DateTime @updatedAt

  @@id([userId, featureId])
  @@index([userId, featureId])
}

model TeamFeatures {
  team       Team     @relation(fields: [teamId], references: [id], onDelete: Cascade)
  teamId     Int
  feature    Feature  @relation(fields: [featureId], references: [slug], onDelete: Cascade)
  featureId  String
  assignedAt DateTime @default(now())
  assignedBy String
  updatedAt  DateTime @updatedAt

  @@id([teamId, featureId])
  @@index([teamId, featureId])
}

enum FeatureType {
  RELEASE
  EXPERIMENT
  OPERATIONAL
  KILL_SWITCH
  PERMISSION
}

enum RRResetInterval {
  MONTH
  DAY
}

model SelectedSlots {
  id               Int      @id @default(autoincrement())
  eventTypeId      Int
  userId           Int
  slotUtcStartDate DateTime
  slotUtcEndDate   DateTime
  uid              String
  releaseAt        DateTime
  isSeat           Boolean  @default(false)

  @@unique(fields: [userId, slotUtcStartDate, slotUtcEndDate, uid], name: "selectedSlotUnique")
}

model OAuthClient {
  clientId     String       @id @unique
  redirectUri  String
  clientSecret String
  name         String
  logo         String?
  accessCodes  AccessCode[]
}

model AccessCode {
  id        Int           @id @default(autoincrement())
  code      String
  clientId  String?
  client    OAuthClient?  @relation(fields: [clientId], references: [clientId], onDelete: Cascade)
  expiresAt DateTime
  scopes    AccessScope[]
  userId    Int?
  user      User?         @relation(fields: [userId], references: [id], onDelete: Cascade)
  teamId    Int?
  team      Team?         @relation(fields: [teamId], references: [id], onDelete: Cascade)
}

enum AccessScope {
  READ_BOOKING
  READ_PROFILE
}

view BookingTimeStatus {
  id             Int            @unique
  uid            String?
  eventTypeId    Int?
  title          String?
  description    String?
  startTime      DateTime?
  endTime        DateTime?
  createdAt      DateTime?
  location       String?
  paid           Boolean?
  status         BookingStatus?
  rescheduled    Boolean?
  userId         Int?
  teamId         Int?
  eventLength    Int?
  timeStatus     String?
  eventParentId  Int?
  userEmail      String?
  username       String?
  ratingFeedback String?
  rating         Int?
  noShowHost     Boolean?
  isTeamBooking  Boolean
}

model CalendarCache {
  id           String      @id @default(uuid())
  // The key would be the unique URL that is requested by the user
  key          String
  value        Json
  expiresAt    DateTime
  credentialId Int?
  credential   Credential? @relation(fields: [credentialId], references: [id], onDelete: Cascade)

  dwdId String?
  dwd   DomainWideDelegation? @relation(fields: [dwdId], references: [id], onDelete: Cascade)
  
  userId Int?
  user   User? @relation(fields: [userId], references: [id], onDelete: Cascade)

  @@unique([credentialId, key])
  @@unique([dwdId, userId, key])
}

enum RedirectType {
  UserEventType @map("user-event-type")
  TeamEventType @map("team-event-type")
  User          @map("user")
  Team          @map("team")
}

model TempOrgRedirect {
  id        Int          @id @default(autoincrement())
  // Better would be to have fromOrgId and toOrgId as well and then we should have just to instead toUrl
  from      String
  // 0 would mean it is non org
  fromOrgId Int
  type      RedirectType
  // It doesn't have any query params
  toUrl     String
  enabled   Boolean      @default(true)
  createdAt DateTime     @default(now())
  updatedAt DateTime     @updatedAt

  @@unique([from, type, fromOrgId])
}

model Avatar {
  // e.g. NULL(0), organization ID or team logo
  teamId    Int    @default(0)
  // Avatar, NULL(0) if team logo
  userId    Int    @default(0)
  // base64 string
  data      String
  // different every time to pop the cache.
  objectKey String @unique

  isBanner Boolean @default(false)

  @@unique([teamId, userId, isBanner])
  @@map(name: "avatars")
}

model OutOfOfficeEntry {
  id       Int                @id @default(autoincrement())
  uuid     String             @unique
  start    DateTime
  end      DateTime
  notes    String?
  userId   Int
  user     User               @relation(fields: [userId], references: [id], onDelete: Cascade)
  toUserId Int?
  toUser   User?              @relation(name: "toUser", fields: [toUserId], references: [id], onDelete: Cascade)
  reasonId Int?
  reason   OutOfOfficeReason? @relation(fields: [reasonId], references: [id], onDelete: SetNull)

  createdAt DateTime @default(now())
  updatedAt DateTime @updatedAt

  @@index([uuid])
  @@index([userId])
  @@index([toUserId])
  @@index([start, end])
}

model OutOfOfficeReason {
  id      Int     @id @default(autoincrement())
  emoji   String
  reason  String  @unique
  enabled Boolean @default(true)
  userId  Int?
  user    User?   @relation(fields: [userId], references: [id], onDelete: Cascade)

  entries OutOfOfficeEntry[]
}

// Platform
model PlatformOAuthClient {
  id             String   @id @default(cuid())
  name           String
  secret         String
  permissions    Int
  users          User[]
  logo           String?
  redirectUris   String[]
  organizationId Int
  organization   Team     @relation(fields: [organizationId], references: [id], onDelete: Cascade)
  teams          Team[]   @relation("CreatedByOAuthClient")

  accessTokens        AccessToken[]
  refreshToken        RefreshToken[]
  authorizationTokens PlatformAuthorizationToken[]
  webhook             Webhook[]

  bookingRedirectUri           String?
  bookingCancelRedirectUri     String?
  bookingRescheduleRedirectUri String?
  areEmailsEnabled             Boolean @default(false)
  areDefaultEventTypesEnabled  Boolean @default(true)

  createdAt DateTime @default(now())
}

model PlatformAuthorizationToken {
  id String @id @default(cuid())

  owner  User                @relation(fields: [userId], references: [id], onDelete: Cascade)
  client PlatformOAuthClient @relation(fields: [platformOAuthClientId], references: [id], onDelete: Cascade)

  platformOAuthClientId String
  userId                Int

  createdAt DateTime @default(now())

  @@unique([userId, platformOAuthClientId])
}

model AccessToken {
  id Int @id @default(autoincrement())

  secret    String   @unique
  createdAt DateTime @default(now())
  expiresAt DateTime

  owner  User                @relation(fields: [userId], references: [id], onDelete: Cascade)
  client PlatformOAuthClient @relation(fields: [platformOAuthClientId], references: [id], onDelete: Cascade)

  platformOAuthClientId String
  userId                Int
}

model RefreshToken {
  id Int @id @default(autoincrement())

  secret    String   @unique
  createdAt DateTime @default(now())
  expiresAt DateTime

  owner  User                @relation(fields: [userId], references: [id], onDelete: Cascade)
  client PlatformOAuthClient @relation(fields: [platformOAuthClientId], references: [id], onDelete: Cascade)

  platformOAuthClientId String
  userId                Int
}

model DSyncData {
  id               Int                     @id @default(autoincrement())
  directoryId      String                  @unique
  tenant           String
  organizationId   Int?                    @unique
  org              OrganizationSettings?   @relation(fields: [organizationId], references: [organizationId], onDelete: Cascade)
  teamGroupMapping DSyncTeamGroupMapping[]

  createdAttributeToUsers AttributeToUser[] @relation("createdByDSync")
  updatedAttributeToUsers AttributeToUser[] @relation("updatedByDSync")
}

model DSyncTeamGroupMapping {
  id             Int       @id @default(autoincrement())
  organizationId Int
  teamId         Int
  team           Team      @relation(fields: [teamId], references: [id], onDelete: Cascade)
  directoryId    String
  directory      DSyncData @relation(fields: [directoryId], references: [directoryId], onDelete: Cascade)
  groupName      String

  @@unique([teamId, groupName])
}

model SecondaryEmail {
  id                 Int                 @id @default(autoincrement())
  user               User                @relation(fields: [userId], references: [id], onDelete: Cascade)
  userId             Int
  email              String
  emailVerified      DateTime?
  verificationTokens VerificationToken[]
  eventTypes         EventType[]

  @@unique([email])
  @@unique([userId, email])
  @@index([userId])
}

// Needed to store tasks that need to be processed by a background worker or Tasker
model Task {
  id                  String    @id @unique @default(uuid())
  createdAt           DateTime  @default(now())
  updatedAt           DateTime  @updatedAt
  // The time at which the task should be executed
  scheduledAt         DateTime  @default(now())
  // The time at which the task was successfully executed
  succeededAt         DateTime?
  // The task type to be executed. Left it as a freeform string to avoid more migrations for now. Will be enforced at type level.
  type                String
  // Generic payload for the task
  payload             String
  // The number of times the task has been attempted
  attempts            Int       @default(0)
  // The maximum number of times the task can be attempted
  maxAttempts         Int       @default(3)
  lastError           String?
  lastFailedAttemptAt DateTime?
}

enum SMSLockState {
  LOCKED
  UNLOCKED
  REVIEW_NEEDED
}

model ManagedOrganization {
  managedOrganizationId Int  @unique
  managedOrganization   Team @relation("ManagedOrganization", fields: [managedOrganizationId], references: [id], onDelete: Cascade)

  managerOrganizationId Int
  managerOrganization   Team @relation("ManagerOrganization", fields: [managerOrganizationId], references: [id], onDelete: Cascade)

  createdAt DateTime @default(now())

  @@unique([managerOrganizationId, managedOrganizationId])
  @@index([managerOrganizationId])
}

model PlatformBilling {
  id Int @id @unique // team id

  customerId     String
  subscriptionId String?
  plan           String  @default("none")

  billingCycleStart Int?
  billingCycleEnd   Int?
  overdue           Boolean? @default(false)

  // note(Lauris): in case of a platform managed organization's billing record this field points to the manager organization's billing record.
  managerBillingId Int?
  managerBilling   PlatformBilling?  @relation("PlatformManagedBilling", fields: [managerBillingId], references: [id])
  // note(Lauris): in case of a manager organization's billing record this field points to billing records of its platform managed organizations.
  managedBillings  PlatformBilling[] @relation("PlatformManagedBilling")

  team Team @relation(fields: [id], references: [id], onDelete: Cascade)
}

enum AttributeType {
  TEXT
  NUMBER
  SINGLE_SELECT
  MULTI_SELECT
}

model AttributeOption {
  id            String            @id @default(uuid())
  attribute     Attribute         @relation(fields: [attributeId], references: [id], onDelete: Cascade)
  attributeId   String
  value         String
  slug          String
  isGroup       Boolean           @default(false)
  // It is a list of AttributeOptions ids that are contained in the group option
  // You could think of a person having the group option to actually have all the options in the contains list.
  // We are not using relation here because it would be a many to many relation because a group option can contain many non-group options and a non-group option can be contained in many group options
  // Such a relation would require its own table to be managed and we don't need it for now.
  contains      String[]
  assignedUsers AttributeToUser[]
}

model Attribute {
  id String @id @default(uuid())

  // This is organization
  team Team @relation(fields: [teamId], references: [id], onDelete: Cascade)

  // This is organizationId
  teamId Int

  type AttributeType

  name String
  slug String @unique

  enabled Boolean @default(true)

  usersCanEditRelation Boolean @default(false)

  createdAt        DateTime          @default(now())
  updatedAt        DateTime          @updatedAt
  options          AttributeOption[]
  isWeightsEnabled Boolean           @default(false)
  isLocked         Boolean           @default(false)

  @@index([teamId])
}

model AttributeToUser {
  id String @id @default(uuid())

  // This is the membership of the organization
  member Membership @relation(fields: [memberId], references: [id], onDelete: Cascade)

  // This is the membership id of the organization
  memberId Int

  attributeOption   AttributeOption @relation(fields: [attributeOptionId], references: [id], onDelete: Cascade)
  attributeOptionId String

  weight Int?

  // We don't intentionally delete assignments on deletion of a user/directory sync
  createdAt        DateTime   @default(now())
  createdById      Int?
  createdBy        User?      @relation("createdBy", fields: [createdById], references: [id], onDelete: SetNull)
  createdByDSyncId String?
  createdByDSync   DSyncData? @relation("createdByDSync", fields: [createdByDSyncId], references: [directoryId], onDelete: SetNull)

  updatedAt        DateTime?  @updatedAt
  updatedBy        User?      @relation("updatedBy", fields: [updatedById], references: [id], onDelete: SetNull)
  updatedById      Int?
  updatedByDSyncId String?
  updatedByDSync   DSyncData? @relation("updatedByDSync", fields: [updatedByDSyncId], references: [directoryId], onDelete: SetNull)

  @@unique([memberId, attributeOptionId])
}

enum AssignmentReasonEnum {
  ROUTING_FORM_ROUTING
  ROUTING_FORM_ROUTING_FALLBACK
  REASSIGNED
  RR_REASSIGNED
  REROUTED
  SALESFORCE_ASSIGNMENT
}

model AssignmentReason {
  id           Int                  @id @unique @default(autoincrement())
  createdAt    DateTime             @default(now())
  bookingId    Int
  booking      Booking              @relation(fields: [bookingId], references: [id], onDelete: Cascade)
  reasonEnum   AssignmentReasonEnum
  reasonString String

  @@index([bookingId])
}

enum EventTypeAutoTranslatedField {
  DESCRIPTION
  TITLE
}

model DelegationCredential {
  id                  String                @id @default(uuid())
  workspacePlatform   WorkspacePlatform     @relation(fields: [workspacePlatformId], references: [id], onDelete: Cascade)
  workspacePlatformId Int
  // Provides possibility to have different service accounts for different organizations if the need arises, but normally they should be the same
  /// @zod.custom(imports.serviceAccountKeySchema)
  serviceAccountKey   Json
  enabled             Boolean               @default(false)
  organizationId      Int
  organization        Team                  @relation(fields: [organizationId], references: [id], onDelete: Cascade)
  domain              String
  selectedCalendars   SelectedCalendar[]
  destinationCalendar DestinationCalendar[]
  bookingReferences   BookingReference[]
  createdAt           DateTime              @default(now())
  updatedAt           DateTime              @updatedAt

  // Should be fair to assume that one domain can be only on one workspace platform at a time. So, one can't have two different workspace platforms for the same domain
  // Because we don't know which domain the organization might have, we couldn't make "domain" unique here as that would prevent an actual owner of the domain to be unable to use that domain if it is used by someone else.
  @@unique([organizationId, domain])
}

model DomainWideDelegation {
  id                  String                @id @default(uuid())
  workspacePlatform   WorkspacePlatform     @relation(fields: [workspacePlatformId], references: [id], onDelete: Cascade)
  workspacePlatformId Int
  // Provides possibility to have different service accounts for different organizations if the need arises, but normally they should be the same
  /// @zod.custom(imports.serviceAccountKeySchema)
  serviceAccountKey   Json
  enabled             Boolean               @default(false)
  organizationId      Int
  organization        Team                  @relation(fields: [organizationId], references: [id], onDelete: Cascade)
  domain              String
  selectedCalendars   SelectedCalendar[]
  destinationCalendar DestinationCalendar[]
  bookingReferences   BookingReference[]
  calendarCaches      CalendarCache[]

  createdAt           DateTime              @default(now())
  updatedAt           DateTime              @updatedAt

  // Should be fair to assume that one domain can be only on one workspace platform at a time. So, one can't have two different workspace platforms for the same domain
  // Because we don't know which domain the organization might have, we couldn't make "domain" unique here as that would prevent an actual owner of the domain to be unable to use that domain if it is used by someone else.
  @@unique([organizationId, domain])
}

// It is for delegation credential
model WorkspacePlatform {
  id                       Int                    @id @default(autoincrement())
  /// @zod.min(1)
  slug                     String
  /// @zod.min(1)
  name                     String
  description              String
  /// @zod.custom(imports.serviceAccountKeySchema)
  defaultServiceAccountKey Json
  createdAt                DateTime               @default(now())
  updatedAt                DateTime               @updatedAt
  enabled                  Boolean                @default(false)
  delegationCredentials    DelegationCredential[]
  domainWideDelegations    DomainWideDelegation[]

  @@unique([slug])
}

model EventTypeTranslation {
  uid            String                       @id @default(cuid())
  eventType      EventType                    @relation(fields: [eventTypeId], references: [id], onDelete: Cascade)
  eventTypeId    Int
  field          EventTypeAutoTranslatedField
  sourceLocale   String
  targetLocale   String
  translatedText String                       @db.Text
  createdAt      DateTime                     @default(now())
  createdBy      Int
  updatedAt      DateTime                     @updatedAt
  updatedBy      Int?
  creator        User                         @relation("CreatedEventTypeTranslations", fields: [createdBy], references: [id])
  updater        User?                        @relation("UpdatedEventTypeTranslations", fields: [updatedBy], references: [id], onDelete: SetNull)

  @@unique([eventTypeId, field, targetLocale])
  @@index([eventTypeId, field, targetLocale])
}

enum WatchlistType {
  EMAIL
  DOMAIN
  USERNAME
}

enum WatchlistSeverity {
  LOW
  MEDIUM
  HIGH
  CRITICAL
}

model Watchlist {
  id          String            @id @unique @default(cuid())
  type        WatchlistType
  // The identifier of the Watchlisted entity (email or domain)
  value       String
  description String?
  createdAt   DateTime          @default(now())
  createdBy   User              @relation("CreatedWatchlists", onDelete: Cascade, fields: [createdById], references: [id])
  createdById Int
  updatedAt   DateTime          @updatedAt
  updatedBy   User?             @relation("UpdatedWatchlists", onDelete: SetNull, fields: [updatedById], references: [id])
  updatedById Int?
  severity    WatchlistSeverity @default(LOW)

  @@unique([type, value])
  @@index([type, value])
}

enum BillingPeriod {
  MONTHLY
  ANNUALLY
}

model OrganizationOnboarding {
  // TODO: Use uuid for id
  id String @id @default(uuid())

  // User who started the onboarding. It is different from orgOwnerEmail in case Cal.com admin is doing the onboarding for someone else.
  createdBy   User     @relation("CreatedOrganizationOnboardings", fields: [createdById], references: [id], onDelete: Cascade)
  createdById Int
  createdAt   DateTime @default(now())

  // We keep the email only here and don't need to connect it with user because on User deletion, we don't delete the entry here.
  // It is unique because an email can be the owner of only one organization at a time.
  orgOwnerEmail String  @unique
  error         String?

  updatedAt DateTime @updatedAt
  // TODO: updatedBy to be added when we support marking updatedBy using webhook too, as webhook also updates it

  // Set after organization payment is done and the organization is created
  organizationId Int?  @unique
  organization   Team? @relation(fields: [organizationId], references: [id], onDelete: Cascade)

  billingPeriod BillingPeriod
  pricePerSeat  Float
  seats         Int

  isPlatform Boolean @default(false)

  // Organization info
  name               String
  // We don't keep it unique because we don't want self-serve flows to block a slug if it isn't paid for yet.
  slug               String
  logo               String?
  bio                String?
  isDomainConfigured Boolean @default(false)

  // Set when payment intent is there.
  stripeCustomerId         String? @unique
  // TODO: Can we make it required
  stripeSubscriptionId     String?
  stripeSubscriptionItemId String?

  /// @zod.custom(imports.orgOnboardingInvitedMembersSchema)
  invitedMembers Json @default("[]")

  /// @zod.custom(imports.orgOnboardingTeamsSchema)
  teams Json @default("[]")

  // Completion status
  isComplete Boolean @default(false)

  @@index([orgOwnerEmail])
  @@index([stripeCustomerId])
}

enum IncompleteBookingActionType {
  SALESFORCE
}

model App_RoutingForms_IncompleteBookingActions {
  id           Int                         @id @default(autoincrement())
  form         App_RoutingForms_Form       @relation(fields: [formId], references: [id], onDelete: Cascade)
  formId       String
  actionType   IncompleteBookingActionType
  data         Json
  enabled      Boolean                     @default(true)
  credentialId Int?
}

model InternalNotePreset {
  id                 Int     @id @default(autoincrement())
  name               String
  cancellationReason String?
  team               Team    @relation(fields: [teamId], references: [id])
  teamId             Int

  createdAt           DateTime              @default(now())
  BookingInternalNote BookingInternalNote[]

  @@unique([teamId, name])
  @@index([teamId])
}

model BookingInternalNote {
  id Int @id @default(autoincrement())

  notePreset   InternalNotePreset? @relation(fields: [notePresetId], references: [id], onDelete: Cascade)
  notePresetId Int?
  text         String?

  booking   Booking @relation(fields: [bookingId], references: [id], onDelete: Cascade)
  bookingId Int

  createdBy   User @relation(fields: [createdById], references: [id])
  createdById Int

  createdAt DateTime @default(now())

  @@unique([bookingId, notePresetId])
  @@index([bookingId])
}<|MERGE_RESOLUTION|>--- conflicted
+++ resolved
@@ -355,32 +355,6 @@
   bookingRedirectsTo   OutOfOfficeEntry[]      @relation(name: "toUser")
 
   // Used to lock the user account
-<<<<<<< HEAD
-  locked                     Boolean                      @default(false)
-  platformOAuthClients       PlatformOAuthClient[]
-  AccessToken                AccessToken[]
-  RefreshToken               RefreshToken[]
-  PlatformAuthorizationToken PlatformAuthorizationToken[]
-  profiles                   Profile[]
-  movedToProfileId           Int?
-  movedToProfile             Profile?                     @relation("moved_to_profile", fields: [movedToProfileId], references: [id], onDelete: SetNull)
-  secondaryEmails            SecondaryEmail[]
-  isPlatformManaged          Boolean                      @default(false)
-  OutOfOfficeReasons         OutOfOfficeReason[]
-  smsLockState               SMSLockState                 @default(UNLOCKED)
-  smsLockReviewedByAdmin     Boolean                      @default(false)
-  NotificationsSubscriptions NotificationsSubscriptions[]
-  referralLinkId             String?
-  features                   UserFeatures[]
-  reassignedBookings         Booking[]                    @relation("reassignByUser")
-  createdAttributeToUsers    AttributeToUser[]            @relation("createdBy")
-  updatedAttributeToUsers    AttributeToUser[]            @relation("updatedBy")
-  createdTranslations        EventTypeTranslation[]       @relation("CreatedEventTypeTranslations")
-  updatedTranslations        EventTypeTranslation[]       @relation("UpdatedEventTypeTranslations")
-  createdWatchlists          Watchlist[]                  @relation("CreatedWatchlists")
-  updatedWatchlists          Watchlist[]                  @relation("UpdatedWatchlists")
-  calendarCache              CalendarCache[]
-=======
   locked                         Boolean                      @default(false)
   platformOAuthClients           PlatformOAuthClient[]
   AccessToken                    AccessToken[]
@@ -407,8 +381,7 @@
   BookingInternalNote            BookingInternalNote[]
   creationSource                 CreationSource?
   createdOrganizationOnboardings OrganizationOnboarding[]     @relation("CreatedOrganizationOnboardings")
->>>>>>> 96fcf7be
-
+  calendarCaches                 CalendarCache[]
   @@unique([email])
   @@unique([email, username])
   @@unique([username, organizationId])
@@ -799,8 +772,11 @@
   googleChannelExpiration          String?
   delegationCredential             DelegationCredential? @relation(fields: [delegationCredentialId], references: [id], onDelete: Cascade)
   delegationCredentialId           String?
+
+  // Deprecated and probably unused: Use delegationCredential instead
   domainWideDelegationCredential   DomainWideDelegation? @relation(fields: [domainWideDelegationCredentialId], references: [id], onDelete: Cascade)
   domainWideDelegationCredentialId String?
+
   error                            String?
 
   eventTypeId Int?
@@ -1487,14 +1463,16 @@
   credentialId Int?
   credential   Credential? @relation(fields: [credentialId], references: [id], onDelete: Cascade)
 
-  dwdId String?
-  dwd   DomainWideDelegation? @relation(fields: [dwdId], references: [id], onDelete: Cascade)
+  delegationCredentialId String?
+  delegationCredential   DelegationCredential? @relation(fields: [delegationCredentialId], references: [id], onDelete: Cascade)
   
   userId Int?
   user   User? @relation(fields: [userId], references: [id], onDelete: Cascade)
 
   @@unique([credentialId, key])
-  @@unique([dwdId, userId, key])
+  // In case of Delegation, we don't have credentialId.
+  // But delegationCredentialId and userId together represent a user's credential when Delegation is used. 
+  @@unique([delegationCredentialId, userId, key])
 }
 
 enum RedirectType {
@@ -1856,12 +1834,14 @@
   bookingReferences   BookingReference[]
   createdAt           DateTime              @default(now())
   updatedAt           DateTime              @updatedAt
+  calendarCaches      CalendarCache[]
 
   // Should be fair to assume that one domain can be only on one workspace platform at a time. So, one can't have two different workspace platforms for the same domain
   // Because we don't know which domain the organization might have, we couldn't make "domain" unique here as that would prevent an actual owner of the domain to be unable to use that domain if it is used by someone else.
   @@unique([organizationId, domain])
 }
 
+// Deprecated and probably unused - Use DelegationCredential instead
 model DomainWideDelegation {
   id                  String                @id @default(uuid())
   workspacePlatform   WorkspacePlatform     @relation(fields: [workspacePlatformId], references: [id], onDelete: Cascade)
@@ -1876,7 +1856,6 @@
   selectedCalendars   SelectedCalendar[]
   destinationCalendar DestinationCalendar[]
   bookingReferences   BookingReference[]
-  calendarCaches      CalendarCache[]
 
   createdAt           DateTime              @default(now())
   updatedAt           DateTime              @updatedAt
