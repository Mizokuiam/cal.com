import type { Prisma } from "@prisma/client";
import type { UnitTypeLongPlural } from "dayjs";
import type { TFunction } from "next-i18next";
import z, { ZodNullable, ZodObject, ZodOptional } from "zod";
import type {
  AnyZodObject,
  objectInputType,
  objectOutputType,
  ZodNullableDef,
  ZodOptionalDef,
  ZodRawShape,
  ZodTypeAny,
} from "zod";

import { appDataSchemas } from "@calcom/app-store/apps.schemas.generated";
import { routingFormResponseInDbSchema } from "@calcom/app-store/routing-forms/zod";
import dayjs from "@calcom/dayjs";
import { isPasswordValid } from "@calcom/features/auth/lib/isPasswordValid";
import type { FieldType as FormBuilderFieldType } from "@calcom/features/form-builder/schema";
import { fieldsSchema as formBuilderFieldsSchema } from "@calcom/features/form-builder/schema";
import { isSupportedTimeZone } from "@calcom/lib/date-fns";
import { emailSchema as emailRegexSchema, emailRegex } from "@calcom/lib/emailSchema";
import { slugify } from "@calcom/lib/slugify";
import { EventTypeCustomInputType } from "@calcom/prisma/enums";

// Let's not import 118kb just to get an enum
export enum Frequency {
  YEARLY = 0,
  MONTHLY = 1,
  WEEKLY = 2,
  DAILY = 3,
  HOURLY = 4,
  MINUTELY = 5,
  SECONDLY = 6,
}

export enum BookerLayouts {
  MONTH_VIEW = "month_view",
  WEEK_VIEW = "week_view",
  COLUMN_VIEW = "column_view",
}

export const bookerLayoutOptions = [
  BookerLayouts.MONTH_VIEW,
  BookerLayouts.WEEK_VIEW,
  BookerLayouts.COLUMN_VIEW,
];

const layoutOptions = z.union([
  z.literal(bookerLayoutOptions[0]),
  z.literal(bookerLayoutOptions[1]),
  z.literal(bookerLayoutOptions[2]),
]);

export const bookerLayouts = z
  .object({
    enabledLayouts: z.array(layoutOptions),
    defaultLayout: layoutOptions,
  })
  .nullable();

export const defaultBookerLayoutSettings = {
  defaultLayout: BookerLayouts.MONTH_VIEW,
  // if the user has no explicit layouts set (not in user profile and not in event settings), all layouts are enabled.
  enabledLayouts: bookerLayoutOptions,
};

export type BookerLayoutSettings = z.infer<typeof bookerLayouts>;

export const RequiresConfirmationThresholdUnits: z.ZodType<UnitTypeLongPlural> = z.enum(["hours", "minutes"]);

export const EventTypeAppMetadataSchema = z.object(appDataSchemas).partial();

export const EventTypeMetaDataSchema = z
  .object({
    smartContractAddress: z.string().optional(),
    blockchainId: z.number().optional(),
    multipleDuration: z.number().array().optional(),
    giphyThankYouPage: z.string().optional(),
    apps: EventTypeAppMetadataSchema.optional(),
    additionalNotesRequired: z.boolean().optional(),
    disableSuccessPage: z.boolean().optional(),
    disableStandardEmails: z
      .object({
        all: z
          .object({
            host: z.boolean().optional(),
            attendee: z.boolean().optional(),
          })
          .optional(),
        confirmation: z
          .object({
            host: z.boolean().optional(),
            attendee: z.boolean().optional(),
          })
          .optional(),
      })
      .optional(),
    managedEventConfig: z
      .object({
        unlockedFields: z.custom<{ [k in keyof Omit<Prisma.EventTypeSelect, "id">]: true }>().optional(),
      })
      .optional(),
    requiresConfirmationThreshold: z
      .object({
        time: z.number(),
        unit: RequiresConfirmationThresholdUnits,
      })
      .optional(),
    config: z
      .object({
        useHostSchedulesForTeamEvent: z.boolean().optional(),
      })
      .optional(),
    bookerLayouts: bookerLayouts.optional(),
  })
  .nullable();

export type EventTypeMetadata = z.infer<typeof EventTypeMetaDataSchema>;

export const eventTypeBookingFields = formBuilderFieldsSchema;
export const BookingFieldTypeEnum = eventTypeBookingFields.element.shape.type.Enum;
export type BookingFieldType = FormBuilderFieldType;

// Validation of user added bookingFields' responses happen using `getBookingResponsesSchema` which requires `eventType`.
// So it is a dynamic validation and thus entire validation can't exist here
// Note that this validation runs to validate prefill params as well, so it should consider that partial values can be there. e.g. `name` might be empty string
export const bookingResponses = z
  .object({
    email: z.string(),
    attendeePhoneNumber: z.string().optional(),
    //TODO: Why don't we move name out of bookingResponses and let it be handled like user fields?
    name: z.union([
      z.string(),
      z.object({
        firstName: z.string(),
        lastName: z.string().optional(),
      }),
    ]),
    guests: z.array(z.string()).optional(),
    notes: z.string().optional(),
    location: z
      .object({
        optionValue: z.string(),
        value: z.string(),
      })
      .optional(),
    smsReminderNumber: z.string().optional(),
    rescheduleReason: z.string().optional(),
  })
  .nullable();

export const eventTypeLocations = z.array(
  z.object({
    // TODO: Couldn't find a way to make it a union of types from App Store locations
    // Creating a dynamic union by iterating over the object doesn't seem to make TS happy
    type: z.string(),
    address: z.string().optional(),
    link: z.string().url().optional(),
    displayLocationPublicly: z.boolean().optional(),
    hostPhoneNumber: z.string().optional(),
    credentialId: z.number().optional(),
    teamName: z.string().optional(),
  })
);

// Matching RRule.Options: rrule/dist/esm/src/types.d.ts
export const recurringEventType = z
  .object({
    dtstart: z.date().optional(),
    interval: z.number(),
    count: z.number(),
    freq: z.nativeEnum(Frequency),
    until: z.date().optional(),
    tzid: z.string().optional(),
  })
  .nullable();

// dayjs iso parsing is very buggy - cant use :( - turns ISO string into Date object
export const iso8601 = z.string().transform((val, ctx) => {
  const time = Date.parse(val);
  if (!time) {
    ctx.addIssue({
      code: z.ZodIssueCode.custom,
      message: "Invalid ISO Date",
    });
  }
  const d = new Date();
  d.setTime(time);
  return d;
});

export const eventTypeColor = z
  .object({
    lightEventTypeColor: z.string(),
    darkEventTypeColor: z.string(),
  })
  .nullable();

export const intervalLimitsType = z
  .object({
    PER_DAY: z.number().optional(),
    PER_WEEK: z.number().optional(),
    PER_MONTH: z.number().optional(),
    PER_YEAR: z.number().optional(),
  })
  .nullable();

export const eventTypeSlug = z.string().transform((val) => slugify(val.trim()));

export const stringToDate = z.string().transform((a) => new Date(a));

export const stringOrNumber = z.union([
  z.string().transform((v, ctx) => {
    const parsed = parseInt(v);
    if (isNaN(parsed)) {
      ctx.addIssue({
        code: z.ZodIssueCode.custom,
        message: "Not a number",
      });
    }
    return parsed;
  }),
  z.number().int(),
]);

export const stringToDayjs = (val: string) => {
  const matches = val.match(/([+-]\d{2}:\d{2})$/);
  const timezone = matches ? matches[1] : "+00:00";
  return dayjs(val).utcOffset(timezone);
};

export const stringToDayjsZod = z.string().transform(stringToDayjs);

export const bookingCreateBodySchema = z.object({
  end: z.string().optional(),
  eventTypeId: z.number(),
  eventTypeSlug: z.string().optional(),
  rescheduleUid: z.string().optional(),
  recurringEventId: z.string().optional(),
  rescheduledBy: z.string().email({ message: "Invalid email" }).optional(),
  start: z.string(),
  timeZone: z.string().refine((value: string) => isSupportedTimeZone(value), { message: "Invalid timezone" }),
  user: z.union([z.string(), z.array(z.string())]).optional(),
  language: z.string(),
  bookingUid: z.string().optional(),
  metadata: z.record(z.string()),
  hasHashedBookingLink: z.boolean().optional(),
  hashedLink: z.string().nullish(),
  seatReferenceUid: z.string().optional(),
  orgSlug: z.string().optional(),
  teamMemberEmail: z.string().nullish(),
  routedTeamMemberIds: z.array(z.number()).nullish(),
  routingFormResponseId: z.number().optional(),
  skipContactOwner: z.boolean().optional(),
<<<<<<< HEAD
  routingFormResponses: z.record(z.string()).nullish(),
=======

  /**
   * Holds the corrected responses of the Form for a booking, provided during rerouting
   */
  reroutingFormResponses: routingFormResponseInDbSchema.optional(),
>>>>>>> 2f4dd328
});

export const requiredCustomInputSchema = z.union([
  // string must be given & nonempty
  z.string().trim().min(1),
  // boolean must be true if set.
  z.boolean().refine((v) => v === true),
]);

export type BookingCreateBody = z.input<typeof bookingCreateBodySchema>;

export const bookingConfirmPatchBodySchema = z.object({
  bookingId: z.number(),
  confirmed: z.boolean(),
  recurringEventId: z.string().optional(),
  reason: z.string().optional(),
});

// `responses` is merged with it during handleNewBooking call because `responses` schema is dynamic and depends on eventType
export const extendedBookingCreateBody = bookingCreateBodySchema.merge(
  z.object({
    noEmail: z.boolean().optional(),
    recurringCount: z.number().optional(),
    allRecurringDates: z
      .array(
        z.object({
          start: z.string(),
          end: z.string(),
        })
      )
      .optional(),
    currentRecurringIndex: z.number().optional(),
    appsStatus: z
      .array(
        z.object({
          appName: z.string(),
          success: z.number(),
          failures: z.number(),
          type: z.string(),
          errors: z.string().array(),
          warnings: z.string().array().optional(),
        })
      )
      .optional(),
    luckyUsers: z.array(z.number()).optional(),
    customInputs: z.undefined().optional(),
  })
);

// It has only the legacy props that are part of `responses` now. The API can still hit old props
export const bookingCreateSchemaLegacyPropsForApi = z.object({
  email: z.string(),
  name: z.string(),
  guests: z.array(z.string()).optional(),
  notes: z.string().optional(),
  location: z.string(),
  smsReminderNumber: z.string().optional().nullable(),
  rescheduleReason: z.string().optional(),
  customInputs: z.array(z.object({ label: z.string(), value: z.union([z.string(), z.boolean()]) })),
});

// This is the schema that is used for the API. It has all the legacy props that are part of `responses` now.
export const bookingCreateBodySchemaForApi = extendedBookingCreateBody.merge(
  bookingCreateSchemaLegacyPropsForApi.partial()
);

export const bookingCancelSchema = z.object({
  id: z.number().optional(),
  uid: z.string().optional(),
  allRemainingBookings: z.boolean().optional(),
  cancellationReason: z.string().optional(),
  seatReferenceUid: z.string().optional(),
  cancelledBy: z.string().email({ message: "Invalid email" }).optional(),
});

export const bookingCancelAttendeeSeatSchema = z.object({
  seatReferenceUid: z.string(),
});

export const bookingCancelInput = bookingCancelSchema.refine(
  (data) => !!data.id || !!data.uid,
  "At least one of the following required: 'id', 'uid'."
);

export const vitalSettingsUpdateSchema = z.object({
  connected: z.boolean().optional(),
  selectedParam: z.string().optional(),
  sleepValue: z.number().optional(),
});

export const createdEventSchema = z
  .object({
    id: z.string(),
    thirdPartyRecurringEventId: z.string(),
    password: z.union([z.string(), z.undefined()]),
    onlineMeetingUrl: z.string().nullable(),
    iCalUID: z.string().optional(),
  })
  .passthrough();

const schemaDefaultConferencingApp = z.object({
  appSlug: z.string().default("daily-video").optional(),
  appLink: z.string().optional(),
});

export const userMetadata = z
  .object({
    proPaidForByTeamId: z.number().optional(),
    stripeCustomerId: z.string().optional(),
    vitalSettings: vitalSettingsUpdateSchema.optional(),
    isPremium: z.boolean().optional(),
    sessionTimeout: z.number().optional(), // Minutes
    defaultConferencingApp: schemaDefaultConferencingApp.optional(),
    defaultBookerLayouts: bookerLayouts.optional(),
    emailChangeWaitingForVerification: z
      .string()
      .transform((data) => data.toLowerCase())
      .optional(),
    migratedToOrgFrom: z
      .object({
        username: z.string().or(z.null()).optional(),
        lastMigrationTime: z.string().optional(),
        reverted: z.boolean().optional(),
        revertTime: z.string().optional(),
      })
      .optional(),
  })
  .nullable();

export type DefaultConferencingApp = z.infer<typeof schemaDefaultConferencingApp>;

export const orgSettingsSchema = z
  .object({
    isOrganizationVerified: z.boolean().optional(),
    isOrganizationConfigured: z.boolean().optional(),
    isAdminReviewed: z.boolean().optional(),
    orgAutoAcceptEmail: z.string().optional(),
    isAdminAPIEnabled: z.boolean().optional(),
  })
  .nullable();
export type userMetadataType = z.infer<typeof userMetadata>;

export enum BillingPeriod {
  MONTHLY = "MONTHLY",
  ANNUALLY = "ANNUALLY",
}

export const teamMetadataSchema = z
  .object({
    requestedSlug: z.string().or(z.null()),
    paymentId: z.string(),
    subscriptionId: z.string().nullable(),
    subscriptionItemId: z.string().nullable(),
    orgSeats: z.number().nullable(),
    orgPricePerSeat: z.number().nullable(),
    migratedToOrgFrom: z
      .object({
        teamSlug: z.string().or(z.null()).optional(),
        lastMigrationTime: z.string().optional(),
        reverted: z.boolean().optional(),
        lastRevertTime: z.string().optional(),
      })
      .optional(),
    billingPeriod: z.nativeEnum(BillingPeriod).optional(),
  })
  .partial()
  .nullable();

export const bookingMetadataSchema = z
  .object({
    videoCallUrl: z.string().optional(),
  })
  .and(z.record(z.string()))
  .nullable();

export const customInputOptionSchema = z.array(
  z.object({
    label: z.string(),
    type: z.string(),
  })
);

export const customInputSchema = z.object({
  id: z.number(),
  eventTypeId: z.number(),
  label: z.string(),
  type: z.nativeEnum(EventTypeCustomInputType),
  options: customInputOptionSchema.optional().nullable(),
  required: z.boolean(),
  placeholder: z.string(),
  hasToBeCreated: z.boolean().optional(),
});

export type CustomInputSchema = z.infer<typeof customInputSchema>;

export const recordingItemSchema = z
  .object({
    id: z.string(),
    room_name: z.string(),
    start_ts: z.number(),
    status: z.string(),
    max_participants: z.number().optional(),
    duration: z.number(),
    share_token: z.string(),
  })
  .passthrough();

export const recordingItemsSchema = z.array(recordingItemSchema);

export type RecordingItemSchema = z.infer<typeof recordingItemSchema>;

export const getRecordingsResponseSchema = z.union([
  z.object({
    total_count: z.number(),
    data: recordingItemsSchema,
  }),
  z.object({}),
]);

export type GetRecordingsResponseSchema = z.infer<typeof getRecordingsResponseSchema>;

/**
 * Ensures that it is a valid HTTP URL
 * It automatically avoids
 * -  XSS attempts through javascript:alert('hi')
 * - mailto: links
 */
export const successRedirectUrl = z
  .union([
    z.literal(""),
    z
      .string()
      .url()
      .regex(/^http(s)?:\/\/.*/),
  ])
  .optional();

export const RoutingFormSettings = z
  .object({
    emailOwnerOnSubmission: z.boolean(),
    sendUpdatesTo: z.array(z.number()).optional(),
    sendToAll: z.boolean().optional(),
  })
  .nullable();

export const DeploymentTheme = z
  .object({
    brand: z.string().default("#292929"),
    textBrand: z.string().default("#ffffff"),
    darkBrand: z.string().default("#fafafa"),
    textDarkBrand: z.string().default("#292929"),
    bookingHighlight: z.string().default("#10B981"),
    bookingLightest: z.string().default("#E1E1E1"),
    bookingLighter: z.string().default("#ACACAC"),
    bookingLight: z.string().default("#888888"),
    bookingMedian: z.string().default("#494949"),
    bookingDark: z.string().default("#313131"),
    bookingDarker: z.string().default("#292929"),
    fontName: z.string().default("Cal Sans"),
    fontSrc: z.string().default("https://cal.com/cal.ttf"),
  })
  .optional();

export type ZodDenullish<T extends ZodTypeAny> = T extends ZodNullable<infer U> | ZodOptional<infer U>
  ? ZodDenullish<U>
  : T;

export type ZodDenullishShape<T extends ZodRawShape> = {
  [k in keyof T]: ZodDenullish<T[k]>;
};

export const denullish = <T extends ZodTypeAny>(schema: T): ZodDenullish<T> =>
  (schema instanceof ZodNullable || schema instanceof ZodOptional
    ? denullish((schema._def as ZodNullableDef | ZodOptionalDef).innerType)
    : schema) as ZodDenullish<T>;

type UnknownKeysParam = "passthrough" | "strict" | "strip";

/**
 * @see https://github.com/3x071c/lsg-remix/blob/e2a9592ba3ec5103556f2cf307c32f08aeaee32d/app/lib/util/zod.ts
 */
export function denullishShape<
  T extends ZodRawShape,
  UnknownKeys extends UnknownKeysParam = "strip",
  Catchall extends ZodTypeAny = ZodTypeAny,
  Output = objectOutputType<T, Catchall>,
  Input = objectInputType<T, Catchall>
>(
  obj: ZodObject<T, UnknownKeys, Catchall, Output, Input>
): ZodObject<ZodDenullishShape<T>, UnknownKeys, Catchall> {
  const a = entries(obj.shape).map(([field, schema]) => [field, denullish(schema)] as const) as {
    [K in keyof T]: [K, ZodDenullish<T[K]>];
  }[keyof T][];
  return new ZodObject({
    ...obj._def,
    shape: () => fromEntries(a) as unknown as ZodDenullishShape<T>, // TODO: Safely assert type
  });
}

/**
 * Like Object.entries, but with actually useful typings
 * @param obj The object to turn into a tuple array (`[key, value][]`)
 * @returns The constructed tuple array from the given object
 * @see https://github.com/3x071c/lsg-remix/blob/e2a9592ba3ec5103556f2cf307c32f08aeaee32d/app/lib/util/entries.ts
 */
export const entries = <O extends Record<string, unknown>>(
  obj: O
): {
  readonly [K in keyof O]: [K, O[K]];
}[keyof O][] => {
  return Object.entries(obj) as {
    [K in keyof O]: [K, O[K]];
  }[keyof O][];
};

/**
 * Returns a type with all readonly notations removed (traverses recursively on an object)
 */
type DeepWriteable<T> = T extends Readonly<{
  -readonly [K in keyof T]: T[K];
}>
  ? {
      -readonly [K in keyof T]: DeepWriteable<T[K]>;
    }
  : T; /* Make it work with readonly types (this is not strictly necessary) */

type FromEntries<T> = T extends [infer Keys, unknown][]
  ? { [K in Keys & PropertyKey]: Extract<T[number], [K, unknown]>[1] }
  : never;

/**
 * Like Object.fromEntries, but with actually useful typings
 * @param arr The tuple array (`[key, value][]`) to turn into an object
 * @returns Object constructed from the given entries
 * @see https://github.com/3x071c/lsg-remix/blob/e2a9592ba3ec5103556f2cf307c32f08aeaee32d/app/lib/util/fromEntries.ts
 */
export const fromEntries = <
  E extends [PropertyKey, unknown][] | ReadonlyArray<readonly [PropertyKey, unknown]>
>(
  entries: E
): FromEntries<DeepWriteable<E>> => {
  return Object.fromEntries(entries) as FromEntries<DeepWriteable<E>>;
};

export const getAccessLinkResponseSchema = z.object({
  download_link: z.string().url(),
});

export type GetAccessLinkResponseSchema = z.infer<typeof getAccessLinkResponseSchema>;

/** Facilitates converting values from Select inputs to plain ones before submitting */
export const optionToValueSchema = <T extends z.ZodTypeAny>(valueSchema: T) =>
  z
    .object({
      label: z.string(),
      value: valueSchema,
    })
    // eslint-disable-next-line @typescript-eslint/no-explicit-any
    .transform((foo) => (foo as any).value as z.infer<T>);

/**
 * Allows parsing without losing original data inference.
 * @url https://github.com/colinhacks/zod/discussions/1655#discussioncomment-4367368
 */
export const getParserWithGeneric =
  <T extends AnyZodObject>(valueSchema: T) =>
  <Data>(data: Data) => {
    type Output = z.infer<T>;
    type SimpleFormValues = string | number | null | undefined;
    return valueSchema.parse(data) as {
      // TODO: Invesitage why this broke on zod 3.22.2 upgrade
      [key in keyof Data]: Data[key] extends SimpleFormValues ? Data[key] : Output[key];
    };
  };
export const sendDailyVideoRecordingEmailsSchema = z.object({
  recordingId: z.string(),
  bookingUID: z.string(),
});

export const downloadLinkSchema = z.object({
  download_link: z.string(),
});

// All properties within event type that can and will be updated if needed
export const allManagedEventTypeProps: { [k in keyof Omit<Prisma.EventTypeSelect, "id">]: true } = {
  title: true,
  description: true,
  isInstantEvent: true,
  instantMeetingExpiryTimeOffsetInSeconds: true,
  aiPhoneCallConfig: true,
  currency: true,
  periodDays: true,
  position: true,
  price: true,
  slug: true,
  length: true,
  offsetStart: true,
  locations: true,
  hidden: true,
  availability: true,
  recurringEvent: true,
  customInputs: true,
  disableGuests: true,
  requiresConfirmation: true,
  requiresConfirmationWillBlockSlot: true,
  eventName: true,
  metadata: true,
  children: true,
  hideCalendarNotes: true,
  hideCalendarEventDetails: true,
  minimumBookingNotice: true,
  beforeEventBuffer: true,
  afterEventBuffer: true,
  successRedirectUrl: true,
  seatsPerTimeSlot: true,
  seatsShowAttendees: true,
  seatsShowAvailabilityCount: true,
  forwardParamsSuccessRedirect: true,
  periodType: true,
  hashedLink: true,
  webhooks: true,
  periodStartDate: true,
  periodEndDate: true,
  destinationCalendar: true,
  periodCountCalendarDays: true,
  bookingLimits: true,
  onlyShowFirstAvailableSlot: true,
  slotInterval: true,
  scheduleId: true,
  workflows: true,
  bookingFields: true,
  durationLimits: true,
  lockTimeZoneToggleOnBookingPage: true,
  requiresBookerEmailVerification: true,
  assignAllTeamMembers: true,
  isRRWeightsEnabled: true,
  eventTypeColor: true,
  rescheduleWithSameRoundRobinHost: true,
};

// All properties that are defined as unlocked based on all managed props
// Eventually this is going to be just a default and the user can change the config through the UI
export const unlockedManagedEventTypeProps = {
  locations: allManagedEventTypeProps.locations,
  scheduleId: allManagedEventTypeProps.scheduleId,
  destinationCalendar: allManagedEventTypeProps.destinationCalendar,
};

export const emailSchema = emailRegexSchema;

// The PR at https://github.com/colinhacks/zod/pull/2157 addresses this issue and improves email validation
// I introduced this refinement(to be used with z.email()) as a short term solution until we upgrade to a zod
// version that will include updates in the above PR.
export const emailSchemaRefinement = (value: string) => {
  return emailRegex.test(value);
};

export const signupSchema = z.object({
  // Username is marked optional here because it's requirement depends on if it's the Organization invite or a team invite which isn't easily done in zod
  // It's better handled beyond zod in `validateAndGetCorrectedUsernameAndEmail`
  username: z.string().optional(),
  email: z.string().regex(emailRegex, { message: "Invalid email" }),
  password: z.string().superRefine((data, ctx) => {
    const isStrict = false;
    const result = isPasswordValid(data, true, isStrict);
    Object.keys(result).map((key: string) => {
      if (!result[key as keyof typeof result]) {
        ctx.addIssue({
          code: z.ZodIssueCode.custom,
          path: [key],
          message: key,
        });
      }
    });
  }),
  language: z.string().optional(),
  token: z.string().optional(),
});

export const ZVerifyCodeInputSchema = z.object({
  email: emailSchema,
  code: z.string(),
});

export type ZVerifyCodeInputSchema = z.infer<typeof ZVerifyCodeInputSchema>;

export const coerceToDate = z.coerce.date();
export const getStringAsNumberRequiredSchema = (t: TFunction) =>
  z.string().min(1, t("error_required_field")).pipe(z.coerce.number());

export const bookingSeatDataSchema = z.object({
  description: z.string().optional(),
  responses: bookingResponses,
});<|MERGE_RESOLUTION|>--- conflicted
+++ resolved
@@ -253,15 +253,12 @@
   routedTeamMemberIds: z.array(z.number()).nullish(),
   routingFormResponseId: z.number().optional(),
   skipContactOwner: z.boolean().optional(),
-<<<<<<< HEAD
   routingFormResponses: z.record(z.string()).nullish(),
-=======
 
   /**
    * Holds the corrected responses of the Form for a booking, provided during rerouting
    */
   reroutingFormResponses: routingFormResponseInDbSchema.optional(),
->>>>>>> 2f4dd328
 });
 
 export const requiredCustomInputSchema = z.union([
