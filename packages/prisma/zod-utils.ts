--- conflicted
+++ resolved
@@ -41,9 +41,6 @@
     apps: z.object(appDataSchemas).partial().optional(),
     additionalNotesRequired: z.boolean().optional(),
     disableSuccessPage: z.boolean().optional(),
-<<<<<<< HEAD
-    passExtraParamsToRedirectUrl: z.boolean().optional(),
-=======
     disableStandardEmails: z
       .object({
         confirmation: z
@@ -54,7 +51,6 @@
           .optional(),
       })
       .optional(),
->>>>>>> 175fc4fc
     managedEventConfig: z
       .object({
         unlockedFields: z.custom<{ [k in keyof Omit<Prisma.EventTypeSelect, "id">]: true }>().optional(),
@@ -505,7 +501,6 @@
   price: true,
   slug: true,
   length: true,
-  offsetStart: true,
   locations: true,
   hidden: true,
   availability: true,
@@ -532,7 +527,7 @@
   periodCountCalendarDays: true,
   bookingLimits: true,
   slotInterval: true,
-  scheduleId: true,
+  schedule: true,
   workflows: true,
   bookingFields: true,
   durationLimits: true,
@@ -541,5 +536,5 @@
 // All properties that are defined as unlocked based on all managed props
 // Eventually this is going to be just a default and the user can change the config through the UI
 export const unlockedManagedEventTypeProps = {
-  ...pick(allManagedEventTypeProps, ["locations", "scheduleId", "destinationCalendar"]),
+  ...pick(allManagedEventTypeProps, ["locations", "schedule", "destinationCalendar"]),
 };