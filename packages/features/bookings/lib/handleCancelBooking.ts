--- conflicted
+++ resolved
@@ -40,118 +40,6 @@
 
 const log = logger.getSubLogger({ prefix: ["handleCancelBooking"] });
 
-<<<<<<< HEAD
-async function getBookingToDelete(id: number | undefined, uid: string | undefined) {
-  return await prisma.booking.findUniqueOrThrow({
-    where: {
-      id,
-      uid,
-    },
-    select: {
-      ...bookingMinimalSelect,
-      recurringEventId: true,
-      userId: true,
-      user: {
-        select: {
-          id: true,
-          username: true,
-          credentials: { select: credentialForCalendarServiceSelect }, // Not leaking at the moment, be careful with
-          email: true,
-          timeZone: true,
-          timeFormat: true,
-          name: true,
-          destinationCalendar: true,
-        },
-      },
-      location: true,
-      references: {
-        select: {
-          uid: true,
-          type: true,
-          externalCalendarId: true,
-          credentialId: true,
-          thirdPartyRecurringEventId: true,
-          domainWideDelegationCredentialId: true,
-        },
-      },
-      payment: true,
-      paid: true,
-      eventType: {
-        select: {
-          slug: true,
-          owner: {
-            select: {
-              id: true,
-              hideBranding: true,
-            },
-          },
-          team: {
-            select: {
-              id: true,
-              name: true,
-              parentId: true,
-            },
-          },
-          parentId: true,
-          parent: {
-            select: {
-              teamId: true,
-            },
-          },
-          userId: true,
-          recurringEvent: true,
-          title: true,
-          eventName: true,
-          description: true,
-          requiresConfirmation: true,
-          price: true,
-          currency: true,
-          length: true,
-          seatsPerTimeSlot: true,
-          bookingFields: true,
-          seatsShowAttendees: true,
-          metadata: true,
-          schedulingType: true,
-          hosts: {
-            select: {
-              user: true,
-            },
-          },
-          workflows: {
-            select: {
-              workflow: {
-                select: workflowSelect,
-              },
-            },
-          },
-        },
-      },
-      uid: true,
-      id: true,
-      eventTypeId: true,
-      destinationCalendar: true,
-      smsReminderNumber: true,
-      workflowReminders: true,
-      seatsReferences: true,
-      responses: true,
-      iCalUID: true,
-      iCalSequence: true,
-    },
-  });
-}
-
-export type CustomRequest = NextApiRequest & {
-  userId?: number;
-  bookingToDelete?: Awaited<ReturnType<typeof getBookingToDelete>>;
-  platformClientId?: string;
-  platformRescheduleUrl?: string;
-  platformCancelUrl?: string;
-  platformBookingUrl?: string;
-  arePlatformEmailsEnabled?: boolean;
-};
-
-=======
->>>>>>> 96fcf7be
 export type HandleCancelBookingResponse = {
   success: boolean;
   message: string;
