--- conflicted
+++ resolved
@@ -33,11 +33,8 @@
     eventTrigger,
     evt,
     rescheduledBy,
-<<<<<<< HEAD
     organizerUser,
-=======
     rescheduleReason,
->>>>>>> cc202ed8
     isDryRun = false,
   } = newSeatedBookingObject;
   // TODO: We could allow doing more things to support good dry run for seats
