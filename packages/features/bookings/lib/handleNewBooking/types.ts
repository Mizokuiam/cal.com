--- conflicted
+++ resolved
@@ -7,24 +7,6 @@
 import type { userSelect } from "@calcom/prisma";
 import type { SelectedCalendar } from "@calcom/prisma/client";
 import type { CredentialForCalendarService } from "@calcom/types/Credential";
-<<<<<<< HEAD
-
-import type { Booking } from "./createBooking";
-import type {
-  AwaitedBookingData,
-  RescheduleReason,
-  NoEmail,
-  AdditionalNotes,
-  ReqAppsStatus,
-  SmsReminderNumber,
-  EventTypeId,
-  ReqBodyMetadata,
-} from "./getBookingData";
-import type { getEventTypeResponse } from "./getEventTypesFromDB";
-import type { BookingType, OriginalRescheduledBooking } from "./getOriginalRescheduledBooking";
-import type { LoadedUsers } from "./loadUsers";
-=======
->>>>>>> 96fcf7be
 
 type User = Omit<Prisma.UserGetPayload<typeof userSelect>, "selectedCalendars">;
 
