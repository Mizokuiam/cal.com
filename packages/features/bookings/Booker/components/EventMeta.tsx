import { m } from "framer-motion";
import dynamic from "next/dynamic";
<<<<<<< HEAD
import { useMemo } from "react";
=======
import { useEffect } from "react";
>>>>>>> a55ffca0
import { shallow } from "zustand/shallow";

import { useEmbedUiConfig, useIsEmbed } from "@calcom/embed-core/embed-iframe";
import { EventDetails, EventMembers, EventMetaSkeleton, EventTitle } from "@calcom/features/bookings";
import { SeatsAvailabilityText } from "@calcom/features/bookings/components/SeatsAvailabilityText";
import { EventMetaBlock } from "@calcom/features/bookings/components/event-meta/Details";
import { useTimePreferences } from "@calcom/features/bookings/lib";
import { useLocale } from "@calcom/lib/hooks/useLocale";
import { Timezone as PlatformTimezoneSelect } from "@calcom/platform-atoms";
import { Calendar, Globe, User } from "@calcom/ui/components/icon";

import { fadeInUp } from "../config";
import { useBookerStore } from "../store";
import { FromToTime } from "../utils/dates";
import type { useEventReturnType } from "../utils/event";

const WebTimezoneSelect = dynamic(
  () => import("@calcom/ui/components/form/timezone-select/TimezoneSelect").then((mod) => mod.TimezoneSelect),
  {
    ssr: false,
  }
);

export const EventMeta = ({
  event,
  isPending,
  isPlatform = true,
}: {
  event: useEventReturnType["data"];
  isPending: useEventReturnType["isPending"];
  isPlatform?: boolean;
}) => {
  const { setTimezone, timeFormat, timezone } = useTimePreferences();
  const selectedDuration = useBookerStore((state) => state.selectedDuration);
  const selectedTimeslot = useBookerStore((state) => state.selectedTimeslot);
  const bookerState = useBookerStore((state) => state.state);
  const bookingData = useBookerStore((state) => state.bookingData);
  const rescheduleUid = useBookerStore((state) => state.rescheduleUid);
  const [seatedEventData, setSeatedEventData] = useBookerStore(
    (state) => [state.seatedEventData, state.setSeatedEventData],
    shallow
  );
  const { i18n, t } = useLocale();
  const embedUiConfig = useEmbedUiConfig();
  const isEmbed = useIsEmbed();
  const hideEventTypeDetails = isEmbed ? embedUiConfig.hideEventTypeDetails : false;
<<<<<<< HEAD
  const [TimezoneSelect] = useMemo(
    () => (isPlatform ? [PlatformTimezoneSelect] : [WebTimezoneSelect]),
    [isPlatform]
  );
=======

  useEffect(() => {
    //In case the event has lockTimeZone enabled ,set the timezone to event's attached availability timezone
    if (event && event?.lockTimeZoneToggleOnBookingPage && event?.schedule?.timeZone) {
      setTimezone(event.schedule?.timeZone);
    }
  }, [event, setTimezone]);

>>>>>>> a55ffca0
  if (hideEventTypeDetails) {
    return null;
  }
  // If we didn't pick a time slot yet, we load bookingData via SSR so bookingData should be set
  // Otherwise we load seatedEventData from useBookerStore
  const bookingSeatAttendeesQty = seatedEventData?.attendees || bookingData?.attendees.length;
  const eventTotalSeats = seatedEventData?.seatsPerTimeSlot || event?.seatsPerTimeSlot;

  const isHalfFull =
    bookingSeatAttendeesQty && eventTotalSeats && bookingSeatAttendeesQty / eventTotalSeats >= 0.5;
  const isNearlyFull =
    bookingSeatAttendeesQty && eventTotalSeats && bookingSeatAttendeesQty / eventTotalSeats >= 0.83;

  const colorClass = isNearlyFull
    ? "text-rose-600"
    : isHalfFull
    ? "text-yellow-500"
    : "text-bookinghighlight";

  return (
    <div className="relative z-10 p-6" data-testid="event-meta">
      {isPending && (
        <m.div {...fadeInUp} initial="visible" layout>
          <EventMetaSkeleton />
        </m.div>
      )}
      {!isPending && !!event && (
        <m.div {...fadeInUp} layout transition={{ ...fadeInUp.transition, delay: 0.3 }}>
          <EventMembers
            schedulingType={event.schedulingType}
            users={event.users}
            profile={event.profile}
            entity={event.entity}
          />
          <EventTitle className="my-2">{event?.title}</EventTitle>
          {event.description && (
            <EventMetaBlock contentClassName="mb-8 break-words max-w-full max-h-[180px] scroll-bar pr-4">
              <div dangerouslySetInnerHTML={{ __html: event.description }} />
            </EventMetaBlock>
          )}
          <div className="space-y-4 font-medium rtl:-mr-2">
            {rescheduleUid && bookingData && (
              <EventMetaBlock icon={Calendar}>
                {t("former_time")}
                <br />
                <span className="line-through" data-testid="former_time_p">
                  <FromToTime
                    date={bookingData.startTime.toString()}
                    duration={null}
                    timeFormat={timeFormat}
                    timeZone={timezone}
                    language={i18n.language}
                  />
                </span>
              </EventMetaBlock>
            )}
            {selectedTimeslot && (
              <EventMetaBlock icon={Calendar}>
                <FromToTime
                  date={selectedTimeslot}
                  duration={selectedDuration || event.length}
                  timeFormat={timeFormat}
                  timeZone={timezone}
                  language={i18n.language}
                />
              </EventMetaBlock>
            )}
            <EventDetails event={event} />

            <EventMetaBlock
              className="cursor-pointer [&_.current-timezone:before]:focus-within:opacity-100 [&_.current-timezone:before]:hover:opacity-100"
              contentClassName="relative max-w-[90%]"
              icon={Globe}>
              {bookerState === "booking" ? (
                <>{timezone}</>
              ) : (
                <span
                  className={`min-w-32 current-timezone before:bg-subtle -mt-[2px] flex h-6 max-w-full items-center justify-start before:absolute before:inset-0 before:bottom-[-3px] before:left-[-30px] before:top-[-3px] before:w-[calc(100%_+_35px)] before:rounded-md before:py-3 before:opacity-0 before:transition-opacity ${
                    event.lockTimeZoneToggleOnBookingPage ? "cursor-not-allowed" : ""
                  }`}>
                  <TimezoneSelect
                    menuPosition="fixed"
                    classNames={{
                      control: () => "!min-h-0 p-0 w-full border-0 bg-transparent focus-within:ring-0",
                      menu: () => "!w-64 max-w-[90vw]",
                      singleValue: () => "text-text py-1",
                      indicatorsContainer: () => "ml-auto",
                      container: () => "max-w-full",
                    }}
                    value={timezone}
                    onChange={(tz) => setTimezone(tz.value)}
                    isDisabled={event.lockTimeZoneToggleOnBookingPage}
                  />
                </span>
              )}
            </EventMetaBlock>
            {bookerState === "booking" && eventTotalSeats && bookingSeatAttendeesQty ? (
              <EventMetaBlock icon={User} className={`${colorClass}`}>
                <div className="text-bookinghighlight flex items-start text-sm">
                  <p>
                    <SeatsAvailabilityText
                      showExact={!!seatedEventData.showAvailableSeatsCount}
                      totalSeats={eventTotalSeats}
                      bookedSeats={bookingSeatAttendeesQty || 0}
                      variant="fraction"
                    />
                  </p>
                </div>
              </EventMetaBlock>
            ) : null}
          </div>
        </m.div>
      )}
    </div>
  );
};<|MERGE_RESOLUTION|>--- conflicted
+++ resolved
@@ -1,10 +1,6 @@
 import { m } from "framer-motion";
 import dynamic from "next/dynamic";
-<<<<<<< HEAD
-import { useMemo } from "react";
-=======
-import { useEffect } from "react";
->>>>>>> a55ffca0
+import { useMemo, useEffect } from "react";
 import { shallow } from "zustand/shallow";
 
 import { useEmbedUiConfig, useIsEmbed } from "@calcom/embed-core/embed-iframe";
@@ -51,12 +47,10 @@
   const embedUiConfig = useEmbedUiConfig();
   const isEmbed = useIsEmbed();
   const hideEventTypeDetails = isEmbed ? embedUiConfig.hideEventTypeDetails : false;
-<<<<<<< HEAD
   const [TimezoneSelect] = useMemo(
     () => (isPlatform ? [PlatformTimezoneSelect] : [WebTimezoneSelect]),
     [isPlatform]
   );
-=======
 
   useEffect(() => {
     //In case the event has lockTimeZone enabled ,set the timezone to event's attached availability timezone
@@ -65,7 +59,6 @@
     }
   }, [event, setTimezone]);
 
->>>>>>> a55ffca0
   if (hideEventTypeDetails) {
     return null;
   }
