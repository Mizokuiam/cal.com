--- conflicted
+++ resolved
@@ -70,61 +70,6 @@
     top: `${bannersHeight}px`,
   };
 
-<<<<<<< HEAD
-  // Todo: extract this to a hook
-  const bottomNavItems: NavigationItemType[] = [
-    {
-      name: "view_public_page",
-      href: publicPageUrl,
-      icon: "external-link",
-      target: "__blank",
-    },
-    {
-      name: "copy_public_page_linksdfasfasdfasdf",
-      href: "",
-      onClick: (e: { preventDefault: () => void }) => {
-        e.preventDefault();
-        navigator.clipboard.writeText(publicPageUrl);
-        showToast(t("link_copied"), "success");
-      },
-      icon: "copy",
-    },
-    IS_CALCOM
-      ? {
-          name: "copy_referral_link",
-          href: "",
-          onClick: (e: { preventDefault: () => void }) => {
-            e.preventDefault();
-            setIsReferalLoading(true);
-            // Create an artificial delay to show the loading state so it doesnt flicker if this request is fast
-            setTimeout(() => {
-              fetchAndCopyToClipboard(
-                fetch("/api/generate-referral-link", {
-                  method: "POST",
-                })
-                  .then((res) => res.json())
-                  .then((res) => res.shortLink),
-                {
-                  onSuccess: () => showToast(t("link_copied"), "success"),
-                  onFailure: () => showToast("Copy to clipboard failed", "error"),
-                }
-              );
-              setIsReferalLoading(false);
-            }, 1000);
-          },
-          icon: "gift",
-          isLoading: isReferalLoading,
-        }
-      : null,
-    {
-      name: "settings",
-      href: user?.org ? `/settings/organizations/profile` : "/settings/my-account/profile",
-      icon: "settings",
-    },
-  ].filter(Boolean) as NavigationItemType[];
-
-=======
->>>>>>> 96fcf7be
   return (
     <div className="relative">
       <aside
