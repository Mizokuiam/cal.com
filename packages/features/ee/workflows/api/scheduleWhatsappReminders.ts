<<<<<<< HEAD
/* Schedule any workflow reminder that falls within the next 2 hours for WHATSAPP */
import type { NextApiRequest, NextApiResponse } from "next";
=======
/* Schedule any workflow reminder that falls within 7 days for WHATSAPP */
import type { NextRequest } from "next/server";
import { NextResponse } from "next/server";
>>>>>>> 8f2cb052

import dayjs from "@calcom/dayjs";
import { getTimeFormatStringFromUserTimeFormat } from "@calcom/lib/timeFormat";
import prisma from "@calcom/prisma";
import { WorkflowActions, WorkflowMethods } from "@calcom/prisma/enums";

import { getWhatsappTemplateFunction } from "../lib/actionHelperFunctions";
import type { PartialWorkflowReminder } from "../lib/getWorkflowReminders";
import { select } from "../lib/getWorkflowReminders";
import * as twilio from "../lib/reminders/providers/twilioProvider";

export async function handler(req: NextRequest) {
  const apiKey = req.headers.get("authorization") || req.nextUrl.searchParams.get("apiKey");

  if (process.env.CRON_API_KEY !== apiKey) {
    return NextResponse.json({ message: "Not authenticated" }, { status: 401 });
  }

  //delete all scheduled whatsapp reminders where scheduled date is past current date
  await prisma.workflowReminder.deleteMany({
    where: {
      method: WorkflowMethods.WHATSAPP,
      scheduledDate: {
        lte: dayjs().toISOString(),
      },
    },
  });

  //find all unscheduled WHATSAPP reminders
  const unscheduledReminders = (await prisma.workflowReminder.findMany({
    where: {
      method: WorkflowMethods.WHATSAPP,
      scheduled: false,
      scheduledDate: {
        lte: dayjs().add(2, "hour").toISOString(),
      },
    },
    select,
  })) as PartialWorkflowReminder[];

  if (!unscheduledReminders.length) {
    return NextResponse.json({ ok: true });
  }

  for (const reminder of unscheduledReminders) {
    if (!reminder.workflowStep || !reminder.booking) {
      continue;
    }
    const userId = reminder.workflowStep.workflow.userId;
    const teamId = reminder.workflowStep.workflow.teamId;

    try {
      const sendTo =
        reminder.workflowStep.action === WorkflowActions.WHATSAPP_NUMBER
          ? reminder.workflowStep.sendTo
          : reminder.booking?.smsReminderNumber;

      const userName =
        reminder.workflowStep.action === WorkflowActions.WHATSAPP_ATTENDEE
          ? reminder.booking?.attendees[0].name
          : "";

      const attendeeName =
        reminder.workflowStep.action === WorkflowActions.WHATSAPP_ATTENDEE
          ? reminder.booking?.user?.name
          : reminder.booking?.attendees[0].name;

      const timeZone =
        reminder.workflowStep.action === WorkflowActions.WHATSAPP_ATTENDEE
          ? reminder.booking?.attendees[0].timeZone
          : reminder.booking?.user?.timeZone;

      const templateFunction = getWhatsappTemplateFunction(reminder.workflowStep.template);
      const message = templateFunction(
        false,
        reminder.booking.user?.locale || "en",
        reminder.workflowStep.action,
        getTimeFormatStringFromUserTimeFormat(reminder.booking.user?.timeFormat),
        reminder.booking?.startTime.toISOString() || "",
        reminder.booking?.eventType?.title || "",
        timeZone || "",
        attendeeName || "",
        userName
      );

      if (message?.length && message?.length > 0 && sendTo) {
        const scheduledSMS = await twilio.scheduleSMS(
          sendTo,
          message,
          reminder.scheduledDate,
          "",
          userId,
          teamId,
          true
        );

        if (scheduledSMS) {
          await prisma.workflowReminder.update({
            where: {
              id: reminder.id,
            },
            data: {
              scheduled: true,
              referenceId: scheduledSMS.sid,
            },
          });
        }
      }
    } catch (error) {
      console.log(`Error scheduling WHATSAPP with error ${error}`);
    }
  }

  return NextResponse.json({ message: "WHATSAPP scheduled" }, { status: 200 });
}<|MERGE_RESOLUTION|>--- conflicted
+++ resolved
@@ -1,11 +1,6 @@
-<<<<<<< HEAD
 /* Schedule any workflow reminder that falls within the next 2 hours for WHATSAPP */
-import type { NextApiRequest, NextApiResponse } from "next";
-=======
-/* Schedule any workflow reminder that falls within 7 days for WHATSAPP */
 import type { NextRequest } from "next/server";
 import { NextResponse } from "next/server";
->>>>>>> 8f2cb052
 
 import dayjs from "@calcom/dayjs";
 import { getTimeFormatStringFromUserTimeFormat } from "@calcom/lib/timeFormat";
