--- conflicted
+++ resolved
@@ -1,12 +1,7 @@
 import dayjs from "@calcom/dayjs";
 import prisma from "@calcom/prisma";
-<<<<<<< HEAD
-import { Prisma } from "@calcom/prisma/client";
-import type { EventType, User, WorkflowReminder, WorkflowStep } from "@calcom/prisma/client";
-=======
 import type { EventType, User, WorkflowReminder, WorkflowStep } from "@calcom/prisma/client";
 import { Prisma } from "@calcom/prisma/client";
->>>>>>> 0968fc56
 import { WorkflowMethods } from "@calcom/prisma/enums";
 
 type PartialWorkflowStep =
