--- conflicted
+++ resolved
@@ -253,7 +253,6 @@
   }
 }
 
-<<<<<<< HEAD
 export async function getCountryCodeForNumber(phoneNumber: string) {
   const twilio = createTwilioClient();
   const { countryCode } = await twilio.lookups.v2.phoneNumbers(phoneNumber).fetch();
@@ -272,14 +271,6 @@
   return credits || null;
 }
 
-export async function validateRequest(
-  authToken: string,
-  twilioHeader: string,
-  url: string,
-  params: Record<string, any>
-) {
-  return TwilioClient.validateRequest(authToken, twilioHeader, url, params);
-=======
 export async function validateWebhookRequest({
   requestUrl,
   params,
@@ -293,12 +284,7 @@
     throw new Error("TWILIO_TOKEN is not set");
   }
 
-  const isSignatureValid = TwilioClient.validateRequest(
-    process.env.TWILIO_TOKEN,
-    signature,
-    requestUrl,
-    params
-  );
+  const isSignatureValid = TwilioClient.validateWebhookRequest(signature, requestUrl, params);
   return isSignatureValid;
 }
 
@@ -367,5 +353,4 @@
       });
     })
   );
->>>>>>> 6815f2f9
 }