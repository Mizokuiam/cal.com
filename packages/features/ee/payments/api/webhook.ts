--- conflicted
+++ resolved
@@ -6,12 +6,7 @@
 import stripe from "@calcom/app-store/stripepayment/lib/server";
 import EventManager from "@calcom/core/EventManager";
 import dayjs from "@calcom/dayjs";
-<<<<<<< HEAD
 import { sendOrganizerRequestEmail, sendAttendeeRequestEmail } from "@calcom/emails";
-=======
-import { sendAttendeeRequestEmail, sendOrganizerRequestEmail, sendScheduledEmails } from "@calcom/emails";
-import { getCalEventResponses } from "@calcom/features/bookings/lib/getCalEventResponses";
->>>>>>> 2648e277
 import { handleConfirmation } from "@calcom/features/bookings/lib/handleConfirmation";
 import { isPrismaObjOrUndefined, parseRecurringEvent } from "@calcom/lib";
 import { IS_PRODUCTION } from "@calcom/lib/constants";
@@ -150,149 +145,7 @@
   }
   if (!payment?.bookingId) throw new HttpCode({ statusCode: 204, message: "Payment not found" });
 
-<<<<<<< HEAD
   await handlePaymentSuccess(payment.id, payment.bookingId);
-=======
-  const booking = await prisma.booking.findUnique({
-    where: {
-      id: payment.bookingId,
-    },
-    select: {
-      ...bookingMinimalSelect,
-      eventType: true,
-      smsReminderNumber: true,
-      location: true,
-      eventTypeId: true,
-      userId: true,
-      uid: true,
-      paid: true,
-      destinationCalendar: true,
-      status: true,
-      responses: true,
-      user: {
-        select: {
-          id: true,
-          username: true,
-          credentials: { select: credentialForCalendarServiceSelect },
-          timeZone: true,
-          timeFormat: true,
-          email: true,
-          name: true,
-          locale: true,
-          destinationCalendar: true,
-        },
-      },
-    },
-  });
-
-  if (!booking) throw new HttpCode({ statusCode: 204, message: "No booking found" });
-
-  type EventTypeRaw = Awaited<ReturnType<typeof getEventType>>;
-  let eventTypeRaw: EventTypeRaw | null = null;
-  if (booking.eventTypeId) {
-    eventTypeRaw = await getEventType(booking.eventTypeId);
-  }
-
-  const { user: userWithCredentials } = booking;
-
-  if (!userWithCredentials) throw new HttpCode({ statusCode: 204, message: "No user found" });
-
-  const { credentials, ...user } = userWithCredentials;
-
-  const t = await getTranslation(user.locale ?? "en", "common");
-  const attendeesListPromises = booking.attendees.map(async (attendee) => {
-    return {
-      name: attendee.name,
-      email: attendee.email,
-      timeZone: attendee.timeZone,
-      language: {
-        translate: await getTranslation(attendee.locale ?? "en", "common"),
-        locale: attendee.locale ?? "en",
-      },
-    };
-  });
-
-  const attendeesList = await Promise.all(attendeesListPromises);
-  const selectedDestinationCalendar = booking.destinationCalendar || user.destinationCalendar;
-  const evt: CalendarEvent = {
-    type: booking.title,
-    title: booking.title,
-    description: booking.description || undefined,
-    startTime: booking.startTime.toISOString(),
-    endTime: booking.endTime.toISOString(),
-    customInputs: isPrismaObjOrUndefined(booking.customInputs),
-    ...getCalEventResponses({
-      booking: booking,
-      bookingFields: booking.eventType?.bookingFields || null,
-    }),
-    organizer: {
-      email: user.email,
-      name: user.name!,
-      timeZone: user.timeZone,
-      timeFormat: getTimeFormatStringFromUserTimeFormat(user.timeFormat),
-      language: { translate: t, locale: user.locale ?? "en" },
-    },
-    attendees: attendeesList,
-    location: booking.location,
-    uid: booking.uid,
-    destinationCalendar: selectedDestinationCalendar ? [selectedDestinationCalendar] : [],
-    recurringEvent: parseRecurringEvent(eventTypeRaw?.recurringEvent),
-  };
-
-  if (booking.location) evt.location = booking.location;
-
-  const bookingData: Prisma.BookingUpdateInput = {
-    paid: true,
-    status: BookingStatus.ACCEPTED,
-  };
-
-  const isConfirmed = booking.status === BookingStatus.ACCEPTED;
-  if (isConfirmed) {
-    const eventManager = new EventManager(userWithCredentials);
-    const scheduleResult = await eventManager.create(evt);
-    bookingData.references = { create: scheduleResult.referencesToCreate };
-  }
-
-  if (eventTypeRaw?.requiresConfirmation) {
-    delete bookingData.status;
-  }
-
-  const paymentUpdate = prisma.payment.update({
-    where: {
-      id: payment.id,
-    },
-    data: {
-      success: true,
-    },
-  });
-
-  const bookingUpdate = prisma.booking.update({
-    where: {
-      id: booking.id,
-    },
-    data: bookingData,
-  });
-
-  await prisma.$transaction([paymentUpdate, bookingUpdate]);
-
-  if (!isConfirmed && !eventTypeRaw?.requiresConfirmation) {
-    await handleConfirmation({
-      user: userWithCredentials,
-      evt,
-      prisma,
-      bookingId: booking.id,
-      booking,
-      paid: true,
-    });
-  } else {
-    await sendScheduledEmails({ ...evt });
-  }
-
-  throw new HttpCode({
-    statusCode: 200,
-    message: `Booking with id '${booking.id}' was paid and confirmed.`,
-  });
->>>>>>> 2648e277
 }
 
 const handleSetupSuccess = async (event: Stripe.Event) => {
