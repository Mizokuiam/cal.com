--- conflicted
+++ resolved
@@ -5,13 +5,8 @@
 
 import stripe from "@calcom/app-store/stripepayment/lib/server";
 import EventManager from "@calcom/core/EventManager";
-<<<<<<< HEAD
-import { sendScheduledEmails, sendOrganizerRequestEmail, sendAttendeeRequestEmail } from "@calcom/emails";
+import { sendAttendeeRequestEmail, sendOrganizerRequestEmail, sendScheduledEmails } from "@calcom/emails";
 import { doesBookingRequireConfirmation } from "@calcom/features/bookings/lib/doesBookingRequireConfirmation";
-=======
-import dayjs from "@calcom/dayjs";
-import { sendAttendeeRequestEmail, sendOrganizerRequestEmail, sendScheduledEmails } from "@calcom/emails";
->>>>>>> 72907e5e
 import { getCalEventResponses } from "@calcom/features/bookings/lib/getCalEventResponses";
 import { handleBookingRequested } from "@calcom/features/bookings/lib/handleBookingRequested";
 import { handleConfirmation } from "@calcom/features/bookings/lib/handleConfirmation";
@@ -71,6 +66,7 @@
           id: true,
           username: true,
           timeZone: true,
+          credentials: { select: credentialForCalendarServiceSelect },
           timeFormat: true,
           email: true,
           name: true,
@@ -160,42 +156,7 @@
   }
   if (!payment?.bookingId) throw new HttpCode({ statusCode: 204, message: "Payment not found" });
 
-<<<<<<< HEAD
   const { booking, user, evt, eventType } = await getBooking(payment.bookingId);
-=======
-  const booking = await prisma.booking.findUnique({
-    where: {
-      id: payment.bookingId,
-    },
-    select: {
-      ...bookingMinimalSelect,
-      eventType: true,
-      smsReminderNumber: true,
-      location: true,
-      eventTypeId: true,
-      userId: true,
-      uid: true,
-      paid: true,
-      destinationCalendar: true,
-      status: true,
-      responses: true,
-      user: {
-        select: {
-          id: true,
-          username: true,
-          credentials: { select: credentialForCalendarServiceSelect },
-          timeZone: true,
-          timeFormat: true,
-          email: true,
-          name: true,
-          locale: true,
-          destinationCalendar: true,
-        },
-      },
-    },
-  });
-
->>>>>>> 72907e5e
   if (!booking) throw new HttpCode({ statusCode: 204, message: "No booking found" });
 
   type EventTypeRaw = Awaited<ReturnType<typeof getEventType>>;
@@ -204,23 +165,7 @@
     eventTypeRaw = await getEventType(booking.eventTypeId);
   }
 
-  const userWithCredentials = await prisma.user.findUnique({
-    where: {
-      id: user.id,
-    },
-    select: {
-      id: true,
-      username: true,
-      timeZone: true,
-      email: true,
-      name: true,
-      locale: true,
-      destinationCalendar: true,
-      credentials: true,
-    },
-  });
-
-  if (!userWithCredentials) throw new HttpCode({ statusCode: 204, message: "No user found" });
+  if (!user) throw new HttpCode({ statusCode: 204, message: "No user found" });
 
   if (booking.location) evt.location = booking.location;
 
@@ -231,7 +176,7 @@
 
   const isConfirmed = booking.status === BookingStatus.ACCEPTED;
   if (isConfirmed) {
-    const eventManager = new EventManager(userWithCredentials);
+    const eventManager = new EventManager(user);
     const scheduleResult = await eventManager.create(evt);
     bookingData.references = { create: scheduleResult.referencesToCreate };
   }
@@ -268,7 +213,7 @@
   if (!isConfirmed) {
     if (!requiresConfirmation) {
       await handleConfirmation({
-        user: userWithCredentials,
+        user,
         evt,
         prisma,
         bookingId: booking.id,
@@ -310,23 +255,7 @@
     paid: true,
   };
 
-  const userWithCredentials = await prisma.user.findUnique({
-    where: {
-      id: user.id,
-    },
-    select: {
-      id: true,
-      username: true,
-      timeZone: true,
-      email: true,
-      name: true,
-      locale: true,
-      destinationCalendar: true,
-      credentials: { select: credentialForCalendarServiceSelect },
-    },
-  });
-
-  if (!userWithCredentials) throw new HttpCode({ statusCode: 204, message: "No user found" });
+  if (!user) throw new HttpCode({ statusCode: 204, message: "No user found" });
 
   const requiresConfirmation = doesBookingRequireConfirmation({
     booking: {
@@ -335,7 +264,7 @@
     },
   });
   if (!requiresConfirmation) {
-    const eventManager = new EventManager(userWithCredentials);
+    const eventManager = new EventManager(user);
     const scheduleResult = await eventManager.create(evt);
     bookingData.references = { create: scheduleResult.referencesToCreate };
     bookingData.status = BookingStatus.ACCEPTED;
@@ -362,7 +291,7 @@
 
   if (!requiresConfirmation) {
     await handleConfirmation({
-      user: userWithCredentials,
+      user,
       evt,
       prisma,
       bookingId: booking.id,
