import type { NextApiResponse } from "next";

import stripe from "@calcom/app-store/stripepayment/lib/server";
import { getPremiumMonthlyPlanPriceId } from "@calcom/app-store/stripepayment/lib/utils";
import { hashPassword } from "@calcom/features/auth/lib/hashPassword";
import { sendEmailVerification } from "@calcom/features/auth/lib/verifyEmail";
import { createOrUpdateMemberships } from "@calcom/features/auth/signup/utils/createOrUpdateMemberships";
import { WEBAPP_URL } from "@calcom/lib/constants";
import { getLocaleFromRequest } from "@calcom/lib/getLocaleFromRequest";
import { HttpError } from "@calcom/lib/http-error";
import { usernameHandler, type RequestWithUsernameStatus } from "@calcom/lib/server/username";
import { createWebUser as syncServicesCreateWebUser } from "@calcom/lib/sync/SyncServiceManager";
import { closeComUpsertTeamUser } from "@calcom/lib/sync/SyncServiceManager";
import { validateAndGetCorrectedUsernameAndEmail } from "@calcom/lib/validateUsername";
import { prisma } from "@calcom/prisma";
<<<<<<< HEAD
import { IdentityProvider, MembershipRole } from "@calcom/prisma/enums";
import { signupSchema } from "@calcom/prisma/zod-utils";
=======
import { IdentityProvider } from "@calcom/prisma/enums";
import { signupSchema, teamMetadataSchema } from "@calcom/prisma/zod-utils";
>>>>>>> e56b4b57

import { joinAnyChildTeamOnOrgInvite } from "../utils/organization";
import {
  findTokenByToken,
  throwIfTokenExpired,
  validateAndGetCorrectedUsernameForTeam,
} from "../utils/token";

async function handler(req: RequestWithUsernameStatus, res: NextApiResponse) {
  const {
    email: _email,
    password,
    token,
  } = signupSchema
    .pick({
      email: true,
      password: true,
      token: true,
    })
    .parse(req.body);
  let username: string | null = req.usernameStatus.requestedUserName;
  let checkoutSessionId: string | null = null;

  // Check for premium username
  if (req.usernameStatus.statusCode === 418) {
    return res.status(req.usernameStatus.statusCode).json(req.usernameStatus.json);
  }

  // Validate the user
  if (!username) {
    throw new HttpError({
      statusCode: 422,
      message: "Invalid username",
    });
  }

  const email = _email.toLowerCase();

  let foundToken: { id: number; teamId: number | null; expires: Date } | null = null;
  if (token) {
    foundToken = await findTokenByToken({ token });
    throwIfTokenExpired(foundToken?.expires);
    username = await validateAndGetCorrectedUsernameForTeam({
      username,
      email,
      teamId: foundToken?.teamId ?? null,
      isSignup: true,
    });
  } else {
    const usernameAndEmailValidation = await validateAndGetCorrectedUsernameAndEmail({
      username,
      email,
      isSignup: true,
    });
    if (!usernameAndEmailValidation.isValid) {
      throw new HttpError({
        statusCode: 409,
        message: "Username or email is already taken",
      });
    }

    if (!usernameAndEmailValidation.username) {
      throw new HttpError({
        statusCode: 422,
        message: "Invalid username",
      });
    }

    username = usernameAndEmailValidation.username;
  }

  // Create the customer in Stripe
  const customer = await stripe.customers.create({
    email,
    metadata: {
      email /* Stripe customer email can be changed, so we add this to keep track of which email was used to signup */,
      username,
    },
  });

  const returnUrl = `${WEBAPP_URL}/api/integrations/stripepayment/paymentCallback?checkoutSessionId={CHECKOUT_SESSION_ID}&callbackUrl=/auth/verify?sessionId={CHECKOUT_SESSION_ID}`;

  // Pro username, must be purchased
  if (req.usernameStatus.statusCode === 402) {
    const checkoutSession = await stripe.checkout.sessions.create({
      mode: "subscription",
      payment_method_types: ["card"],
      customer: customer.id,
      line_items: [
        {
          price: getPremiumMonthlyPlanPriceId(),
          quantity: 1,
        },
      ],
      success_url: returnUrl,
      cancel_url: returnUrl,
      allow_promotion_codes: true,
    });

    /** We create a username-less user until he pays */
    checkoutSessionId = checkoutSession.id;
    username = null;
  }

  // Hash the password
  const hashedPassword = await hashPassword(password);

  if (foundToken && foundToken?.teamId) {
    const team = await prisma.team.findUnique({
      where: {
        id: foundToken.teamId,
      },
    });
    if (team) {
      const user = await prisma.user.upsert({
        where: { email },
        update: {
          username,
          password: hashedPassword,
          emailVerified: new Date(Date.now()),
          identityProvider: IdentityProvider.CAL,
        },
        create: {
          username,
          email,
          password: hashedPassword,
          identityProvider: IdentityProvider.CAL,
        },
      });

      // Wrapping in a transaction as if one fails we want to rollback the whole thing to preventa any data inconsistencies
<<<<<<< HEAD
      const membership = await prisma.$transaction(async (tx) => {
        if (team?.isOrganization) {
          await tx.user.update({
            where: {
              id: user.id,
            },
            data: {
              organizationId: team.id,
            },
          });
        }
        const membership = await tx.membership.upsert({
          where: {
            userId_teamId: { userId: user.id, teamId: team.id },
          },
          update: {
            accepted: true,
          },
          create: {
            userId: user.id,
            teamId: team.id,
            role: MembershipRole.MEMBER,
            accepted: true,
          },
        });
        return membership;
=======
      const { membership } = await createOrUpdateMemberships({
        teamMetadata,
        user,
        team,
>>>>>>> e56b4b57
      });

      closeComUpsertTeamUser(team, user, membership.role);

      // Accept any child team invites for orgs.
      if (team.parentId) {
        await joinAnyChildTeamOnOrgInvite({
          userId: user.id,
          orgId: team.parentId,
        });
      }
    }

    // Cleanup token after use
    await prisma.verificationToken.delete({
      where: {
        id: foundToken.id,
      },
    });
  } else {
    // Create the user
    const user = await prisma.user.create({
      data: {
        username,
        email,
        password: hashedPassword,
        metadata: {
          stripeCustomerId: customer.id,
          checkoutSessionId,
        },
      },
    });

    sendEmailVerification({
      email,
      language: await getLocaleFromRequest(req),
      username: username || "",
    });
    // Sync Services
    await syncServicesCreateWebUser(user);
  }

  if (checkoutSessionId) {
    console.log("Created user but missing payment", checkoutSessionId);
    return res.status(402).json({
      message: "Created user but missing payment",
      checkoutSessionId,
    });
  }

  return res.status(201).json({ message: "Created user", stripeCustomerId: customer.id });
}

export default usernameHandler(handler);<|MERGE_RESOLUTION|>--- conflicted
+++ resolved
@@ -13,13 +13,8 @@
 import { closeComUpsertTeamUser } from "@calcom/lib/sync/SyncServiceManager";
 import { validateAndGetCorrectedUsernameAndEmail } from "@calcom/lib/validateUsername";
 import { prisma } from "@calcom/prisma";
-<<<<<<< HEAD
-import { IdentityProvider, MembershipRole } from "@calcom/prisma/enums";
+import { IdentityProvider } from "@calcom/prisma/enums";
 import { signupSchema } from "@calcom/prisma/zod-utils";
-=======
-import { IdentityProvider } from "@calcom/prisma/enums";
-import { signupSchema, teamMetadataSchema } from "@calcom/prisma/zod-utils";
->>>>>>> e56b4b57
 
 import { joinAnyChildTeamOnOrgInvite } from "../utils/organization";
 import {
@@ -151,39 +146,9 @@
       });
 
       // Wrapping in a transaction as if one fails we want to rollback the whole thing to preventa any data inconsistencies
-<<<<<<< HEAD
-      const membership = await prisma.$transaction(async (tx) => {
-        if (team?.isOrganization) {
-          await tx.user.update({
-            where: {
-              id: user.id,
-            },
-            data: {
-              organizationId: team.id,
-            },
-          });
-        }
-        const membership = await tx.membership.upsert({
-          where: {
-            userId_teamId: { userId: user.id, teamId: team.id },
-          },
-          update: {
-            accepted: true,
-          },
-          create: {
-            userId: user.id,
-            teamId: team.id,
-            role: MembershipRole.MEMBER,
-            accepted: true,
-          },
-        });
-        return membership;
-=======
       const { membership } = await createOrUpdateMemberships({
-        teamMetadata,
         user,
         team,
->>>>>>> e56b4b57
       });
 
       closeComUpsertTeamUser(team, user, membership.role);
