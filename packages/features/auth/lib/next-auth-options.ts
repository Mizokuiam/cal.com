import type { Membership, Team, UserPermissionRole } from "@prisma/client";
import { waitUntil } from "@vercel/functions";
import { google } from "googleapis";
import type { AuthOptions, Session, User } from "next-auth";
import type { JWT } from "next-auth/jwt";
import { encode } from "next-auth/jwt";
import type { Provider } from "next-auth/providers";
import CredentialsProvider from "next-auth/providers/credentials";
import EmailProvider from "next-auth/providers/email";
import GoogleProvider from "next-auth/providers/google";

import { LicenseKeySingleton } from "@calcom/ee/common/server/LicenseKeyService";
import createUsersAndConnectToOrg from "@calcom/features/ee/dsync/lib/users/createUsersAndConnectToOrg";
import postHogClient from "@calcom/features/ee/event-tracking/lib/posthog/postHogClient";
import ImpersonationProvider from "@calcom/features/ee/impersonation/lib/ImpersonationProvider";
import { getOrgFullOrigin, subdomainSuffix } from "@calcom/features/ee/organizations/lib/orgDomains";
import { clientSecretVerifier, hostedCal, isSAMLLoginEnabled } from "@calcom/features/ee/sso/lib/saml";
import { checkRateLimitAndThrowError } from "@calcom/lib/checkRateLimitAndThrowError";
import {
  GOOGLE_CALENDAR_SCOPES,
  GOOGLE_OAUTH_SCOPES,
  HOSTED_CAL_FEATURES,
  IS_CALCOM,
} from "@calcom/lib/constants";
import { ENABLE_PROFILE_SWITCHER, IS_TEAM_BILLING_ENABLED, WEBAPP_URL } from "@calcom/lib/constants";
import { symmetricDecrypt, symmetricEncrypt } from "@calcom/lib/crypto";
import { defaultCookies } from "@calcom/lib/default-cookies";
import { isENVDev } from "@calcom/lib/env";
import logger from "@calcom/lib/logger";
import { randomString } from "@calcom/lib/random";
import { safeStringify } from "@calcom/lib/safeStringify";
import { ProfileRepository } from "@calcom/lib/server/repository/profile";
import { UserRepository } from "@calcom/lib/server/repository/user";
import { GoogleService } from "@calcom/lib/server/service/google";
import slugify from "@calcom/lib/slugify";
import prisma from "@calcom/prisma";
import { IdentityProvider, MembershipRole } from "@calcom/prisma/enums";
import { teamMetadataSchema, userMetadata } from "@calcom/prisma/zod-utils";

import { ErrorCode } from "./ErrorCode";
import { dub } from "./dub";
import { isPasswordValid } from "./isPasswordValid";
import CalComAdapter from "./next-auth-custom-adapter";
import { verifyPassword } from "./verifyPassword";

const log = logger.getSubLogger({ prefix: ["next-auth-options"] });
const GOOGLE_API_CREDENTIALS = process.env.GOOGLE_API_CREDENTIALS || "{}";
const { client_id: GOOGLE_CLIENT_ID, client_secret: GOOGLE_CLIENT_SECRET } =
  JSON.parse(GOOGLE_API_CREDENTIALS)?.web || {};
const GOOGLE_LOGIN_ENABLED = process.env.GOOGLE_LOGIN_ENABLED === "true";
const IS_GOOGLE_LOGIN_ENABLED = !!(GOOGLE_CLIENT_ID && GOOGLE_CLIENT_SECRET && GOOGLE_LOGIN_ENABLED);
const ORGANIZATIONS_AUTOLINK =
  process.env.ORGANIZATIONS_AUTOLINK === "1" || process.env.ORGANIZATIONS_AUTOLINK === "true";

const usernameSlug = (username: string) => `${slugify(username)}-${randomString(6).toLowerCase()}`;
const getDomainFromEmail = (email: string): string => email.split("@")[1];
const getVerifiedOrganizationByAutoAcceptEmailDomain = async (domain: string) => {
  const existingOrg = await prisma.team.findFirst({
    where: {
      organizationSettings: {
        isOrganizationVerified: true,
        orgAutoAcceptEmail: domain,
      },
    },
    select: {
      id: true,
    },
  });
  return existingOrg?.id;
};
const loginWithTotp = async (email: string) =>
  `/auth/login?totp=${await (await import("./signJwt")).default({ email })}`;

type UserTeams = {
  teams: (Membership & {
    team: Pick<Team, "metadata">;
  })[];
};

export const checkIfUserBelongsToActiveTeam = <T extends UserTeams>(user: T) =>
  user.teams.some((m: { team: { metadata: unknown } }) => {
    if (!IS_TEAM_BILLING_ENABLED) {
      return true;
    }

    const metadata = teamMetadataSchema.safeParse(m.team.metadata);

    return metadata.success && metadata.data?.subscriptionId;
  });

const checkIfUserShouldBelongToOrg = async (idP: IdentityProvider, email: string) => {
  const [orgUsername, apexDomain] = email.split("@");
  if (!ORGANIZATIONS_AUTOLINK || idP !== "GOOGLE") return { orgUsername, orgId: undefined };
  const existingOrg = await prisma.team.findFirst({
    where: {
      organizationSettings: {
        isOrganizationVerified: true,
        orgAutoAcceptEmail: apexDomain,
      },
    },
    select: {
      id: true,
    },
  });
  return { orgUsername, orgId: existingOrg?.id };
};

const providers: Provider[] = [
  CredentialsProvider({
    id: "credentials",
    name: "Cal.com",
    type: "credentials",
    credentials: {
      email: { label: "Email Address", type: "email", placeholder: "john.doe@example.com" },
      password: { label: "Password", type: "password", placeholder: "Your super secure password" },
      totpCode: { label: "Two-factor Code", type: "input", placeholder: "Code from authenticator app" },
      backupCode: { label: "Backup Code", type: "input", placeholder: "Two-factor backup code" },
    },
    async authorize(credentials) {
      if (!credentials) {
        console.error(`For some reason credentials are missing`);
        throw new Error(ErrorCode.InternalServerError);
      }

      const user = await UserRepository.findByEmailAndIncludeProfilesAndPassword({
        email: credentials.email,
      });
      // Don't leak information about it being username or password that is invalid
      if (!user) {
        throw new Error(ErrorCode.IncorrectEmailPassword);
      }

      // Locked users cannot login
      if (user.locked) {
        throw new Error(ErrorCode.UserAccountLocked);
      }

      await checkRateLimitAndThrowError({
        identifier: user.email,
      });

      if (!user.password?.hash && user.identityProvider !== IdentityProvider.CAL && !credentials.totpCode) {
        throw new Error(ErrorCode.IncorrectEmailPassword);
      }
      if (!user.password?.hash && user.identityProvider == IdentityProvider.CAL) {
        throw new Error(ErrorCode.IncorrectEmailPassword);
      }

      if (user.password?.hash && !credentials.totpCode) {
        if (!user.password?.hash) {
          throw new Error(ErrorCode.IncorrectEmailPassword);
        }
        const isCorrectPassword = await verifyPassword(credentials.password, user.password.hash);
        if (!isCorrectPassword) {
          throw new Error(ErrorCode.IncorrectEmailPassword);
        }
      }

      if (user.twoFactorEnabled && credentials.backupCode) {
        if (!process.env.CALENDSO_ENCRYPTION_KEY) {
          console.error("Missing encryption key; cannot proceed with backup code login.");
          throw new Error(ErrorCode.InternalServerError);
        }

        if (!user.backupCodes) throw new Error(ErrorCode.MissingBackupCodes);

        const backupCodes = JSON.parse(
          symmetricDecrypt(user.backupCodes, process.env.CALENDSO_ENCRYPTION_KEY)
        );

        // check if user-supplied code matches one
        const index = backupCodes.indexOf(credentials.backupCode.replaceAll("-", ""));
        if (index === -1) throw new Error(ErrorCode.IncorrectBackupCode);

        // delete verified backup code and re-encrypt remaining
        backupCodes[index] = null;
        await prisma.user.update({
          where: {
            id: user.id,
          },
          data: {
            backupCodes: symmetricEncrypt(JSON.stringify(backupCodes), process.env.CALENDSO_ENCRYPTION_KEY),
          },
        });
      } else if (user.twoFactorEnabled) {
        if (!credentials.totpCode) {
          throw new Error(ErrorCode.SecondFactorRequired);
        }

        if (!user.twoFactorSecret) {
          console.error(`Two factor is enabled for user ${user.id} but they have no secret`);
          throw new Error(ErrorCode.InternalServerError);
        }

        if (!process.env.CALENDSO_ENCRYPTION_KEY) {
          console.error(`"Missing encryption key; cannot proceed with two factor login."`);
          throw new Error(ErrorCode.InternalServerError);
        }

        const secret = symmetricDecrypt(user.twoFactorSecret, process.env.CALENDSO_ENCRYPTION_KEY);
        if (secret.length !== 32) {
          console.error(
            `Two factor secret decryption failed. Expected key with length 32 but got ${secret.length}`
          );
          throw new Error(ErrorCode.InternalServerError);
        }

        const isValidToken = (await import("@calcom/lib/totp")).totpAuthenticatorCheck(
          credentials.totpCode,
          secret
        );
        if (!isValidToken) {
          throw new Error(ErrorCode.IncorrectTwoFactorCode);
        }
      }
      // Check if the user you are logging into has any active teams
      const hasActiveTeams = checkIfUserBelongsToActiveTeam(user);

      // authentication success- but does it meet the minimum password requirements?
      const validateRole = (role: UserPermissionRole) => {
        // User's role is not "ADMIN"
        if (role !== "ADMIN") return role;
        // User's identity provider is not "CAL"
        if (user.identityProvider !== IdentityProvider.CAL) return role;

        if (process.env.NEXT_PUBLIC_IS_E2E) {
          console.warn("E2E testing is enabled, skipping password and 2FA requirements for Admin");
          return role;
        }

        // User's password is valid and two-factor authentication is enabled
        if (isPasswordValid(credentials.password, false, true) && user.twoFactorEnabled) return role;
        // Code is running in a development environment
        if (isENVDev) return role;
        // By this point it is an ADMIN without valid security conditions
        return "INACTIVE_ADMIN";
      };

      return {
        id: user.id,
        username: user.username,
        email: user.email,
        name: user.name,
        role: validateRole(user.role),
        belongsToActiveTeam: hasActiveTeams,
        locale: user.locale,
        profile: user.allProfiles[0],
        createdDate: user.createdDate,
      };
    },
  }),
  ImpersonationProvider,
];

if (IS_GOOGLE_LOGIN_ENABLED) {
  providers.push(
    GoogleProvider({
      clientId: GOOGLE_CLIENT_ID,
      clientSecret: GOOGLE_CLIENT_SECRET,
      allowDangerousEmailAccountLinking: true,
      authorization: {
        params: {
          scope: [...GOOGLE_OAUTH_SCOPES, ...GOOGLE_CALENDAR_SCOPES].join(" "),
          access_type: "offline",
          prompt: "consent",
        },
      },
    })
  );
}

if (isSAMLLoginEnabled) {
  providers.push({
    id: "saml",
    name: "BoxyHQ",
    type: "oauth",
    version: "2.0",
    checks: ["pkce", "state"],
    authorization: {
      url: `${WEBAPP_URL}/api/auth/saml/authorize`,
      params: {
        scope: "",
        response_type: "code",
        provider: "saml",
      },
    },
    token: {
      url: `${WEBAPP_URL}/api/auth/saml/token`,
      params: { grant_type: "authorization_code" },
    },
    userinfo: `${WEBAPP_URL}/api/auth/saml/userinfo`,
    profile: async (profile: {
      id?: number;
      firstName?: string;
      lastName?: string;
      email?: string;
      locale?: string;
    }) => {
      const user = await UserRepository.findByEmailAndIncludeProfilesAndPassword({
        email: profile.email || "",
      });
      return {
        id: profile.id || 0,
        firstName: profile.firstName || "",
        lastName: profile.lastName || "",
        email: profile.email || "",
        name: `${profile.firstName || ""} ${profile.lastName || ""}`.trim(),
        email_verified: true,
        locale: profile.locale,
        ...(user ? { profile: user.allProfiles[0] } : {}),
      };
    },
    options: {
      clientId: "dummy",
      clientSecret: clientSecretVerifier,
    },
    allowDangerousEmailAccountLinking: true,
  });

  // Idp initiated login
  providers.push(
    CredentialsProvider({
      id: "saml-idp",
      name: "IdP Login",
      credentials: {
        code: {},
      },
      async authorize(credentials) {
        if (!credentials) {
          return null;
        }

        const { code } = credentials;

        if (!code) {
          return null;
        }

        const { oauthController } = await (await import("@calcom/features/ee/sso/lib/jackson")).default();

        // Fetch access token
        const { access_token } = await oauthController.token({
          code,
          grant_type: "authorization_code",
          redirect_uri: `${process.env.NEXTAUTH_URL}`,
          client_id: "dummy",
          client_secret: clientSecretVerifier,
        });

        if (!access_token) {
          return null;
        }
        // Fetch user info
        const userInfo = await oauthController.userInfo(access_token);

        if (!userInfo) {
          return null;
        }

        const { id, firstName, lastName } = userInfo;
        const email = userInfo.email.toLowerCase();
        let user = !email
          ? undefined
          : await UserRepository.findByEmailAndIncludeProfilesAndPassword({ email });
        if (!user) {
          const hostedCal = Boolean(HOSTED_CAL_FEATURES);
          if (hostedCal && email) {
            const domain = getDomainFromEmail(email);
            const organizationId = await getVerifiedOrganizationByAutoAcceptEmailDomain(domain);
            if (organizationId) {
              const createUsersAndConnectToOrgProps = {
                emailsToCreate: [email],
                organizationId,
                identityProvider: IdentityProvider.SAML,
                identityProviderId: email,
              };
              await createUsersAndConnectToOrg(createUsersAndConnectToOrgProps);
              user = await UserRepository.findByEmailAndIncludeProfilesAndPassword({
                email: email,
              });
            }
          }
          if (!user) throw new Error(ErrorCode.UserNotFound);
        }
        const [userProfile] = user?.allProfiles;
        return {
          id: id as unknown as number,
          firstName,
          lastName,
          email,
          name: `${firstName} ${lastName}`.trim(),
          email_verified: true,
          profile: userProfile,
        };
      },
    })
  );
}

providers.push(
  EmailProvider({
    type: "email",
    maxAge: 10 * 60 * 60, // Magic links are valid for 10 min only
    // Here we setup the sendVerificationRequest that calls the email template with the identifier (email) and token to verify.
    sendVerificationRequest: async (props) => (await import("./sendVerificationRequest")).default(props),
  })
);

function isNumber(n: string) {
  return !isNaN(parseFloat(n)) && !isNaN(+n);
}

const calcomAdapter = CalComAdapter(prisma);

const mapIdentityProvider = (providerName: string) => {
  switch (providerName) {
    case "saml-idp":
    case "saml":
      return IdentityProvider.SAML;
    default:
      return IdentityProvider.GOOGLE;
  }
};

export const getOptions = ({
  getDubId,
}: {
  /** so we can extract the Dub cookie in both pages and app routers */
  getDubId: () => string | undefined;
}): AuthOptions => ({
  // eslint-disable-next-line @typescript-eslint/ban-ts-comment
  // @ts-ignore
  adapter: calcomAdapter,
  session: {
    strategy: "jwt",
  },
  jwt: {
    // decorate the native JWT encode function
    // Impl. detail: We don't pass through as this function is called with encode/decode functions.
    encode: async ({ token, maxAge, secret }) => {
      if (token?.sub && isNumber(token.sub)) {
        const user = await prisma.user.findFirst({
          where: { id: Number(token.sub) },
          select: { metadata: true },
        });
        // if no user is found, we still don't want to crash here.
        if (user) {
          const metadata = userMetadata.parse(user.metadata);
          if (metadata?.sessionTimeout) {
            maxAge = metadata.sessionTimeout * 60;
          }
        }
      }
      return encode({ secret, token, maxAge });
    },
  },
  cookies: defaultCookies(WEBAPP_URL?.startsWith("https://")),
  pages: {
    signIn: "/auth/login",
    signOut: "/auth/logout",
    error: "/auth/error", // Error code passed in query string as ?error=
    verifyRequest: "/auth/verify",
    // newUser: "/auth/new", // New users will be directed here on first sign in (leave the property out if not of interest)
  },
  providers,
  callbacks: {
    async jwt({
      // Always available but with a little difference in value
      token,
      // Available only in case of signIn, signUp or useSession().update call.
      trigger,
      // Available when useSession().update is called. The value will be the POST data
      session,
      // Available only in the first call once the user signs in. Not available in subsequent calls
      user,
      // Available only in the first call once the user signs in. Not available in subsequent calls
      account,
    }) {
      log.debug("callbacks:jwt", safeStringify({ token, user, account, trigger, session }));
      // The data available in 'session' depends on what data was supplied in update method call of session
      if (trigger === "update") {
        return {
          ...token,
          profileId: session?.profileId ?? token.profileId ?? null,
          upId: session?.upId ?? token.upId ?? null,
          locale: session?.locale ?? token.locale ?? "en",
          name: session?.name ?? token.name,
          username: session?.username ?? token.username,
          email: session?.email ?? token.email,
        } as JWT;
      }
      const autoMergeIdentities = async () => {
        const existingUser = await prisma.user.findFirst({
          // eslint-disable-next-line @typescript-eslint/no-non-null-assertion
          where: { email: token.email! },
          select: {
            id: true,
            username: true,
            avatarUrl: true,
            name: true,
            email: true,
            role: true,
            locale: true,
            movedToProfileId: true,
            teams: {
              include: {
                team: true,
              },
            },
          },
        });

        if (!existingUser) {
          return token;
        }

        // Check if the existingUser has any active teams
        const belongsToActiveTeam = checkIfUserBelongsToActiveTeam(existingUser);
        const { teams: _teams, ...existingUserWithoutTeamsField } = existingUser;
        const allProfiles = await ProfileRepository.findAllProfilesForUserIncludingMovedUser(existingUser);
        log.debug(
          "callbacks:jwt:autoMergeIdentities",
          safeStringify({
            allProfiles,
          })
        );
        const { upId } = determineProfile({ profiles: allProfiles, token });

        const profile = await ProfileRepository.findByUpId(upId);
        if (!profile) {
          throw new Error("Profile not found");
        }

        const profileOrg = profile?.organization;
        let orgRole: MembershipRole | undefined;
        // Get users role of org
        if (profileOrg) {
          const membership = await prisma.membership.findUnique({
            where: {
              userId_teamId: {
                teamId: profileOrg.id,
                userId: existingUser.id,
              },
            },
          });
          orgRole = membership?.role;
        }

        return {
          ...existingUserWithoutTeamsField,
          ...token,
          profileId: profile.id,
          upId,
          belongsToActiveTeam,
          // All organizations in the token would be too big to store. It breaks the sessions request.
          // So, we just set the currently switched organization only here.
          // platform org user don't need profiles nor domains
          org:
            profileOrg && !profileOrg.isPlatform
              ? {
                  id: profileOrg.id,
                  name: profileOrg.name,
                  slug: profileOrg.slug ?? profileOrg.requestedSlug ?? "",
                  logoUrl: profileOrg.logoUrl,
                  fullDomain: getOrgFullOrigin(profileOrg.slug ?? profileOrg.requestedSlug ?? ""),
                  domainSuffix: subdomainSuffix(),
                  role: orgRole as MembershipRole, // It can't be undefined if we have a profileOrg
                }
              : null,
        } as JWT;
      };
      if (!user) {
        return await autoMergeIdentities();
      }
      if (!account) {
        return token;
      }
      if (account.type === "credentials") {
        // return token if credentials,saml-idp
        if (account.provider === "saml-idp") {
          return { ...token, upId: user.profile?.upId ?? token.upId ?? null } as JWT;
        }
        // any other credentials, add user info
        return {
          ...token,
          id: user.id,
          name: user.name,
          username: user.username,
          email: user.email,
          role: user.role,
          impersonatedBy: user.impersonatedBy,
          belongsToActiveTeam: user?.belongsToActiveTeam,
          org: user?.org,
          locale: user?.locale,
          profileId: user.profile?.id ?? token.profileId ?? null,
          upId: user.profile?.upId ?? token.upId ?? null,
        } as JWT;
      }

      // The arguments above are from the provider so we need to look up the
      // user based on those values in order to construct a JWT.
      if (account.type === "oauth") {
        if (!account.provider || !account.providerAccountId) {
          return token;
        }
        const idP = account.provider === "saml" ? IdentityProvider.SAML : IdentityProvider.GOOGLE;

        const existingUser = await prisma.user.findFirst({
          where: {
            AND: [
              {
                identityProvider: idP,
              },
              {
                identityProviderId: account.providerAccountId,
              },
            ],
          },
        });

        if (!existingUser) {
          return await autoMergeIdentities();
        }

        const grantedScopes = account.scope?.split(" ") ?? [];
        if (
          account.provider === "google" &&
<<<<<<< HEAD
          !(await GoogleService.findGoogleCalendarCredential({
=======
          !(await GoogleService.findFirstGoogleCalendarCredential({
>>>>>>> edd72c2c
            userId: user.id as number,
          })) &&
          GOOGLE_CALENDAR_SCOPES.every((scope) => grantedScopes.includes(scope))
        ) {
          // Installing Google Calendar by default
          const credentialkey = {
            access_token: account.access_token,
            refresh_token: account.refresh_token,
            id_token: account.id_token,
            token_type: account.token_type,
            expires_at: account.expires_at,
          };

          const gcalCredential = await GoogleService.createGoogleCalendarCredential({
            userId: user.id as number,
            key: credentialkey,
          });

          if (
            !(await GoogleService.findGoogleMeetCredential({
              userId: user.id as number,
            }))
          ) {
            await GoogleService.createGoogleMeetsCredential({
              userId: user.id as number,
            });
          }

          const oAuth2Client = new google.auth.OAuth2(GOOGLE_CLIENT_ID, GOOGLE_CLIENT_SECRET);
          oAuth2Client.setCredentials(credentialkey);
          const calendar = google.calendar({
            version: "v3",
            auth: oAuth2Client,
          });
<<<<<<< HEAD
          const cals = await GoogleService.getAllCalendars(calendar);
          const primaryCal = cals.find((cal) => cal.primary) ?? cals[0];
          await GoogleService.updateProfilePhoto(oAuth2Client, user.id as number);

=======
          const primaryCal = await GoogleService.getPrimaryCalendar(calendar);
>>>>>>> edd72c2c
          if (primaryCal?.id) {
            await GoogleService.createSelectedCalendar({
              credentialId: gcalCredential.id,
              userId: user.id as number,
              externalId: primaryCal.id,
            });
          }
<<<<<<< HEAD
=======
          await GoogleService.updateProfilePhoto(oAuth2Client, user.id as number);
>>>>>>> edd72c2c
        }

        return {
          ...token,
          id: existingUser.id,
          name: existingUser.name,
          username: existingUser.username,
          email: existingUser.email,
          role: existingUser.role,
          impersonatedBy: token.impersonatedBy,
          belongsToActiveTeam: token?.belongsToActiveTeam as boolean,
          org: token?.org,
          locale: existingUser.locale,
        } as JWT;
      }

      if (account.type === "email") {
        return await autoMergeIdentities();
      }

      return token;
    },
    async session({ session, token, user }) {
      log.debug("callbacks:session - Session callback called", safeStringify({ session, token, user }));
      const licenseKeyService = await LicenseKeySingleton.getInstance();
      const hasValidLicense = await licenseKeyService.checkLicense();
      const profileId = token.profileId;
      const calendsoSession: Session = {
        ...session,
        profileId,
        upId: token.upId || session.upId,
        hasValidLicense,
        user: {
          ...session.user,
          id: token.id as number,
          name: token.name,
          username: token.username as string,
          role: token.role as UserPermissionRole,
          impersonatedBy: token.impersonatedBy,
          belongsToActiveTeam: token?.belongsToActiveTeam as boolean,
          org: token?.org,
          locale: token.locale,
        },
      };
      return calendsoSession;
    },
    async signIn(params) {
      const {
        /**
         * Available when Credentials provider is used - Has the value returned by authorize callback
         */
        user,
        /**
         * Available when Credentials provider is used - Has the value submitted as the body of the HTTP POST submission
         */
        profile,
        account,
      } = params;

      log.debug("callbacks:signin", safeStringify(params));

      if (account?.provider === "email") {
        return true;
      }
      // In this case we've already verified the credentials in the authorize
      // callback so we can sign the user in.
      // Only if provider is not saml-idp
      if (account?.provider !== "saml-idp") {
        if (account?.type === "credentials") {
          return true;
        }

        if (account?.type !== "oauth") {
          return false;
        }
      }
      if (!user.email) {
        return false;
      }

      if (!user.name) {
        return false;
      }
      if (account?.provider) {
        const idP: IdentityProvider = mapIdentityProvider(account.provider);
        // eslint-disable-next-line @typescript-eslint/ban-ts-comment
        // @ts-ignore-error TODO validate email_verified key on profile
        user.email_verified = user.email_verified || !!user.emailVerified || profile.email_verified;

        if (!user.email_verified) {
          return "/auth/error?error=unverified-email";
        }

        let existingUser = await prisma.user.findFirst({
          include: {
            accounts: {
              where: {
                provider: account.provider,
              },
            },
          },
          where: {
            identityProvider: idP,
            identityProviderId: account.providerAccountId,
          },
        });

        /* --- START FIX LEGACY ISSUE WHERE 'identityProviderId' was accidentally set to userId --- */
        if (!existingUser) {
          existingUser = await prisma.user.findFirst({
            include: {
              accounts: {
                where: {
                  provider: account.provider,
                },
              },
            },
            where: {
              identityProvider: idP,
              identityProviderId: String(user.id),
            },
          });
          if (existingUser) {
            await prisma.user.update({
              where: {
                id: existingUser?.id,
              },
              data: {
                identityProviderId: account.providerAccountId,
              },
            });
          }
        }
        /* --- END FIXES LEGACY ISSUE WHERE 'identityProviderId' was accidentally set to userId --- */
        if (existingUser) {
          // In this case there's an existing user and their email address
          // hasn't changed since they last logged in.
          if (existingUser.email === user.email) {
            try {
              // If old user without Account entry we link their google account
              if (existingUser.accounts.length === 0) {
                const linkAccountWithUserData = {
                  ...account,
                  userId: existingUser.id,
                  providerEmail: user.email,
                };
                await calcomAdapter.linkAccount(linkAccountWithUserData);
              }
            } catch (error) {
              if (error instanceof Error) {
                console.error("Error while linking account of already existing user");
              }
            }
            if (existingUser.twoFactorEnabled && existingUser.identityProvider === idP) {
              return loginWithTotp(existingUser.email);
            } else {
              return true;
            }
          }

          // If the email address doesn't match, check if an account already exists
          // with the new email address. If it does, for now we return an error. If
          // not, update the email of their account and log them in.
          const userWithNewEmail = await prisma.user.findFirst({
            where: { email: user.email },
          });

          if (!userWithNewEmail) {
            await prisma.user.update({ where: { id: existingUser.id }, data: { email: user.email } });
            if (existingUser.twoFactorEnabled) {
              return loginWithTotp(existingUser.email);
            } else {
              return true;
            }
          } else {
            return "/auth/error?error=new-email-conflict";
          }
        }

        // If there's no existing user for this identity provider and id, create
        // a new account. If an account already exists with the incoming email
        // address return an error for now.

        const existingUserWithEmail = await prisma.user.findFirst({
          where: {
            email: {
              equals: user.email,
              mode: "insensitive",
            },
          },
          include: {
            password: true,
          },
        });

        if (existingUserWithEmail) {
          // if self-hosted then we can allow auto-merge of identity providers if email is verified
          if (
            !hostedCal &&
            existingUserWithEmail.emailVerified &&
            existingUserWithEmail.identityProvider !== IdentityProvider.CAL
          ) {
            if (existingUserWithEmail.twoFactorEnabled) {
              return loginWithTotp(existingUserWithEmail.email);
            } else {
              return true;
            }
          }

          // check if user was invited
          if (
            !existingUserWithEmail.password?.hash &&
            !existingUserWithEmail.emailVerified &&
            !existingUserWithEmail.username
          ) {
            await prisma.user.update({
              where: {
                email: existingUserWithEmail.email,
              },
              data: {
                // update the email to the IdP email
                email: user.email,
                // Slugify the incoming name and append a few random characters to
                // prevent conflicts for users with the same name.
                username: usernameSlug(user.name),
                emailVerified: new Date(Date.now()),
                name: user.name,
                identityProvider: idP,
                identityProviderId: account.providerAccountId,
              },
            });

            if (existingUserWithEmail.twoFactorEnabled) {
              return loginWithTotp(existingUserWithEmail.email);
            } else {
              return true;
            }
          }

          // User signs up with email/password and then tries to login with Google/SAML using the same email
          if (
            existingUserWithEmail.identityProvider === IdentityProvider.CAL &&
            (idP === IdentityProvider.GOOGLE || idP === IdentityProvider.SAML)
          ) {
            await prisma.user.update({
              where: { email: existingUserWithEmail.email },
              // also update email to the IdP email
              data: {
                email: user.email.toLowerCase(),
                identityProvider: idP,
                identityProviderId: account.providerAccountId,
              },
            });

            if (existingUserWithEmail.twoFactorEnabled) {
              return loginWithTotp(existingUserWithEmail.email);
            } else {
              return true;
            }
          } else if (existingUserWithEmail.identityProvider === IdentityProvider.CAL) {
            return "/auth/error?error=use-password-login";
          } else if (
            existingUserWithEmail.identityProvider === IdentityProvider.GOOGLE &&
            idP === IdentityProvider.SAML
          ) {
            await prisma.user.update({
              where: { email: existingUserWithEmail.email },
              // also update email to the IdP email
              data: {
                email: user.email.toLowerCase(),
                identityProvider: idP,
                identityProviderId: account.providerAccountId,
              },
            });
          }

          return "/auth/error?error=use-identity-login";
        }

        // Associate with organization if enabled by flag and idP is Google (for now)
        const { orgUsername, orgId } = await checkIfUserShouldBelongToOrg(idP, user.email);

        const newUser = await prisma.user.create({
          data: {
            // Slugify the incoming name and append a few random characters to
            // prevent conflicts for users with the same name.
            username: orgId ? slugify(orgUsername) : usernameSlug(user.name),
            emailVerified: new Date(Date.now()),
            name: user.name,
            ...(user.image && { avatarUrl: user.image }),
            email: user.email,
            identityProvider: idP,
            identityProviderId: account.providerAccountId,
            ...(orgId && {
              verified: true,
              organization: { connect: { id: orgId } },
              teams: {
                create: { role: MembershipRole.MEMBER, accepted: true, team: { connect: { id: orgId } } },
              },
            }),
          },
        });

        const linkAccountNewUserData = { ...account, userId: newUser.id, providerEmail: user.email };
        await calcomAdapter.linkAccount(linkAccountNewUserData);

        if (account.twoFactorEnabled) {
          return loginWithTotp(newUser.email);
        } else {
          return true;
        }
      }

      return false;
    },
    /**
     * Used to handle the navigation right after successful login or logout
     */
    async redirect({ url, baseUrl }) {
      // Allows relative callback URLs
      if (url.startsWith("/")) return `${baseUrl}${url}`;
      // Allows callback URLs on the same domain
      else if (new URL(url).hostname === new URL(WEBAPP_URL).hostname) return url;
      return baseUrl;
    },
  },
  events: {
    async signIn(message) {
      /* only run this code if:
         - it's a hosted cal account
         - DUB_API_KEY is configured
         - it's a new user
      */
      const user = message.user as User & {
        username: string;
        createdDate: string;
      };
      // check if the user was created in the last 10 minutes
      // this is a workaround – in the future once we move to use the Account model in the DB
      // we should use NextAuth's isNewUser flag instead: https://next-auth.js.org/configuration/events#signin
      const isNewUser = new Date(user.createdDate) > new Date(Date.now() - 10 * 60 * 1000);
      if ((isENVDev || IS_CALCOM) && isNewUser) {
        if (process.env.DUB_API_KEY) {
          const clickId = getDubId();
          // check if there's a clickId (dub_id) cookie set by @dub/analytics
          if (clickId) {
            // here we use waitUntil – meaning this code will run async to not block the main thread
            waitUntil(
              // if so, send a lead event to Dub
              // @see https://d.to/conversions/next-auth
              dub.track.lead({
                clickId,
                eventName: "Sign Up",
                customerId: user.id.toString(),
                customerName: user.name,
                customerEmail: user.email,
                customerAvatar: user.image,
              })
            );
          }
        }

        postHogClient().capture(user.id.toString(), "Sign Up", {
          email: user.email,
          name: user.name,
          username: user.username,
        });
      }
    },
  },
});

/**
 * Identifies the profile the user should be logged into.
 */
const determineProfile = ({
  token,
  profiles,
}: {
  token: JWT;
  profiles: { id: number | null; upId: string }[];
}) => {
  // If profile switcher is disabled, we can only show the first profile.
  if (!ENABLE_PROFILE_SWITCHER) {
    return profiles[0];
  }

  if (token.upId) {
    // Otherwise use what's in the token
    return { profileId: token.profileId, upId: token.upId as string };
  }

  // If there is just one profile it has to be the one we want to log into.
  return profiles[0];
};<|MERGE_RESOLUTION|>--- conflicted
+++ resolved
@@ -625,11 +625,7 @@
         const grantedScopes = account.scope?.split(" ") ?? [];
         if (
           account.provider === "google" &&
-<<<<<<< HEAD
-          !(await GoogleService.findGoogleCalendarCredential({
-=======
           !(await GoogleService.findFirstGoogleCalendarCredential({
->>>>>>> edd72c2c
             userId: user.id as number,
           })) &&
           GOOGLE_CALENDAR_SCOPES.every((scope) => grantedScopes.includes(scope))
@@ -664,14 +660,7 @@
             version: "v3",
             auth: oAuth2Client,
           });
-<<<<<<< HEAD
-          const cals = await GoogleService.getAllCalendars(calendar);
-          const primaryCal = cals.find((cal) => cal.primary) ?? cals[0];
-          await GoogleService.updateProfilePhoto(oAuth2Client, user.id as number);
-
-=======
           const primaryCal = await GoogleService.getPrimaryCalendar(calendar);
->>>>>>> edd72c2c
           if (primaryCal?.id) {
             await GoogleService.createSelectedCalendar({
               credentialId: gcalCredential.id,
@@ -679,10 +668,7 @@
               externalId: primaryCal.id,
             });
           }
-<<<<<<< HEAD
-=======
           await GoogleService.updateProfilePhoto(oAuth2Client, user.id as number);
->>>>>>> edd72c2c
         }
 
         return {
