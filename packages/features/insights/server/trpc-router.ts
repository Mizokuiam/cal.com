import type { Prisma } from "@prisma/client";
import md5 from "md5";
import { z } from "zod";

import dayjs from "@calcom/dayjs";
import { rawDataInputSchema } from "@calcom/features/insights/server/raw-data.schema";
import { randomString } from "@calcom/lib/random";
import type { readonlyPrisma } from "@calcom/prisma";
import { BookingStatus } from "@calcom/prisma/enums";
import authedProcedure from "@calcom/trpc/server/procedures/authedProcedure";
import { router } from "@calcom/trpc/server/trpc";

import { TRPCError } from "@trpc/server";

import { EventsInsights } from "./events";
import { RoutingEventsInsights } from "./routing-events";
import { VirtualQueuesInsights } from "./virtual-queues";

const UserBelongsToTeamInput = z.object({
  teamId: z.coerce.number().optional().nullable(),
  isAll: z.boolean().optional(),
});

type BuildBaseWhereConditionCtxType = {
  userIsOwnerAdminOfParentTeam: boolean;
  userOrganizationId: number | null;
  insightsDb: typeof readonlyPrisma;
};

interface BuildBaseWhereConditionType {
  teamId?: number | null;
  eventTypeId?: number;
  memberUserId?: number;
  userId?: number;
  isAll?: boolean;
  ctx: BuildBaseWhereConditionCtxType;
}

const bookingStatusSchema = z.enum(["NO_BOOKING", ...Object.values(BookingStatus)]).optional();

const buildBaseWhereCondition = async ({
  teamId,
  eventTypeId,
  memberUserId,
  userId,
  isAll,
  ctx,
}: BuildBaseWhereConditionType): Promise<{
  whereCondition: Prisma.BookingTimeStatusWhereInput;
  isEmptyResponse?: boolean;
}> => {
  let whereCondition: Prisma.BookingTimeStatusWhereInput = {};
  // EventType Filter
  if (eventTypeId) whereCondition.OR = [{ eventTypeId }, { eventParentId: eventTypeId }];
  // User/Member filter
  if (memberUserId) whereCondition.userId = memberUserId;
  if (userId) {
    whereCondition.teamId = null;
    whereCondition.userId = userId;
  }
  // organization-wide queries condition
  if (isAll && ctx.userIsOwnerAdminOfParentTeam && ctx.userOrganizationId) {
    const teamsFromOrg = await ctx.insightsDb.team.findMany({
      where: {
        parentId: ctx.userOrganizationId,
      },
      select: {
        id: true,
      },
    });
    if (teamsFromOrg.length === 0) return { whereCondition, isEmptyResponse: true };

    const teamConditional = {
      id: {
        in: [ctx.userOrganizationId, ...teamsFromOrg.map((t) => t.id)],
      },
    };
    const usersFromOrg = await ctx.insightsDb.membership.findMany({
      where: {
        team: teamConditional,
        accepted: true,
      },
      select: {
        userId: true,
      },
    });
    const userIdsFromOrg = usersFromOrg.map((u) => u.userId);
    whereCondition = {
      ...whereCondition,
      OR: [
        {
          teamId: {
            in: [ctx.userOrganizationId, ...teamsFromOrg.map((t) => t.id)],
          },
          isTeamBooking: true,
        },
        {
          userId: {
            in: userIdsFromOrg,
          },
          isTeamBooking: false,
        },
      ],
    };
  }

  if (teamId && !isAll && !eventTypeId) {
    const usersFromTeam = await ctx.insightsDb.membership.findMany({
      where: {
        teamId: teamId,
        accepted: true,
      },
      select: {
        userId: true,
      },
    });
    const userIdsFromTeam = usersFromTeam.map((u) => u.userId);
    whereCondition = {
      ...whereCondition,
      OR: [
        {
          teamId,
          isTeamBooking: true,
        },
        {
          userId: {
            in: userIdsFromTeam,
          },
          isTeamBooking: false,
        },
      ],
    };
  }
  return { whereCondition };
};

const buildHashMapForUsers = <
  T extends { avatarUrl: string | null; id: number; username: string | null; [key: string]: unknown }
>(
  usersFromTeam: T[]
) => {
  const userHashMap = new Map<number | null, Omit<T, "avatarUrl"> & { avatarUrl: string }>();
  usersFromTeam.forEach((user) => {
    userHashMap.set(user.id, {
      ...user,
      // TODO: Use AVATAR_FALLBACK when avatar.png endpoint is fased out
      avatarUrl: user.avatarUrl || `/${user.username}/avatar.png`,
    });
  });
  return userHashMap;
};

const userBelongsToTeamProcedure = authedProcedure.use(async ({ ctx, next, getRawInput }) => {
  const parse = UserBelongsToTeamInput.safeParse(await getRawInput());
  if (!parse.success) {
    throw new TRPCError({ code: "BAD_REQUEST" });
  }

  // If teamId is provided, check if user belongs to team
  // If teamId is not provided, check if user belongs to any team

  const membershipWhereConditional: Prisma.MembershipWhereInput = {
    userId: ctx.user.id,
    accepted: true,
  };

  if (parse.data.teamId) {
    membershipWhereConditional["teamId"] = parse.data.teamId;
  }

  const membership = await ctx.insightsDb.membership.findFirst({
    where: membershipWhereConditional,
  });

  let isOwnerAdminOfParentTeam = false;
  // Probably we couldn't find a membership because the user is not a direct member of the team
  // So that would mean ctx.user.organization is present
  if ((parse.data.isAll && ctx.user.organizationId) || (!membership && ctx.user.organizationId)) {
    //Look for membership type in organizationId
    const membershipOrg = await ctx.insightsDb.membership.findFirst({
      where: {
        userId: ctx.user.id,
        teamId: ctx.user.organizationId,
        accepted: true,
        role: {
          in: ["OWNER", "ADMIN"],
        },
      },
    });
    if (!membershipOrg) {
      throw new TRPCError({ code: "UNAUTHORIZED" });
    }
    isOwnerAdminOfParentTeam = true;
  }

  return next({
    ctx: {
      user: {
        ...ctx.user,
        isOwnerAdminOfParentTeam,
      },
    },
  });
});

const userSelect = {
  id: true,
  name: true,
  email: true,
  username: true,
  avatarUrl: true,
};

const emptyResponseEventsByStatus = {
  empty: true,
  created: {
    count: 0,
    deltaPrevious: 0,
  },
  completed: {
    count: 0,
    deltaPrevious: 0,
  },
  rescheduled: {
    count: 0,
    deltaPrevious: 0,
  },
  cancelled: {
    count: 0,
    deltaPrevious: 0,
  },
  rating: {
    count: 0,
    deltaPrevious: 0,
  },
  no_show: {
    count: 0,
    deltaPrevious: 0,
  },
  no_show_guest: {
    count: 0,
    deltaPrevious: 0,
  },
  csat: {
    count: 0,
    deltaPrevious: 0,
  },
  previousRange: {
    startDate: dayjs().toISOString(),
    endDate: dayjs().toISOString(),
  },
};

export interface IResultTeamList {
  id: number;
  slug: string | null;
  name: string | null;
  logoUrl: string | null;
  userId?: number;
  isOrg?: boolean;
}

const BATCH_SIZE = 1000; // Adjust based on your needs

export const insightsRouter = router({
  eventsByStatus: userBelongsToTeamProcedure.input(rawDataInputSchema).query(async ({ ctx, input }) => {
    const { teamId, startDate, endDate, eventTypeId, memberUserId, userId, isAll } = input;
    if (userId && userId !== ctx.user.id) {
      throw new TRPCError({ code: "UNAUTHORIZED" });
    }

    const r = await buildBaseWhereCondition({
      teamId,
      eventTypeId: eventTypeId ?? undefined,
      memberUserId: memberUserId ?? undefined,
      userId: userId ?? undefined,
      isAll: isAll ?? false,
      ctx: {
        userIsOwnerAdminOfParentTeam: ctx.user.isOwnerAdminOfParentTeam,
        userOrganizationId: ctx.user.organizationId,
        insightsDb: ctx.insightsDb,
      },
    });

    const { whereCondition: whereConditional } = r;

    const baseWhereCondition = {
      ...whereConditional,
      createdAt: {
        gte: dayjs(startDate).startOf("day").toDate(),
        lte: dayjs(endDate).endOf("day").toDate(),
      },
    };

    const startTimeEndTimeDiff = dayjs(endDate).diff(dayjs(startDate), "day");

    const lastPeriodStartDate = dayjs(startDate).subtract(startTimeEndTimeDiff, "day");
    const lastPeriodEndDate = dayjs(endDate).subtract(startTimeEndTimeDiff, "day");

    const lastPeriodBaseCondition = {
      ...whereConditional,
      createdAt: {
        gte: lastPeriodStartDate.toDate(),
        lte: lastPeriodEndDate.toDate(),
      },
    };

    const [
      countGroupedByStatus,
      totalRatingsAggregate,
      totalCSAT,
      totalNoShowGuests,
      lastPeriodCountGroupedByStatus,
      lastPeriodTotalRatingsAggregate,
      lastPeriodTotalCSAT,
      lastPeriodTotalNoShowGuests,
    ] = await Promise.all([
      EventsInsights.countGroupedByStatus(baseWhereCondition),
      EventsInsights.getAverageRating(baseWhereCondition),
      EventsInsights.getTotalCSAT(baseWhereCondition),
      EventsInsights.getTotalNoShowGuests(baseWhereCondition),
      EventsInsights.countGroupedByStatus(lastPeriodBaseCondition),
      EventsInsights.getAverageRating(lastPeriodBaseCondition),
      EventsInsights.getTotalCSAT(lastPeriodBaseCondition),
      EventsInsights.getTotalNoShowGuests(lastPeriodBaseCondition),
    ]);

    const baseBookingsCount = countGroupedByStatus["_all"];
    const totalCompleted = countGroupedByStatus["completed"];
    const totalRescheduled = countGroupedByStatus["rescheduled"];
    const totalCancelled = countGroupedByStatus["cancelled"];
    const totalNoShow = countGroupedByStatus["noShowHost"];

    const averageRating = totalRatingsAggregate._avg.rating
      ? parseFloat(totalRatingsAggregate._avg.rating.toFixed(1))
      : 0;

    const lastPeriodBaseBookingsCount = lastPeriodCountGroupedByStatus["_all"];
    const lastPeriodTotalRescheduled = lastPeriodCountGroupedByStatus["rescheduled"];
    const lastPeriodTotalCancelled = lastPeriodCountGroupedByStatus["cancelled"];
    const lastPeriodTotalNoShow = lastPeriodCountGroupedByStatus["noShowHost"];

    const lastPeriodAverageRating = lastPeriodTotalRatingsAggregate._avg.rating
      ? parseFloat(lastPeriodTotalRatingsAggregate._avg.rating.toFixed(1))
      : 0;

    const result = {
      empty: false,
      created: {
        count: baseBookingsCount,
        deltaPrevious: EventsInsights.getPercentage(baseBookingsCount, lastPeriodBaseBookingsCount),
      },
      completed: {
        count: totalCompleted,
        deltaPrevious: EventsInsights.getPercentage(
          baseBookingsCount - totalCancelled - totalRescheduled,
          lastPeriodBaseBookingsCount - lastPeriodTotalCancelled - lastPeriodTotalRescheduled
        ),
      },
      rescheduled: {
        count: totalRescheduled,
        deltaPrevious: EventsInsights.getPercentage(totalRescheduled, lastPeriodTotalRescheduled),
      },
      cancelled: {
        count: totalCancelled,
        deltaPrevious: EventsInsights.getPercentage(totalCancelled, lastPeriodTotalCancelled),
      },
      no_show: {
        count: totalNoShow,
        deltaPrevious: EventsInsights.getPercentage(totalNoShow, lastPeriodTotalNoShow),
      },
      no_show_guest: {
        count: totalNoShowGuests,
        deltaPrevious: EventsInsights.getPercentage(totalNoShowGuests, lastPeriodTotalNoShowGuests),
      },
      rating: {
        count: averageRating,
        deltaPrevious: EventsInsights.getPercentage(averageRating, lastPeriodAverageRating),
      },
      csat: {
        count: totalCSAT,
        deltaPrevious: EventsInsights.getPercentage(totalCSAT, lastPeriodTotalCSAT),
      },
      previousRange: {
        startDate: lastPeriodStartDate.format("YYYY-MM-DD"),
        endDate: lastPeriodEndDate.format("YYYY-MM-DD"),
      },
    };
    if (
      result.created.count === 0 &&
      result.completed.count === 0 &&
      result.rescheduled.count === 0 &&
      result.cancelled.count === 0 &&
      result.no_show.count === 0 &&
      result.no_show_guest.count === 0 &&
      result.rating.count === 0
    ) {
      return emptyResponseEventsByStatus;
    }

    return result;
  }),
  eventsTimeline: userBelongsToTeamProcedure
    .input(
      rawDataInputSchema.extend({
        timeView: z.enum(["week", "month", "year", "day"]),
      })
    )
    .query(async ({ ctx, input }) => {
      const {
        teamId,
        eventTypeId,
        memberUserId,
        isAll,
        startDate: startDateString,
        endDate: endDateString,
        timeView: inputTimeView,
        userId: selfUserId,
      } = input;

      // Convert to UTC without shifting the time zone
      let startDate = dayjs.utc(startDateString).startOf("day");
      let endDate = dayjs.utc(endDateString).endOf("day");

      if (selfUserId && ctx.user?.id !== selfUserId) {
        throw new TRPCError({ code: "UNAUTHORIZED" });
      }

      if (!teamId && !selfUserId) {
        return [];
      }

      let timeView = inputTimeView;

      // Adjust the timeView if the range is less than 14 days
      if (timeView === "week" && endDate.diff(startDate, "day") < 14) {
        timeView = "day";
      }

      // Align startDate to the Monday of the week if timeView is 'week'
      if (timeView === "week") {
        startDate = startDate.day(1); // Set startDate to Monday
        endDate = endDate.day(1).add(6, "day").endOf("day"); // Set endDate to Sunday of the same week
      }

      const r = await buildBaseWhereCondition({
        teamId,
        eventTypeId: eventTypeId ?? undefined,
        memberUserId: memberUserId ?? undefined,
        userId: selfUserId ?? undefined,
        isAll: isAll ?? false,
        ctx: {
          userIsOwnerAdminOfParentTeam: ctx.user.isOwnerAdminOfParentTeam,
          userOrganizationId: ctx.user.organizationId,
          insightsDb: ctx.insightsDb,
        },
      });

      const { whereCondition: whereConditional } = r;
      const timeline = await EventsInsights.getTimeLine(timeView, startDate, endDate);

      if (!timeline) {
        return [];
      }

      const dateFormat: string = timeView === "year" ? "YYYY" : timeView === "month" ? "MMM YYYY" : "ll";

      // Align date ranges consistently with weeks starting on Monday
      const dateRanges = timeline.map((date) => {
        let startOfRange = dayjs.utc(date).startOf(timeView);
        let endOfRange = dayjs.utc(date).endOf(timeView);

        if (timeView === "week") {
          startOfRange = dayjs.utc(date).day(1); // Start at Monday in UTC
          endOfRange = startOfRange.add(6, "day").endOf("day"); // End at Sunday in UTC
        }

        return {
          startDate: startOfRange.toISOString(),
          endDate: endOfRange.toISOString(),
          formattedDate: startOfRange.format(dateFormat), // Align formatted date for consistency
        };
      });
      // Fetch counts grouped by status for the entire range
      const countsByStatus = await EventsInsights.countGroupedByStatusForRanges(
        whereConditional,
        startDate,
        endDate,
        timeView
      );
      const result = dateRanges.map(({ formattedDate }) => {
        const EventData = {
          Month: formattedDate,
          Created: 0,
          Completed: 0,
          Rescheduled: 0,
          Cancelled: 0,
          "No-Show (Host)": 0,
          "No-Show (Guest)": 0,
        };

        const countsForDateRange = countsByStatus[formattedDate];

        if (countsForDateRange) {
          EventData["Created"] = countsForDateRange["_all"] || 0;
          EventData["Completed"] = countsForDateRange["completed"] || 0;
          EventData["Rescheduled"] = countsForDateRange["rescheduled"] || 0;
          EventData["Cancelled"] = countsForDateRange["cancelled"] || 0;
          EventData["No-Show (Host)"] = countsForDateRange["noShowHost"] || 0;
          EventData["No-Show (Guest)"] = countsForDateRange["noShowGuests"] || 0;
        }
        return EventData;
      });

      return result;
    }),
  popularEventTypes: userBelongsToTeamProcedure.input(rawDataInputSchema).query(async ({ ctx, input }) => {
    const { teamId, startDate, endDate, memberUserId, userId, isAll, eventTypeId } = input;

    const user = ctx.user;

    if (userId && user?.id !== userId) {
      throw new TRPCError({ code: "UNAUTHORIZED" });
    }

    if (!teamId && !userId) {
      return [];
    }

    const r = await buildBaseWhereCondition({
      teamId,
      eventTypeId: eventTypeId ?? undefined,
      memberUserId: memberUserId ?? undefined,
      userId: userId ?? undefined,
      isAll: isAll ?? false,
      ctx: {
        userIsOwnerAdminOfParentTeam: ctx.user.isOwnerAdminOfParentTeam,
        userOrganizationId: ctx.user.organizationId,
        insightsDb: ctx.insightsDb,
      },
    });

    let { whereCondition: bookingWhere } = r;

    bookingWhere = {
      ...bookingWhere,
      createdAt: {
        gte: dayjs(startDate).toISOString(),
        lte: dayjs(endDate).toISOString(),
      },
    };

    const bookingsFromSelected = await ctx.insightsDb.bookingTimeStatus.groupBy({
      by: ["eventTypeId"],
      where: bookingWhere,
      _count: {
        id: true,
      },
      orderBy: {
        _count: {
          id: "desc",
        },
      },
      take: 10,
    });

    const eventTypeIds = bookingsFromSelected
      .filter((booking) => typeof booking.eventTypeId === "number")
      .map((booking) => booking.eventTypeId);

    const eventTypeWhereConditional: Prisma.EventTypeWhereInput = {
      id: {
        in: eventTypeIds as number[],
      },
    };

    const eventTypesFrom = await ctx.insightsDb.eventType.findMany({
      select: {
        id: true,
        title: true,
        teamId: true,
        userId: true,
        slug: true,
        users: {
          select: {
            username: true,
          },
        },
        team: {
          select: {
            slug: true,
          },
        },
      },
      where: eventTypeWhereConditional,
    });

    const eventTypeHashMap: Map<
      number,
      Prisma.EventTypeGetPayload<{
        select: {
          id: true;
          title: true;
          teamId: true;
          userId: true;
          slug: true;
          users: {
            select: {
              username: true;
            };
          };
          team: {
            select: {
              slug: true;
            };
          };
        };
      }>
    > = new Map();
    eventTypesFrom.forEach((eventType) => {
      eventTypeHashMap.set(eventType.id, eventType);
    });

    const result = bookingsFromSelected.map((booking) => {
      const eventTypeSelected = eventTypeHashMap.get(booking.eventTypeId ?? 0);
      if (!eventTypeSelected) {
        return {};
      }

      let eventSlug = "";
      if (eventTypeSelected.userId) {
        eventSlug = `${eventTypeSelected?.users[0]?.username}/${eventTypeSelected?.slug}`;
      }
      if (eventTypeSelected?.team && eventTypeSelected?.team?.slug) {
        eventSlug = `${eventTypeSelected.team.slug}/${eventTypeSelected.slug}`;
      }
      return {
        eventTypeId: booking.eventTypeId,
        eventTypeName: eventSlug,
        count: booking._count.id,
      };
    });

    return result;
  }),
  averageEventDuration: userBelongsToTeamProcedure.input(rawDataInputSchema).query(async ({ ctx, input }) => {
    const {
      teamId,
      startDate: startDateString,
      endDate: endDateString,
      memberUserId,
      userId,
      eventTypeId,
      isAll,
    } = input;

    if (userId && ctx.user?.id !== userId) {
      throw new TRPCError({ code: "UNAUTHORIZED" });
    }

    if (!teamId && !userId) {
      return [];
    }

    const startDate = dayjs.utc(startDateString).startOf("day");
    const endDate = dayjs.utc(endDateString).endOf("day");

    const { whereCondition: whereConditional } = await buildBaseWhereCondition({
      teamId,
      eventTypeId: eventTypeId ?? undefined,
      memberUserId: memberUserId ?? undefined,
      userId: userId ?? undefined,
      isAll: isAll ?? false,
      ctx: {
        userIsOwnerAdminOfParentTeam: ctx.user.isOwnerAdminOfParentTeam,
        userOrganizationId: ctx.user.organizationId,
        insightsDb: ctx.insightsDb,
      },
    });

    const timeView = EventsInsights.getTimeView("week", startDate, endDate);
    const timeLine = await EventsInsights.getTimeLine("week", startDate, endDate);

    if (!timeLine) {
      return [];
    }

    const startOfEndOf = timeView === "year" ? "year" : timeView === "month" ? "month" : "week";

    const allBookings = await ctx.insightsDb.bookingTimeStatus.findMany({
      select: {
        eventLength: true,
        createdAt: true,
      },
      where: {
        ...whereConditional,
        createdAt: {
          gte: startDate.toDate(),
          lte: endDate.toDate(),
        },
      },
    });

    const resultMap = new Map<string, { totalDuration: number; count: number }>();

    for (const date of timeLine) {
      resultMap.set(dayjs(date).startOf(startOfEndOf).format("ll"), { totalDuration: 0, count: 0 });
    }

    for (const booking of allBookings) {
      const periodStart = dayjs(booking.createdAt).startOf(startOfEndOf).format("ll");
      if (resultMap.has(periodStart)) {
        const current = resultMap.get(periodStart)!;
        current.totalDuration += booking.eventLength || 0;
        current.count += 1;
      }
    }

    const result = Array.from(resultMap.entries()).map(([date, { totalDuration, count }]) => ({
      Date: date,
      Average: count > 0 ? totalDuration / count : 0,
    }));

    return result;
  }),
  membersWithMostBookings: userBelongsToTeamProcedure
    .input(rawDataInputSchema)
    .query(async ({ ctx, input }) => {
      const { teamId, startDate, endDate, eventTypeId, isAll, userId, memberUserId } = input;

      if (!teamId) {
        return [];
      }
      const user = ctx.user;

      const r = await buildBaseWhereCondition({
        teamId,
        eventTypeId: eventTypeId ?? undefined,
        memberUserId: memberUserId ?? undefined,
        userId: userId ?? undefined,
        isAll: isAll ?? false,
        ctx: {
          userIsOwnerAdminOfParentTeam: ctx.user.isOwnerAdminOfParentTeam,
          userOrganizationId: ctx.user.organizationId,
          insightsDb: ctx.insightsDb,
        },
      });

      let { whereCondition: bookingWhere } = r;

      bookingWhere = {
        ...bookingWhere,
        createdAt: {
          gte: dayjs(startDate).startOf("day").toDate(),
          lte: dayjs(endDate).endOf("day").toDate(),
        },
      };

      const bookingsFromTeam = await ctx.insightsDb.bookingTimeStatus.groupBy({
        by: ["userId"],
        where: bookingWhere,
        _count: {
          id: true,
        },
        orderBy: {
          _count: {
            id: "desc",
          },
        },
        take: 10,
      });

      const userIds = bookingsFromTeam.reduce((userIds: number[], booking) => {
        if (typeof booking.userId === "number" && !userIds.includes(booking.userId)) {
          userIds.push(booking.userId);
        }
        return userIds;
      }, []);

      if (userIds.length === 0) {
        return [];
      }

      const usersFromTeam = await ctx.insightsDb.user.findMany({
        where: {
          id: {
            in: userIds,
          },
        },
        select: userSelect,
      });

      const userHashMap = buildHashMapForUsers(usersFromTeam);

      const result = bookingsFromTeam.map((booking) => {
        return {
          userId: booking.userId,
          // We know with 100% certainty that userHashMap.get(...) will retrieve a user
          // eslint-disable-next-line @typescript-eslint/no-non-null-assertion
          user: userHashMap.get(booking.userId)!,
          emailMd5: md5(user?.email),
          count: booking._count.id,
        };
      });

      return result;
    }),
  membersWithLeastBookings: userBelongsToTeamProcedure
    .input(rawDataInputSchema)
    .query(async ({ ctx, input }) => {
      const { teamId, startDate, endDate, eventTypeId, isAll, userId, memberUserId } = input;
      if (!teamId) {
        return [];
      }
      const user = ctx.user;

      const r = await buildBaseWhereCondition({
        teamId,
        eventTypeId: eventTypeId ?? undefined,
        memberUserId: memberUserId ?? undefined,
        userId: userId ?? undefined,
        isAll: isAll ?? false,
        ctx: {
          userIsOwnerAdminOfParentTeam: ctx.user.isOwnerAdminOfParentTeam,
          userOrganizationId: ctx.user.organizationId,
          insightsDb: ctx.insightsDb,
        },
      });

      let { whereCondition: bookingWhere } = r;

      bookingWhere = {
        ...bookingWhere,
        createdAt: {
          gte: dayjs(startDate).startOf("day").toDate(),
          lte: dayjs(endDate).endOf("day").toDate(),
        },
      };

      const bookingsFromTeam = await ctx.insightsDb.bookingTimeStatus.groupBy({
        by: ["userId"],
        where: bookingWhere,
        _count: {
          id: true,
        },
        orderBy: {
          _count: {
            id: "asc",
          },
        },
        take: 10,
      });

      const userIds = bookingsFromTeam.reduce((userIds: number[], booking) => {
        if (typeof booking.userId === "number" && !userIds.includes(booking.userId)) {
          userIds.push(booking.userId);
        }
        return userIds;
      }, []);

      if (userIds.length === 0) {
        return [];
      }
      const usersFromTeam = await ctx.insightsDb.user.findMany({
        where: {
          id: {
            in: userIds,
          },
        },
        select: userSelect,
      });

      const userHashMap = buildHashMapForUsers(usersFromTeam);

      const result = bookingsFromTeam.map((booking) => ({
        userId: booking.userId,
        // We know with 100% certainty that userHashMap.get(...) will retrieve a user
        // eslint-disable-next-line @typescript-eslint/no-non-null-assertion
        user: userHashMap.get(booking.userId)!,
        emailMd5: md5(user?.email),
        count: booking._count.id,
      }));

      return result;
    }),
  teamListForUser: authedProcedure.query(async ({ ctx }) => {
    const user = ctx.user;

    // Fetch user data
    const userData = await ctx.insightsDb.user.findUnique({
      where: {
        id: user.id,
      },
      select: userSelect,
    });

    if (!userData) {
      return [];
    }

    const membershipConditional: Prisma.MembershipWhereInput = {
      team: {
        slug: { not: null },
      },
      accepted: true,
      userId: user.id,
      OR: [
        {
          role: "ADMIN",
        },
        {
          role: "OWNER",
        },
      ],
    };

    // Validate if user belongs to org as admin/owner
    if (user.organizationId && user.organization.isOrgAdmin) {
      const teamsFromOrg = await ctx.insightsDb.team.findMany({
        where: {
          parentId: user.organizationId,
        },
        select: {
          id: true,
          slug: true,
          name: true,
          logoUrl: true,
        },
      });
      const orgTeam = await ctx.insightsDb.team.findUnique({
        where: {
          id: user.organizationId,
        },
        select: {
          id: true,
          slug: true,
          name: true,
          logoUrl: true,
        },
      });
      if (!orgTeam) {
        return [];
      }

      const result: IResultTeamList[] = [
        {
          id: orgTeam.id,
          slug: orgTeam.slug,
          name: orgTeam.name,
          logoUrl: orgTeam.logoUrl,
          isOrg: true,
        },
        ...teamsFromOrg.map(
          (team: Prisma.TeamGetPayload<{ select: { id: true; slug: true; name: true; logoUrl: true } }>) => {
            return {
              ...team,
            };
          }
        ),
      ];

      return result;
    }

    // Look if user it's admin/owner in multiple teams
    const belongsToTeams = await ctx.insightsDb.membership.findMany({
      where: membershipConditional,
      include: {
        team: {
          select: {
            id: true,
            name: true,
            logoUrl: true,
            slug: true,
            metadata: true,
          },
        },
      },
    });

    if (belongsToTeams.length === 0) {
      return [];
    }

    const result: IResultTeamList[] = belongsToTeams.map((membership) => {
      return { ...membership.team };
    });

    return result;
  }),
  userList: userBelongsToTeamProcedure
    .input(
      z.object({
        teamId: z.coerce.number().nullable(),
        isAll: z.boolean().nullable(),
      })
    )
    .query(async ({ ctx, input }) => {
      const user = ctx.user;
      const { teamId, isAll } = input;

      if (!teamId) {
        return [];
      }

      if (isAll && user.organizationId && user.isOwnerAdminOfParentTeam) {
        const usersInTeam = await ctx.insightsDb.membership.findMany({
          where: {
            team: {
              parentId: user.organizationId,
            },
          },
          include: {
            user: {
              select: userSelect,
            },
          },
          distinct: ["userId"],
        });
        return usersInTeam.map((membership) => membership.user);
      }

      const membership = await ctx.insightsDb.membership.findFirst({
        where: {
          userId: user.id,
          teamId,
          accepted: true,
        },
        include: {
          user: {
            select: userSelect,
          },
        },
      });
      if (!membership) {
        return [];
      }
      const isMember = membership && membership.role === "MEMBER";
      // If user is not admin, return himself only
      if (isMember) {
        return [membership.user];
      }

      const usersInTeam = await ctx.insightsDb.membership.findMany({
        where: {
          teamId,
          accepted: true,
        },
        include: {
          user: {
            select: userSelect,
          },
        },
        distinct: ["userId"],
      });

      return usersInTeam.map((membership) => membership.user);
    }),
  eventTypeList: userBelongsToTeamProcedure
    .input(
      z.object({
        teamId: z.coerce.number().nullish(),
        userId: z.coerce.number().nullish(),
        isAll: z.boolean().optional(),
      })
    )
    .query(async ({ ctx, input }) => {
      const { prisma, user } = ctx;
      const { teamId, userId, isAll } = input;

      if (!teamId && !userId) {
        return [];
      }

      const membershipWhereConditional: Prisma.MembershipWhereInput = {};

      let childrenTeamIds: number[] = [];

      if (isAll && teamId && user.organizationId && user.isOwnerAdminOfParentTeam) {
        const childTeams = await prisma.team.findMany({
          where: {
            parentId: user.organizationId,
          },
          select: {
            id: true,
          },
        });
        if (childTeams.length > 0) {
          childrenTeamIds = childTeams.map((team) => team.id);
        }
        membershipWhereConditional["teamId"] = {
          in: [user.organizationId, ...childrenTeamIds],
        };
      }

      if (teamId && !isAll) {
        membershipWhereConditional["teamId"] = teamId;
        membershipWhereConditional["userId"] = user.id;
      }
      if (userId) {
        membershipWhereConditional["userId"] = userId;
      }

      // I'm not using unique here since when userId comes from input we should look for every
      // event type that user owns
      const membership = await prisma.membership.findFirst({
        where: membershipWhereConditional,
      });

      if (!membership && !user.isOwnerAdminOfParentTeam) {
        throw new Error("User is not part of a team/org");
      }

      const eventTypeWhereConditional: Prisma.EventTypeWhereInput = {};
      if (isAll && childrenTeamIds.length > 0 && user.organizationId && user.isOwnerAdminOfParentTeam) {
        eventTypeWhereConditional["teamId"] = {
          in: [user.organizationId, ...childrenTeamIds],
        };
      }
      if (teamId && !isAll) {
        eventTypeWhereConditional["teamId"] = teamId;
      }
      if (userId) {
        eventTypeWhereConditional["userId"] = userId;
      }
      let eventTypeResult: Prisma.EventTypeGetPayload<{
        select: {
          id: true;
          slug: true;
          teamId: true;
          title: true;
          team: {
            select: {
              name: true;
            };
          };
        };
      }>[] = [];

      let isMember = membership?.role === "MEMBER";
      if (user.isOwnerAdminOfParentTeam) {
        isMember = false;
      }
      if (isMember) {
        eventTypeWhereConditional["OR"] = [
          { userId: user.id },
          { users: { some: { id: user.id } } },
          // @TODO this is not working as expected
          // hosts: { some: { id: user.id } },
        ];
      }
      eventTypeResult = await prisma.eventType.findMany({
        select: {
          id: true,
          slug: true,
          title: true,
          teamId: true,
          team: {
            select: {
              name: true,
            },
          },
        },
        where: eventTypeWhereConditional,
      });

      return eventTypeResult;
    }),
  recentRatings: userBelongsToTeamProcedure.input(rawDataInputSchema).query(async ({ ctx, input }) => {
    const { teamId, startDate, endDate, eventTypeId, isAll, userId, memberUserId } = input;
    if (!teamId) {
      return [];
    }
    const user = ctx.user;

    const r = await buildBaseWhereCondition({
      teamId,
      eventTypeId: eventTypeId ?? undefined,
      memberUserId: memberUserId ?? undefined,
      userId: userId ?? undefined,
      isAll: isAll ?? false,
      ctx: {
        userIsOwnerAdminOfParentTeam: ctx.user.isOwnerAdminOfParentTeam,
        userOrganizationId: ctx.user.organizationId,
        insightsDb: ctx.insightsDb,
      },
    });

    let { whereCondition: bookingWhere } = r;

    bookingWhere = {
      ...bookingWhere,
      teamId,
      eventTypeId,
      createdAt: {
        gte: dayjs(startDate).startOf("day").toDate(),
        lte: dayjs(endDate).endOf("day").toDate(),
      },
      ratingFeedback: { not: null },
    };

    if (isAll && user.isOwnerAdminOfParentTeam) {
      delete bookingWhere.teamId;
      const teamsFromOrg = await ctx.insightsDb.team.findMany({
        where: {
          parentId: user?.organizationId,
        },
        select: {
          id: true,
        },
      });
      const usersFromTeam = await ctx.insightsDb.membership.findMany({
        where: {
          teamId: {
            in: teamsFromOrg.map((t) => t.id),
          },
          accepted: true,
        },
        select: {
          userId: true,
        },
      });

      bookingWhere["OR"] = [
        ...(bookingWhere.OR || []),
        {
          teamId: {
            in: teamsFromOrg.map((t) => t.id),
          },
          isTeamBooking: true,
        },
        {
          userId: {
            in: usersFromTeam.map((u) => u.userId),
          },
          isTeamBooking: false,
        },
      ];
    }

    const bookingsFromTeam = await ctx.insightsDb.bookingTimeStatus.findMany({
      where: bookingWhere,
      orderBy: {
        endTime: "desc",
      },
      select: {
        userId: true,
        rating: true,
        ratingFeedback: true,
      },
      take: 10,
    });

    const userIds = bookingsFromTeam.reduce((userIds: number[], booking) => {
      if (!!booking.userId && !userIds.includes(booking.userId)) {
        userIds.push(booking.userId);
      }
      return userIds;
    }, []);

    if (userIds.length === 0) {
      return [];
    }
    const usersFromTeam = await ctx.insightsDb.user.findMany({
      where: {
        id: {
          in: userIds,
        },
      },
      select: userSelect,
    });

    const userHashMap = buildHashMapForUsers(usersFromTeam);

    const result = bookingsFromTeam.map((booking) => ({
      userId: booking.userId,
      // We know with 100% certainty that userHashMap.get(...) will retrieve a user
      // eslint-disable-next-line @typescript-eslint/no-non-null-assertion
      user: userHashMap.get(booking.userId)!,
      emailMd5: md5(user?.email),
      rating: booking.rating,
      feedback: booking.ratingFeedback,
    }));

    return result;
  }),
  membersWithMostNoShow: userBelongsToTeamProcedure
    .input(rawDataInputSchema)
    .query(async ({ ctx, input }) => {
      const { teamId, startDate, endDate, eventTypeId, isAll, userId, memberUserId } = input;
      if (!teamId) {
        return [];
      }
      const user = ctx.user;
      const r = await buildBaseWhereCondition({
        teamId,
        eventTypeId: eventTypeId ?? undefined,
        memberUserId: memberUserId ?? undefined,
        userId: userId ?? undefined,
        isAll: isAll ?? false,
        ctx: {
          userIsOwnerAdminOfParentTeam: ctx.user.isOwnerAdminOfParentTeam,
          userOrganizationId: ctx.user.organizationId,
          insightsDb: ctx.insightsDb,
        },
      });
      let { whereCondition: bookingWhere } = r;

      bookingWhere = {
        ...bookingWhere,
        teamId,
        eventTypeId,
        createdAt: {
          gte: dayjs(startDate).startOf("day").toDate(),
          lte: dayjs(endDate).endOf("day").toDate(),
        },
        noShowHost: true,
      };

      const bookingsFromTeam = await ctx.insightsDb.bookingTimeStatus.groupBy({
        by: ["userId"],
        where: bookingWhere,
        _count: {
          id: true,
        },
        orderBy: {
          _count: {
            id: "asc",
          },
        },
        take: 10,
      });

      const userIds = bookingsFromTeam.reduce((userIds: number[], booking) => {
        if (typeof booking.userId === "number" && !userIds.includes(booking.userId)) {
          userIds.push(booking.userId);
        }
        return userIds;
      }, []);

      if (userIds.length === 0) {
        return [];
      }
      const usersFromTeam = await ctx.insightsDb.user.findMany({
        where: {
          id: {
            in: userIds,
          },
        },
        select: userSelect,
      });

      const userHashMap = buildHashMapForUsers(usersFromTeam);

      const result = bookingsFromTeam.map((booking) => ({
        userId: booking.userId,
        // We know with 100% certainty that userHashMap.get(...) will retrieve a user
        // eslint-disable-next-line @typescript-eslint/no-non-null-assertion
        user: userHashMap.get(booking.userId)!,
        emailMd5: md5(user?.email),
        count: booking._count.id,
      }));

      return result;
    }),
  membersWithHighestRatings: userBelongsToTeamProcedure
    .input(rawDataInputSchema)
    .query(async ({ ctx, input }) => {
      const { teamId, startDate, endDate, eventTypeId, isAll, memberUserId, userId } = input;
      if (!teamId) {
        return [];
      }
      const user = ctx.user;

      const r = await buildBaseWhereCondition({
        teamId,
        eventTypeId: eventTypeId ?? undefined,
        memberUserId: memberUserId ?? undefined,
        userId: userId ?? undefined,
        isAll: isAll ?? false,
        ctx: {
          userIsOwnerAdminOfParentTeam: ctx.user.isOwnerAdminOfParentTeam,
          userOrganizationId: ctx.user.organizationId,
          insightsDb: ctx.insightsDb,
        },
      });
      let { whereCondition: bookingWhere } = r;

      bookingWhere = {
        teamId,
        eventTypeId,
        createdAt: {
          gte: dayjs(startDate).startOf("day").toDate(),
          lte: dayjs(endDate).endOf("day").toDate(),
        },
        rating: { not: null },
      };

      const bookingsFromTeam = await ctx.insightsDb.bookingTimeStatus.groupBy({
        by: ["userId"],
        where: bookingWhere,
        _avg: {
          rating: true,
        },
        orderBy: {
          _avg: {
            rating: "desc",
          },
        },
        take: 10,
      });

      const userIds = bookingsFromTeam.reduce((userIds: number[], booking) => {
        if (typeof booking.userId === "number" && !userIds.includes(booking.userId)) {
          userIds.push(booking.userId);
        }
        return userIds;
      }, []);

      if (userIds.length === 0) {
        return [];
      }
      const usersFromTeam = await ctx.insightsDb.user.findMany({
        where: {
          id: {
            in: userIds,
          },
        },
        select: userSelect,
      });

      const userHashMap = buildHashMapForUsers(usersFromTeam);

      const result = bookingsFromTeam.map((booking) => ({
        userId: booking.userId,
        // We know with 100% certainty that userHashMap.get(...) will retrieve a user
        // eslint-disable-next-line @typescript-eslint/no-non-null-assertion
        user: userHashMap.get(booking.userId)!,
        emailMd5: md5(user?.email),
        averageRating: booking._avg.rating,
      }));

      return result;
    }),
  membersWithLowestRatings: userBelongsToTeamProcedure
    .input(rawDataInputSchema)
    .query(async ({ ctx, input }) => {
      const { teamId, startDate, endDate, eventTypeId, isAll, memberUserId, userId } = input;
      if (!teamId) {
        return [];
      }
      const user = ctx.user;

      const r = await buildBaseWhereCondition({
        teamId,
        eventTypeId: eventTypeId ?? undefined,
        memberUserId: memberUserId ?? undefined,
        userId: userId ?? undefined,
        isAll: isAll ?? false,
        ctx: {
          userIsOwnerAdminOfParentTeam: ctx.user.isOwnerAdminOfParentTeam,
          userOrganizationId: ctx.user.organizationId,
          insightsDb: ctx.insightsDb,
        },
      });

      let { whereCondition: bookingWhere } = r;
      bookingWhere = {
        teamId,
        eventTypeId,
        createdAt: {
          gte: dayjs(startDate).startOf("day").toDate(),
          lte: dayjs(endDate).endOf("day").toDate(),
        },
        rating: { not: null },
      };

      const bookingsFromTeam = await ctx.insightsDb.bookingTimeStatus.groupBy({
        by: ["userId"],
        where: bookingWhere,
        _avg: {
          rating: true,
        },
        orderBy: {
          _avg: {
            rating: "asc",
          },
        },
        take: 10,
      });

      const userIds = bookingsFromTeam.reduce((userIds: number[], booking) => {
        if (typeof booking.userId === "number" && !userIds.includes(booking.userId)) {
          userIds.push(booking.userId);
        }
        return userIds;
      }, []);

      if (userIds.length === 0) {
        return [];
      }
      const usersFromTeam = await ctx.insightsDb.user.findMany({
        where: {
          id: {
            in: userIds,
          },
        },
        select: userSelect,
      });

      const userHashMap = buildHashMapForUsers(usersFromTeam);

      const result = bookingsFromTeam.map((booking) => ({
        userId: booking.userId,
        // We know with 100% certainty that userHashMap.get(...) will retrieve a user
        // eslint-disable-next-line @typescript-eslint/no-non-null-assertion
        user: userHashMap.get(booking.userId)!,
        emailMd5: md5(user?.email),
        averageRating: booking._avg.rating,
      }));

      return result;
    }),
  rawData: userBelongsToTeamProcedure.input(rawDataInputSchema).query(async ({ ctx, input }) => {
    const { startDate, endDate, teamId, userId, memberUserId, isAll, eventTypeId } = input;

    const isOrgAdminOrOwner = ctx.user.isOwnerAdminOfParentTeam;
    try {
      // Get the data
      const csvData = await EventsInsights.getCsvData({
        startDate,
        endDate,
        teamId,
        userId,
        memberUserId,
        isAll,
        isOrgAdminOrOwner,
        eventTypeId,
        organizationId: ctx.user.organizationId || null,
      });

      const csvAsString = EventsInsights.objectToCsv(csvData);
      const downloadAs = `Insights-${dayjs(startDate).format("YYYY-MM-DD")}-${dayjs(endDate).format(
        "YYYY-MM-DD"
      )}-${randomString(10)}.csv`;

      return { data: csvAsString, filename: downloadAs };
    } catch (e) {
      throw new TRPCError({ code: "INTERNAL_SERVER_ERROR" });
    }
    return { data: "", filename: "" };
  }),

  getRoutingFormsForFilters: userBelongsToTeamProcedure
    .input(z.object({ teamId: z.number().optional(), isAll: z.boolean() }))
    .query(async ({ ctx, input }) => {
      const { teamId, isAll } = input;
      return await RoutingEventsInsights.getRoutingFormsForFilters({
        teamId,
        isAll,
        organizationId: ctx.user.organizationId ?? undefined,
      });
    }),
  routingFormsByStatus: userBelongsToTeamProcedure
    .input(
      rawDataInputSchema.extend({
        routingFormId: z.string().optional(),
        bookingStatus: bookingStatusSchema,
        fieldFilter: z
          .object({
            fieldId: z.string(),
            optionId: z.string(),
          })
          .optional(),
      })
    )
    .query(async ({ ctx, input }) => {
      const { startDate, endDate } = input;

      const stats = await RoutingEventsInsights.getRoutingFormStats({
        teamId: input.teamId ?? null,
        startDate,
        endDate,
        isAll: input.isAll ?? false,
        organizationId: ctx.user.organizationId ?? null,
        routingFormId: input.routingFormId ?? null,
        userId: input.userId ?? null,
        bookingStatus: input.bookingStatus ?? null,
        fieldFilter: input.fieldFilter ?? null,
      });

      return stats;
    }),
  routingFormResponses: userBelongsToTeamProcedure
    .input(
      rawDataInputSchema.extend({
        routingFormId: z.string().optional(),
        cursor: z.number().optional(),
        limit: z.number().optional(),
        bookingStatus: bookingStatusSchema,
        fieldFilter: z
          .object({
            fieldId: z.string(),
            optionId: z.string(),
          })
          .optional(),
      })
    )
    .query(async ({ ctx, input }) => {
      const { startDate, endDate } = input;
      return await RoutingEventsInsights.getRoutingFormPaginatedResponses({
        teamId: input.teamId ?? null,
        startDate,
        endDate,
        isAll: input.isAll ?? false,
        organizationId: ctx.user.organizationId ?? null,
        routingFormId: input.routingFormId ?? null,
        cursor: input.cursor,
        userId: input.userId ?? null,
        limit: input.limit,
        bookingStatus: input.bookingStatus ?? null,
        fieldFilter: input.fieldFilter ?? null,
      });
    }),
  getRoutingFormFieldOptions: userBelongsToTeamProcedure
    .input(
      z.object({ teamId: z.number().optional(), isAll: z.boolean(), routingFormId: z.string().optional() })
    )
    .query(async ({ input, ctx }) => {
      const options = await RoutingEventsInsights.getRoutingFormFieldOptions({
        ...input,
        organizationId: ctx.user.organizationId ?? null,
      });
      return options;
    }),
  failedBookingsByField: userBelongsToTeamProcedure
    .input(
      z.object({ teamId: z.number().optional(), isAll: z.boolean(), routingFormId: z.string().optional() })
    )
    .query(async ({ ctx, input }) => {
      return await RoutingEventsInsights.getFailedBookingsByRoutingFormGroup({
        ...input,
        organizationId: ctx.user.organizationId ?? null,
      });
    }),
  routingFormResponsesHeaders: userBelongsToTeamProcedure
    .input(
      z.object({
        teamId: z.number().optional(),
        isAll: z.boolean(),
        routingFormId: z.string().optional(),
      })
    )
    .query(async ({ ctx, input }) => {
      return await RoutingEventsInsights.getRoutingFormHeaders({
        teamId: input.teamId ?? null,
        isAll: input.isAll,
        organizationId: ctx.user.organizationId ?? null,
        routingFormId: input.routingFormId ?? null,
      });
    }),
  rawRoutingData: userBelongsToTeamProcedure
    .input(
      rawDataInputSchema.extend({
        routingFormId: z.string().optional(),
        bookingStatus: bookingStatusSchema,
        fieldFilter: z
          .object({
            fieldId: z.string(),
            optionId: z.string(),
          })
          .optional(),
        cursor: z.number().optional(),
      })
    )
    .query(async ({ ctx, input }) => {
      const { teamId, startDate, endDate, userId, isAll, routingFormId, bookingStatus, fieldFilter, cursor } =
        input;

      if (!teamId && !userId) {
        return { data: [], hasMore: false, nextCursor: null };
      }

      try {
        const csvData = await RoutingEventsInsights.getRawData({
          teamId,
          startDate,
          endDate,
          userId,
          isAll: isAll ?? false,
          organizationId: ctx.user.organizationId,
          routingFormId,
          bookingStatus,
          fieldFilter,
          take: BATCH_SIZE,
          skip: cursor || 0,
        });

        const hasMore = csvData.length === BATCH_SIZE;
        const nextCursor = hasMore ? (cursor || 0) + BATCH_SIZE : null;

        return {
          data: csvData,
          hasMore,
          nextCursor,
        };
      } catch (e) {
        throw new TRPCError({ code: "INTERNAL_SERVER_ERROR" });
      }
    }),
<<<<<<< HEAD
  virtualQueues: userBelongsToTeamProcedure
    .input(z.object({ routingFormId: z.string() }))
    .query(async ({ ctx, input }) => {
      return await VirtualQueuesInsights.getAllVirtualQueues({
        userId: ctx.user.id,
        routingFormId: input.routingFormId,
      });
    }),
=======
  routedToPerPeriod: userBelongsToTeamProcedure
    .input(
      rawDataInputSchema.extend({
        period: z.enum(["perDay", "perWeek", "perMonth"]),
        cursor: z
          .object({
            userCursor: z.number().optional(),
            periodCursor: z.string().optional(),
          })
          .optional(),
        routingFormId: z.string().optional(),
        limit: z.number().optional(),
        searchQuery: z.string().optional(),
      })
    )
    .query(async ({ ctx, input }) => {
      const { teamId, startDate, endDate, period, cursor, limit, isAll, routingFormId, searchQuery } = input;

      return await RoutingEventsInsights.routedToPerPeriod({
        teamId: teamId ?? null,
        startDate,
        endDate,
        period,
        cursor: cursor?.periodCursor,
        userCursor: cursor?.userCursor,
        limit,
        isAll: isAll ?? false,
        organizationId: ctx.user.organizationId ?? null,
        routingFormId: routingFormId ?? null,
        searchQuery: searchQuery,
      });
    }),
  routedToPerPeriodCsv: userBelongsToTeamProcedure
    .input(
      rawDataInputSchema.extend({
        period: z.enum(["perDay", "perWeek", "perMonth"]),
        searchQuery: z.string().optional(),
        routingFormId: z.string().optional(),
      })
    )
    .query(async ({ ctx, input }) => {
      const { startDate, endDate } = input;
      try {
        const csvData = await RoutingEventsInsights.routedToPerPeriodCsv({
          teamId: input.teamId ?? null,
          startDate,
          endDate,
          isAll: input.isAll ?? false,
          organizationId: ctx.user.organizationId ?? null,
          routingFormId: input.routingFormId ?? null,
          period: input.period,
          searchQuery: input.searchQuery,
        });

        const csvString = RoutingEventsInsights.objectToCsv(csvData);
        const downloadAs = `routed-to-${input.period}-${dayjs(startDate).format("YYYY-MM-DD")}-${dayjs(
          endDate
        ).format("YYYY-MM-DD")}.csv`;

        return { data: csvString, filename: downloadAs };
      } catch (e) {
        throw new TRPCError({ code: "INTERNAL_SERVER_ERROR" });
      }
    }),
>>>>>>> 73d1a6f4
});<|MERGE_RESOLUTION|>--- conflicted
+++ resolved
@@ -1708,7 +1708,6 @@
         throw new TRPCError({ code: "INTERNAL_SERVER_ERROR" });
       }
     }),
-<<<<<<< HEAD
   virtualQueues: userBelongsToTeamProcedure
     .input(z.object({ routingFormId: z.string() }))
     .query(async ({ ctx, input }) => {
@@ -1717,7 +1716,6 @@
         routingFormId: input.routingFormId,
       });
     }),
-=======
   routedToPerPeriod: userBelongsToTeamProcedure
     .input(
       rawDataInputSchema.extend({
@@ -1782,5 +1780,4 @@
         throw new TRPCError({ code: "INTERNAL_SERVER_ERROR" });
       }
     }),
->>>>>>> 73d1a6f4
 });