import dayjs from "@calcom/dayjs";
import { getSenderId } from "@calcom/features/ee/workflows/lib/alphanumericSenderIdSupport";
import { sendSmsOrFallbackEmail } from "@calcom/features/ee/workflows/lib/reminders/messageDispatcher";
import { checkSMSRateLimit } from "@calcom/lib/checkRateLimitAndThrowError";
import { SENDER_ID } from "@calcom/lib/constants";
import isSmsCalEmail from "@calcom/lib/isSmsCalEmail";
import { TimeFormat } from "@calcom/lib/timeFormat";
import prisma from "@calcom/prisma";
import type { CalendarEvent, Person } from "@calcom/types/Calendar";

const handleSendingSMS = ({
  reminderPhone,
  smsMessage,
  senderID,
  teamId,
}: {
  reminderPhone: string;
  smsMessage: string;
  senderID: string;
  teamId: number;
}) => {
  return new Promise(async (resolve, reject) => {
    try {
      const team = await prisma.team.findUnique({
        where: {
          id: teamId,
        },
        select: {
          parent: {
            select: {
              isOrganization: true,
            },
          },
        },
      });

      if (!team?.parent?.isOrganization) return;

      await checkSMSRateLimit({ identifier: `handleSendingSMS:team:${teamId}`, rateLimitingType: "sms" });
<<<<<<< HEAD

      await sendSmsOrFallbackEmail({
        twilioData: {
          phoneNumber: reminderPhone,
          body: smsMessage,
          sender: senderID,
          teamId,
          bookingUid: "todo: add booking UID, to save to expense log",
        },
      });
=======
      const sanitizedMessage = smsMessage.replace(/&#x2F;/g, "/");
      const sms = twilio.sendSMS(reminderPhone, sanitizedMessage, senderID, teamId);
      resolve(sms);
>>>>>>> bd1142ea
    } catch (e) {
      reject(console.error(`sendSmsOrFallbackEmail failed`, e));
    }
  });
};

export default abstract class SMSManager {
  calEvent: CalendarEvent;
  isTeamEvent = false;
  teamId: number | undefined = undefined;

  constructor(calEvent: CalendarEvent) {
    this.calEvent = calEvent;
    this.teamId = this.calEvent?.team?.id;
    this.isTeamEvent = !!this.calEvent?.team?.id;
  }

  getFormattedTime(
    timezone: string,
    locale: string,
    time: string,
    format = `dddd, LL | ${TimeFormat.TWELVE_HOUR}`
  ) {
    return dayjs(time).tz(timezone).locale(locale).format(format);
  }

  getFormattedDate(timezone: string, locale: string) {
    return `${this.getFormattedTime(timezone, locale, this.calEvent.startTime)} - ${this.getFormattedTime(
      timezone,
      locale,
      this.calEvent.endTime
    )} (${timezone})`;
  }

  abstract getMessage(attendee: Person): string;

  async sendSMSToAttendee(attendee: Person) {
    const teamId = this.teamId;
    const attendeePhoneNumber = attendee.phoneNumber;
    const isPhoneOnlyBooking = attendeePhoneNumber && isSmsCalEmail(attendee.email);

    if (!this.isTeamEvent || !teamId || !attendeePhoneNumber || !isPhoneOnlyBooking) return;

    const smsMessage = this.getMessage(attendee);
    const senderID = getSenderId(attendeePhoneNumber, SENDER_ID);
    return handleSendingSMS({ reminderPhone: attendeePhoneNumber, smsMessage, senderID, teamId });
  }

  async sendSMSToAttendees() {
    if (!this.isTeamEvent) return;
    const smsToSend: Promise<unknown>[] = [];

    for (const attendee of this.calEvent.attendees) {
      smsToSend.push(this.sendSMSToAttendee(attendee));
    }

    await Promise.all(smsToSend);
  }
}<|MERGE_RESOLUTION|>--- conflicted
+++ resolved
@@ -37,22 +37,17 @@
       if (!team?.parent?.isOrganization) return;
 
       await checkSMSRateLimit({ identifier: `handleSendingSMS:team:${teamId}`, rateLimitingType: "sms" });
-<<<<<<< HEAD
+      const sanitizedMessage = smsMessage.replace(/&#x2F;/g, "/");
 
       await sendSmsOrFallbackEmail({
         twilioData: {
           phoneNumber: reminderPhone,
-          body: smsMessage,
+          body: sanitizedMessage,
           sender: senderID,
           teamId,
           bookingUid: "todo: add booking UID, to save to expense log",
         },
       });
-=======
-      const sanitizedMessage = smsMessage.replace(/&#x2F;/g, "/");
-      const sms = twilio.sendSMS(reminderPhone, sanitizedMessage, senderID, teamId);
-      resolve(sms);
->>>>>>> bd1142ea
     } catch (e) {
       reject(console.error(`sendSmsOrFallbackEmail failed`, e));
     }
