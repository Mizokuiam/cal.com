--- conflicted
+++ resolved
@@ -41,37 +41,27 @@
     return; // resolves implicitly (as undefined)
   }
 
-<<<<<<< HEAD
-      await checkSMSRateLimit({ identifier: `handleSendingSMS:team:${teamId}`, rateLimitingType: "sms" });
-
-      const smsOrFallbackEmail = await sendSmsOrFallbackEmail({
-        twilioData: {
-          phoneNumber: reminderPhone,
-          body: smsMessage,
-          sender: senderID,
-          teamId,
-          bookingUid,
-        },
-      });
-      resolve(smsOrFallbackEmail);
-    } catch (e) {
-      reject(console.error(`sendSmsOrFallbackEmail failed`, e));
-    }
-  });
-=======
   try {
     await checkSMSRateLimit({
       identifier: `handleSendingSMS:team:${teamId}`,
       rateLimitingType: "sms",
     });
 
-    const sms = await twilio.sendSMS(reminderPhone, smsMessage, senderID, teamId);
-    return sms;
+    const smsOrFallbackEmail = await sendSmsOrFallbackEmail({
+      twilioData: {
+        phoneNumber: reminderPhone,
+        body: smsMessage,
+        sender: senderID,
+        teamId,
+        bookingUid,
+      },
+    });
+
+    return smsOrFallbackEmail;
   } catch (e) {
-    console.error("twilio.sendSMS failed", e);
+    console.error("sendSmsOrFallbackEmail failed", e);
     throw e; // propagate the error
   }
->>>>>>> 2ddc5317
 };
 
 export default abstract class SMSManager {
