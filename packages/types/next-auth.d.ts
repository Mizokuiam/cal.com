import type { User as PrismaUser, UserPermissionRole } from "@prisma/client";
import type { DefaultUser } from "next-auth";

declare module "next-auth" {
  /**
   * Returned by `useSession`, `getSession` and received as a prop on the `Provider` React Context
   */
  interface Session {
    hasValidLicense: boolean;
    user: User;
  }

  interface User extends Omit<DefaultUser, "id"> {
    id: PrismaUser["id"];
    emailVerified?: PrismaUser["emailVerified"];
    email_verified?: boolean;
    impersonatedByUID?: number;
    belongsToActiveTeam?: boolean;
<<<<<<< HEAD
    organizationId?: number;
=======
    organizationId?: number | null;
>>>>>>> 890a5c0d
    username?: PrismaUser["username"];
    role?: PrismaUser["role"] | "INACTIVE_ADMIN";
  }
}

declare module "next-auth/jwt" {
  interface JWT {
    id?: string | number;
    name?: string | null;
    username?: string | null;
    email?: string | null;
    role?: UserPermissionRole | "INACTIVE_ADMIN" | null;
    impersonatedByUID?: number | null;
    belongsToActiveTeam?: boolean;
<<<<<<< HEAD
    organizationId?: number;
=======
    organizationId?: number | null;
>>>>>>> 890a5c0d
  }
}<|MERGE_RESOLUTION|>--- conflicted
+++ resolved
@@ -16,11 +16,7 @@
     email_verified?: boolean;
     impersonatedByUID?: number;
     belongsToActiveTeam?: boolean;
-<<<<<<< HEAD
-    organizationId?: number;
-=======
     organizationId?: number | null;
->>>>>>> 890a5c0d
     username?: PrismaUser["username"];
     role?: PrismaUser["role"] | "INACTIVE_ADMIN";
   }
@@ -35,10 +31,6 @@
     role?: UserPermissionRole | "INACTIVE_ADMIN" | null;
     impersonatedByUID?: number | null;
     belongsToActiveTeam?: boolean;
-<<<<<<< HEAD
-    organizationId?: number;
-=======
     organizationId?: number | null;
->>>>>>> 890a5c0d
   }
 }