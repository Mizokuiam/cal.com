--- conflicted
+++ resolved
@@ -10,11 +10,7 @@
   meetingUrl?: string | null;
   externalCalendarId?: string | null;
   credentialId?: number | null;
-<<<<<<< HEAD
-  domainWideDelegationCredentialId?: string | null;
-=======
   delegationCredentialId?: string | null;
->>>>>>> 96fcf7be
 }
 
 export interface EventResult<T> {
