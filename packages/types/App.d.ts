import type { AppCategories, Prisma } from "@prisma/client";

import type { Tag } from "@calcom/app-store/types";
import type { AppCategories } from "@calcom/prisma/enums";

type CommonProperties = {
  default?: false;
  type: string;
  label: string;
  messageForOrganizer?: string;
  iconUrl?: string;
  variable?: "locationLink";
  defaultValueVariable?: "link";
  attendeeInputType?: null;
  attendeeInputPlaceholder?: null;
};

type StaticLinkBasedEventLocation = {
  linkType: "static";
  urlRegExp: string;
  organizerInputPlaceholder?: string;
  organizerInputType?: "text" | "phone";
} & CommonProperties;

type DynamicLinkBasedEventLocation = {
  linkType: "dynamic";
  urlRegExp?: null;
  organizerInputType?: null;
  organizerInputPlaceholder?: null;
} & CommonProperties;

export type EventLocationTypeFromAppMeta = StaticLinkBasedEventLocation | DynamicLinkBasedEventLocation;

type AppData = {
  /**
<<<<<<< HEAD
   * TODO: We must assert that if `location` is specified in config.json, then it must have category one of defaultAppCategories.
   * Missing adding the category would cause the app to not show up in locations dropdown.
=======
   * TODO: We must assert that if `location` is set in App config.json, then it must have atleast Messaging or Conferencing as a category.
   * This is because we fetch only those credentials(as an optimization) which match that category.
>>>>>>> 57afd7a2
   */
  location?: EventLocationTypeFromAppMeta;
  tag?: Tag;
} | null;

/**
 * This is the definition for an app store's app metadata.
 * This is used to display App info, categorize or hide certain apps in the app store.
 */
export interface App {
  /**
   * @deprecated
   * Whether if the app is installed or not. Usually we check for api keys in env
   * variables to determine if this is true or not.
   * */
  installed?: boolean;
  /** The app type */
  type:
    | `${string}_calendar`
    | `${string}_messaging`
    | `${string}_payment`
    | `${string}_video`
    | `${string}_web3`
    | `${string}_other`
    | `${string}_automation`
    | `${string}_analytics`
    | `${string}_other_calendar`;

  /**
   * @deprecated
   *
   * Use name instead. Remove this property after ensuring name has the required value everywhere
   * */
  title?: string;
  /** The display name for the app */
  name: string;
  /** A brief description, usually found in the app's package.json */
  description: string;
  /** TODO determine if we should use this instead of category */
  variant:
    | "calendar"
    | "payment"
    | "conferencing"
    | "video"
    | "other"
    | "other_calendar"
    | "web3"
    | "automation";
  /** The slug for the app store public page inside `/apps/[slug] */
  slug: string;

  /** The category to which this app belongs. Remove all usages of category and then remove the prop  */
  /*
   * @deprecated Use categories
   */
  category?: string;

<<<<<<< HEAD
  /** The category to which this app belongs, currently we have `calendar`, `payment` or `video`  */
=======
  /** The category to which this app belongs. */
  /**
   * Messaging and Conferencing(Earlier called Video) are considered location apps and are fetched when configuring an event-type location.
   */
>>>>>>> 57afd7a2
  categories: AppCategories[];
  /**
   * `User` is the broadest category. `EventType` is when you want to add features to EventTypes.
   * See https://app.gitbook.com/o/6snd8PyPYMhg0wUw6CeQ/s/VXRprBTuMlihk37NQgUU/~/changes/6xkqZ4qvJ3Xh9k8UaWaZ/engineering/product-specs/app-store#user-apps for more details
   */
  extendsFeature?: "EventType" | "User";
  /** An absolute url to the app logo */
  logo: string;
  /** Company or individual publishing this app */
  publisher: string;
  /** App's website */
  url: string;
  /** Optional documentation website URL */
  docsUrl?: string;
  /** Wether if the app is verified by Cal.com or not */
  verified?: boolean;
  /** Wether the app should appear in the trending section of the app store */
  trending?: boolean;
  /** Rating from 0 to 5, harcoded for now. Should be fetched later on. */
  rating?: number;
  /** Number of reviews, harcoded for now. Should be fetched later on. */
  reviews?: number;
  /**
   *  Whether if the app is installed globally or needs user intervention.
   * Used to show Connect/Disconnect buttons in App Store
   * */
  isGlobal?: boolean;
  /**
   * For apps that are accessible on an alternate URL(which is simpler and shorter), this can be set.
   * e.g. Routing Forms App is available as /routing-forms in addition to regular /apps/routing-forms.
   */
  simplePath?: string;
  /** A contact email, mainly to ask for support */
  email: string;
  /** Needed API Keys (usually for global apps) */
  key?: Prisma.JsonValue;
  /** If not free, what kind of fees does the app have */
  feeType?: "monthly" | "usage-based" | "one-time" | "free";
  /** 0 = free. if type="usage-based" it's the price per booking */
  price?: number;
  /** only required for "usage-based" billing. % of commission for paid bookings */
  commission?: number;
  licenseRequired?: boolean;
  teamsPlanRequired?: {
    upgradeUrl: string;
  };
  appData?: AppData;
  /**
   * @deprecated
   * Used only by legacy apps which had slug different from their directory name.
   */
  dirName?: string;
  isTemplate?: boolean;
  __template?: string;
  /** Slug of an app needed to be installed before the current app can be added */
  dependencies?: string[];
  /** Enables video apps to be used for team events. Non Video/Conferencing apps don't honor this as they support team installation always. */
  concurrentMeetings?: boolean;
}

export type AppFrontendPayload = Omit<App, "key"> & {
  /** We should type error if keys are leaked to the frontend */
  isDefault?: boolean;
  key?: never;
  dependencyData?: {
    name?: string;
    installed?: boolean;
  }[];
  /** Number of users who currently have this App installed */
  installCount?: number;
};

export type AppMeta = App;<|MERGE_RESOLUTION|>--- conflicted
+++ resolved
@@ -33,13 +33,8 @@
 
 type AppData = {
   /**
-<<<<<<< HEAD
    * TODO: We must assert that if `location` is specified in config.json, then it must have category one of defaultAppCategories.
    * Missing adding the category would cause the app to not show up in locations dropdown.
-=======
-   * TODO: We must assert that if `location` is set in App config.json, then it must have atleast Messaging or Conferencing as a category.
-   * This is because we fetch only those credentials(as an optimization) which match that category.
->>>>>>> 57afd7a2
    */
   location?: EventLocationTypeFromAppMeta;
   tag?: Tag;
@@ -97,14 +92,10 @@
    */
   category?: string;
 
-<<<<<<< HEAD
-  /** The category to which this app belongs, currently we have `calendar`, `payment` or `video`  */
-=======
   /** The category to which this app belongs. */
   /**
    * Messaging and Conferencing(Earlier called Video) are considered location apps and are fetched when configuring an event-type location.
    */
->>>>>>> 57afd7a2
   categories: AppCategories[];
   /**
    * `User` is the broadest category. `EventType` is when you want to add features to EventTypes.
