import type {
  BookingSeat,
  DestinationCalendar,
  Prisma,
  SelectedCalendar as _SelectedCalendar,
} from "@prisma/client";
import type { Dayjs } from "dayjs";
import type { calendar_v3 } from "googleapis";
import type { Time } from "ical.js";
import type { TFunction } from "next-i18next";
import type z from "zod";

import type { bookingResponse } from "@calcom/features/bookings/lib/getBookingResponsesSchema";
import type { Calendar } from "@calcom/features/calendars/weeklyview";
import type { TimeFormat } from "@calcom/lib/timeFormat";
import type { SchedulingType } from "@calcom/prisma/enums";
import type { Frequency } from "@calcom/prisma/zod-utils";
import type { CredentialPayload } from "@calcom/types/Credential";

import type { Ensure } from "./utils";

export type { VideoCallData } from "./VideoApiAdapter";

type PaymentInfo = {
  link?: string | null;
  reason?: string | null;
  id?: string | null;
  paymentOption?: string | null;
  amount?: number;
  currency?: string;
};

export type Person = {
  name: string;
  email: string;
  timeZone: string;
  language: { translate: TFunction; locale: string };
  username?: string;
  id?: number;
  bookingId?: number | null;
  locale?: string | null;
  timeFormat?: TimeFormat;
  bookingSeat?: BookingSeat | null;
  phoneNumber?: string | null;
};

export type TeamMember = {
  id?: number;
  name: string;
  email: string;
  phoneNumber?: string | null;
  timeZone: string;
  language: { translate: TFunction; locale: string };
};

export type EventBusyDate = {
  start: Date | string;
  end: Date | string;
  source?: string | null;
};

export type EventBusyDetails = EventBusyDate & {
  title?: string;
  source?: string | null;
  userId?: number | null;
};

export type CalendarServiceType = typeof Calendar;
export type AdditionalInfo = Record<string, unknown> & { calWarnings?: string[] };

export type NewCalendarEventType = {
  uid: string;
  id: string;
  thirdPartyRecurringEventId?: string | null;
  type: string;
  password: string;
  url: string;
  additionalInfo: AdditionalInfo;
  iCalUID?: string | null;
  location?: string | null;
  hangoutLink?: string | null;
  conferenceData?: ConferenceData;
};

export type CalendarEventType = {
  uid: string;
  etag: string;
  /** This is the actual caldav event url, not the location url. */
  url: string;
  summary: string;
  description: string;
  location: string;
  sequence: number;
  startDate: Date | Dayjs;
  endDate: Date | Dayjs;
  duration: {
    weeks: number;
    days: number;
    hours: number;
    minutes: number;
    seconds: number;
    isNegative: boolean;
  };
  organizer: string;
  attendees: any[][];
  recurrenceId: Time;
  timezone: any;
};

export type BatchResponse = {
  responses: SubResponse[];
};

export type SubResponse = {
  body: {
    value: {
      showAs: "free" | "tentative" | "away" | "busy" | "workingElsewhere";
      start: { dateTime: string };
      end: { dateTime: string };
    }[];
  };
};

export interface ConferenceData {
  createRequest?: calendar_v3.Schema$CreateConferenceRequest;
}

export interface RecurringEvent {
  dtstart?: Date | undefined;
  interval: number;
  count: number;
  freq: Frequency;
  until?: Date | undefined;
  tzid?: string | undefined;
}

export type IntervalLimitUnit = "day" | "week" | "month" | "year";

export type IntervalLimit = Partial<Record<`PER_${Uppercase<IntervalLimitUnit>}`, number | undefined>>;

export type AppsStatus = {
  appName: string;
  type: (typeof App)["type"];
  success: number;
  failures: number;
  errors: string[];
  warnings?: string[];
};

export type CalEventResponses = Record<
  string,
  {
    label: string;
    value: z.infer<typeof bookingResponse>;
    isHidden?: boolean;
  }
>;

export interface ExistingRecurringEvent {
  recurringEventId: string;
}

// If modifying this interface, probably should update builders/calendarEvent files
export interface CalendarEvent {
  // Instead of sending this per event.
  // TODO: Links sent in email should be validated and automatically redirected to org domain or regular app. It would be a much cleaner way. Maybe use existing /api/link endpoint
  bookerUrl?: string;
  type: string;
  title: string;
  startTime: string;
  endTime: string;
  organizer: Person;
  attendees: Person[];
  length?: number | null;
  additionalNotes?: string | null;
  customInputs?: Prisma.JsonObject | null;
  description?: string | null;
  team?: {
    name: string;
    members: TeamMember[];
    id: number;
  };
  location?: string | null;
  conferenceCredentialId?: number;
  conferenceData?: ConferenceData;
  additionalInformation?: AdditionalInformation;
  uid?: string | null;
  existingRecurringEvent?: ExistingRecurringEvent | null;
  bookingId?: number;
  videoCallData?: VideoCallData;
  paymentInfo?: PaymentInfo | null;
  requiresConfirmation?: boolean | null;
  destinationCalendar?: DestinationCalendar[] | null;
  cancellationReason?: string | null;
  rejectionReason?: string | null;
  hideCalendarNotes?: boolean;
  hideCalendarEventDetails?: boolean;
  recurrence?: string;
  recurringEvent?: RecurringEvent | null;
  eventTypeId?: number | null;
  appsStatus?: AppsStatus[];
  seatsShowAttendees?: boolean | null;
  seatsShowAvailabilityCount?: boolean | null;
  attendeeSeatId?: string;
  seatsPerTimeSlot?: number | null;
  schedulingType?: SchedulingType | null;
  iCalUID?: string | null;
  iCalSequence?: number | null;

  // It has responses to all the fields(system + user)
  responses?: CalEventResponses | null;

  // It just has responses to only the user fields. It allows to easily iterate over to show only user fields
  userFieldsResponses?: CalEventResponses | null;
  platformClientId?: string | null;
  platformRescheduleUrl?: string | null;
  platformCancelUrl?: string | null;
  platformBookingUrl?: string | null;
  oneTimePassword?: string | null;
}

export interface EntryPoint {
  entryPointType?: string;
  uri?: string;
  label?: string;
  pin?: string;
  accessCode?: string;
  meetingCode?: string;
  passcode?: string;
  password?: string;
}

export interface AdditionalInformation {
  conferenceData?: ConferenceData;
  entryPoints?: EntryPoint[];
  hangoutLink?: string;
}

export interface IntegrationCalendar extends Ensure<Partial<_SelectedCalendar>, "externalId"> {
  primary?: boolean;
  name?: string;
  readOnly?: boolean;
  // For displaying the connected email address
  email?: string;
  primaryEmail?: string;
  credentialId?: number | null;
  integrationTitle?: string;
}

export interface Calendar {
  createEvent(event: CalendarEvent, credentialId: number): Promise<NewCalendarEventType>;

  updateEvent(
    uid: string,
    event: CalendarEvent,
    externalCalendarId?: string | null
  ): Promise<NewCalendarEventType | NewCalendarEventType[]>;

  deleteEvent(uid: string, event: CalendarEvent, externalCalendarId?: string | null): Promise<unknown>;

  getAvailability(
    dateFrom: string,
    dateTo: string,
    selectedCalendars: IntegrationCalendar[]
  ): Promise<EventBusyDate[]>;

  fetchAvailabilityAndSetCache?(selectedCalendars: IntegrationCalendar[]): Promise<unknown>;

  listCalendars(event?: CalendarEvent): Promise<IntegrationCalendar[]>;

<<<<<<< HEAD
  testDomainWideDelegationSetup(): Promise<boolean>;
=======
  watchCalendar?(options: { calendarId: string }): Promise<unknown>;

  unwatchCalendar?(options: { calendarId: string }): Promise<void>;
>>>>>>> 03e2c627
}

/**
 * @see [How to inference class type that implements an interface](https://stackoverflow.com/a/64765554/6297100)
 */
type Class<I, Args extends any[] = any[]> = new (...args: Args) => I;

export type CalendarClass = Class<Calendar, [CredentialPayload]>;

export type SelectedCalendar = Pick<
  _SelectedCalendar,
  "userId" | "integration" | "externalId" | "credentialId"
>;<|MERGE_RESOLUTION|>--- conflicted
+++ resolved
@@ -268,13 +268,11 @@
 
   listCalendars(event?: CalendarEvent): Promise<IntegrationCalendar[]>;
 
-<<<<<<< HEAD
   testDomainWideDelegationSetup(): Promise<boolean>;
-=======
+  
   watchCalendar?(options: { calendarId: string }): Promise<unknown>;
 
   unwatchCalendar?(options: { calendarId: string }): Promise<void>;
->>>>>>> 03e2c627
 }
 
 /**
