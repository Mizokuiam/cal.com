import type { TokenResponse } from "jsforce";
import jsforce from "jsforce";
import { RRule } from "rrule";
import { z } from "zod";

import { getLocation } from "@calcom/lib/CalEventParser";
import { WEBAPP_URL } from "@calcom/lib/constants";
import { HttpError } from "@calcom/lib/http-error";
import logger from "@calcom/lib/logger";
import { prisma } from "@calcom/prisma";
import type { CalendarEvent } from "@calcom/types/Calendar";
import type { CredentialPayload } from "@calcom/types/Credential";
import type { CRM, Contact, CrmEvent } from "@calcom/types/CrmService";

import getAppKeysFromSlug from "../../_utils/getAppKeysFromSlug";
import type { ParseRefreshTokenResponse } from "../../_utils/oauth/parseRefreshTokenResponse";
import parseRefreshTokenResponse from "../../_utils/oauth/parseRefreshTokenResponse";
import { default as appMeta } from "../config.json";
import { SalesforceRecordEnum, SalesforceFieldType, WhenToWriteToRecord, DateFieldTypeData } from "./enums";

type ExtendedTokenResponse = TokenResponse & {
  instance_url: string;
};

type ContactSearchResult = {
  attributes: {
    type: string;
    url: string;
  };
  Id: string;
  Email: string;
};

const sfApiErrors = {
  INVALID_EVENTWHOIDS: "INVALID_FIELD: No such column 'EventWhoIds' on sobject of type Event",
};

type ContactRecord = {
  Id: string;
  Email: string;
  OwnerId: string;
  [key: string]: any;
};

const salesforceTokenSchema = z.object({
  id: z.string(),
  issued_at: z.string(),
  instance_url: z.string(),
  signature: z.string(),
  access_token: z.string(),
  scope: z.string(),
  token_type: z.string(),
});

export default class SalesforceCRMService implements CRM {
  private integrationName = "";
  private conn: Promise<jsforce.Connection>;
  private log: typeof logger;
  private calWarnings: string[] = [];
  private appOptions: any;
  private doNotCreateEvent = false;
  private fallbackToContact = false;

  constructor(credential: CredentialPayload, appOptions: any) {
    this.integrationName = "salesforce_other_calendar";
    this.conn = this.getClient(credential).then((c) => c);
    this.log = logger.getSubLogger({ prefix: [`[[lib] ${this.integrationName}`] });
    this.appOptions = appOptions;
  }

  public getAppOptions() {
    return this.appOptions;
  }

  private getClient = async (credential: CredentialPayload) => {
    let consumer_key = "";
    let consumer_secret = "";

    const appKeys = await getAppKeysFromSlug("salesforce");
    if (typeof appKeys.consumer_key === "string") consumer_key = appKeys.consumer_key;
    if (typeof appKeys.consumer_secret === "string") consumer_secret = appKeys.consumer_secret;
    if (!consumer_key)
      throw new HttpError({ statusCode: 400, message: "Salesforce consumer key is missing." });
    if (!consumer_secret)
      throw new HttpError({ statusCode: 400, message: "Salesforce consumer secret missing." });

    const credentialKey = credential.key as unknown as ExtendedTokenResponse;

    try {
      /* XXX: This code results in 'Bad Request', which indicates something is wrong with our salesforce integration.
              Needs further investigation ASAP */
      const response = await fetch("https://login.salesforce.com/services/oauth2/token", {
        method: "POST",
        headers: {
          "Content-Type": "application/x-www-form-urlencoded",
        },
        body: new URLSearchParams({
          grant_type: "refresh_token",
          client_id: consumer_key,
          client_secret: consumer_secret,
          refresh_token: credentialKey.refresh_token,
        }),
      });
      if (!response.ok) {
        const message = `${response.statusText}: ${JSON.stringify(await response.json())}`;
        throw new Error(message);
      }

      const accessTokenJson = await response.json();

      const accessTokenParsed: ParseRefreshTokenResponse<typeof salesforceTokenSchema> =
        parseRefreshTokenResponse(accessTokenJson, salesforceTokenSchema);

      await prisma.credential.update({
        where: { id: credential.id },
        data: { key: { ...accessTokenParsed, refresh_token: credentialKey.refresh_token } },
      });
    } catch (err: unknown) {
      console.error(err); // log but proceed
    }

    return new jsforce.Connection({
      clientId: consumer_key,
      clientSecret: consumer_secret,
      redirectUri: `${WEBAPP_URL}/api/integrations/salesforce/callback`,
      instanceUrl: credentialKey.instance_url,
      accessToken: credentialKey.access_token,
      refreshToken: credentialKey.refresh_token,
    });
  };

  private getSalesforceUserIdFromEmail = async (email: string) => {
    const conn = await this.conn;
    const query = await conn.query(`SELECT Id, Email FROM User WHERE Email = '${email}' AND IsActive = true`);
    if (query.records.length > 0) {
      return (query.records[0] as { Email: string; Id: string }).Id;
    }
  };

  private getSalesforceUserFromOwnerId = async (ownerId: string) => {
    const conn = await this.conn;

    return await conn.query(`SELECT Id, Email, Name FROM User WHERE Id = '${ownerId}' AND IsActive = true`);
  };

  private getSalesforceEventBody = (event: CalendarEvent): string => {
    return `${event.organizer.language.translate("invitee_timezone")}: ${
      event.attendees[0].timeZone
    } \r\n\r\n ${event.organizer.language.translate("share_additional_notes")}\r\n${
      event.additionalNotes || "-"
    }`;
  };

  private salesforceCreateEventApiCall = async (
    event: CalendarEvent,
    options: { [key: string]: unknown }
  ) => {
    const conn = await this.conn;

    return await conn.sobject("Event").create({
      StartDateTime: new Date(event.startTime).toISOString(),
      EndDateTime: new Date(event.endTime).toISOString(),
      Subject: event.title,
      Description: this.getSalesforceEventBody(event),
      Location: getLocation(event),
      ...options,
      ...(event.recurringEvent && {
        IsRecurrence2: true,
        Recurrence2PatternText: new RRule(event.recurringEvent).toString(),
      }),
    });
  };

  private salesforceCreateEvent = async (event: CalendarEvent, contacts: Contact[]) => {
    const appOptions = this.getAppOptions();

    const customFieldInputsEnabled =
      appOptions?.onBookingWriteToEventObject && appOptions?.onBookingWriteToEventObjectMap;

    const customFieldInputs = customFieldInputsEnabled
      ? await this.ensureFieldsExistOnObject(Object.keys(appOptions?.onBookingWriteToEventObjectMap), "Event")
      : [];

    const confirmedCustomFieldInputs: {
      [key: string]: any;
    } = {};

    for (const field of customFieldInputs) {
      confirmedCustomFieldInputs[field.name] = appOptions.onBookingWriteToEventObjectMap[field.name];
    }

    const ownerId = await this.getSalesforceUserIdFromEmail(event.organizer.email);

    const createdEvent = await this.salesforceCreateEventApiCall(event, {
      EventWhoIds: contacts.map((contact) => contact.id),
      ...confirmedCustomFieldInputs,
      ...(ownerId && { OwnerId: ownerId }),
    }).catch(async (reason) => {
      if (reason === sfApiErrors.INVALID_EVENTWHOIDS) {
        this.calWarnings.push(
          `Please enable option "Allow Users to Relate Multiple Contacts to Tasks and Events" under
           "Setup > Feature Settings > Sales > Activity Settings" to be able to create events with
           multiple contact attendees.`
        );
        // User has not configured "Allow Users to Relate Multiple Contacts to Tasks and Events"
        // proceeding to create the event using just the first attendee as the primary WhoId
        return await this.salesforceCreateEventApiCall(event, {
          WhoId: contacts[0],
        });
      } else {
        return Promise.reject();
      }
    });
    // Check to see if we also need to change the record owner
    if (appOptions.onBookingChangeRecordOwner && appOptions.onBookingChangeRecordOwnerName && ownerId) {
      await this.checkRecordOwnerNameFromRecordId(contacts[0].id, ownerId);
    }
    if (appOptions.onBookingWriteToRecord && appOptions.onBookingWriteToRecordFields) {
      await this.writeToPersonRecord(contacts[0].id, event.startTime, event.organizer.email, event?.uid);
    }
    return createdEvent;
  };

  private salesforceUpdateEvent = async (uid: string, event: CalendarEvent) => {
    const conn = await this.conn;
    return await conn.sobject("Event").update({
      Id: uid,
      StartDateTime: new Date(event.startTime).toISOString(),
      EndDateTime: new Date(event.endTime).toISOString(),
      Subject: event.title,
      Description: this.getSalesforceEventBody(event),
      Location: getLocation(event),
      ...(event.recurringEvent && {
        IsRecurrence2: true,
        Recurrence2PatternText: new RRule(event.recurringEvent).toString(),
      }),
    });
  };

  private salesforceDeleteEvent = async (uid: string) => {
    const conn = await this.conn;
    return await conn.sobject("Event").delete(uid);
  };

  async handleEventCreation(event: CalendarEvent, contacts: Contact[]) {
    const sfEvent = await this.salesforceCreateEvent(event, contacts);
    if (sfEvent.success) {
      this.log.debug("event:creation:ok", { sfEvent });
      return Promise.resolve({
        uid: sfEvent.id,
        id: sfEvent.id,
        type: "salesforce_other_calendar",
        password: "",
        url: "",
        additionalInfo: { contacts, sfEvent, calWarnings: this.calWarnings },
      });
    }
    this.log.debug("event:creation:notOk", { event, sfEvent, contacts });
    return Promise.reject({
      calError: "Something went wrong when creating an event in Salesforce",
    });
  }

  async createEvent(event: CalendarEvent, contacts: Contact[]): Promise<CrmEvent | undefined> {
    const skipEventCreation = this.getDoNotCreateEvent();
    if (skipEventCreation) return undefined;

    const sfEvent = await this.salesforceCreateEvent(event, contacts);
    if (sfEvent.success) {
      return Promise.resolve({
        uid: sfEvent.id,
        id: sfEvent.id,
        type: "salesforce_other_calendar",
        password: "",
        url: "",
        additionalInfo: { contacts, sfEvent, calWarnings: this.calWarnings },
      });
    }
    this.log.debug("event:creation:notOk", { event, sfEvent, contacts });
    return Promise.reject("Something went wrong when creating an event in Salesforce");
  }

  async updateEvent(uid: string, event: CalendarEvent): Promise<CrmEvent> {
    const updatedEvent = await this.salesforceUpdateEvent(uid, event);
    if (updatedEvent.success) {
      return Promise.resolve({
        uid: updatedEvent.id,
        id: updatedEvent.id,
        type: "salesforce_other_calendar",
        password: "",
        url: "",
        additionalInfo: { calWarnings: this.calWarnings },
      });
    } else {
      return Promise.reject({ calError: "Something went wrong when updating the event in Salesforce" });
    }
  }

  public async deleteEvent(uid: string) {
    const deletedEvent = await this.salesforceDeleteEvent(uid);
    if (deletedEvent.success) {
      Promise.resolve();
    } else {
      Promise.reject({ calError: "Something went wrong when deleting the event in Salesforce" });
    }
  }

  async getContacts({
    emails,
    includeOwner,
    forRoundRobinSkip,
  }: {
    emails: string | string[];
    includeOwner?: boolean;
    forRoundRobinSkip?: boolean;
  }) {
    const conn = await this.conn;
    const emailArray = Array.isArray(emails) ? emails : [emails];
    const appOptions = this.getAppOptions();
    const recordToSearch =
      (forRoundRobinSkip ? appOptions?.roundRobinSkipCheckRecordOn : appOptions?.createEventOn) ??
      SalesforceRecordEnum.CONTACT;
    let soql: string;
    if (recordToSearch === SalesforceRecordEnum.ACCOUNT) {
      // For an account let's assume that the first email is the one we should be querying against
      const attendeeEmail = emailArray[0];
      soql = `SELECT Id, Email, OwnerId, AccountId FROM Contact WHERE Email = '${attendeeEmail}' AND AccountId != null`;

      // If this is for a round robin skip then we need to return the account record
      if (forRoundRobinSkip) {
        const results = await conn.query(soql);
        if (results.records.length) {
          const contact = results.records[0] as { AccountId: string };
          if (contact) {
            soql = `SELECT Id, OwnerId FROM Account WHERE Id = '${contact.AccountId}'`;
          }
        } else {
          // If we can't find the exact contact, then we need to search for an account where the contacts share the same email domain
          const accountId = await this.getAccountIdBasedOnEmailDomainOfContacts(attendeeEmail);
          if (accountId) {
            soql = `SELECT Id, OwnerId FROM Account WHERE Id = '${accountId}'`;
          }
        }
      }
      // If creating events on contacts or leads
    } else {
      soql = `SELECT Id, Email, OwnerId FROM ${recordToSearch} WHERE Email IN ('${emailArray.join("','")}')`;
    }
    const results = await conn.query(soql);

    let records: ContactRecord[] = [];

    // If falling back to contacts, check for the contact before returning the leads or empty array
    if (
      appOptions.createEventOn === SalesforceRecordEnum.LEAD &&
      appOptions.createEventOnLeadCheckForContact
    ) {
      // Get any matching contacts
      const contactSearch = await conn.query(
        `SELECT Id, Email, OwnerId FROM ${SalesforceRecordEnum.CONTACT} WHERE Email IN ('${emailArray.join(
          "','"
        )}')`
      );

      if (contactSearch && contactSearch.records.length > 0) {
        records = contactSearch.records as ContactRecord[];
        this.setFallbackToContact(true);
      }
    } else if (!results || !results.records.length) {
      return [];
    }

    if (!records.length) records = results.records as ContactRecord[];

    if (includeOwner || forRoundRobinSkip) {
      const ownerIds: Set<string> = new Set();
      records.forEach((record) => {
        ownerIds.add(record.OwnerId);
      });

      const ownersQuery = (await Promise.all(
        Array.from(ownerIds).map(async (ownerId) => {
          return this.getSalesforceUserFromOwnerId(ownerId);
        })
      )) as { records: ContactRecord[] }[];
      const contactsWithOwners = records.map((record) => {
        const ownerEmail = ownersQuery.find((user) => user.records[0]?.Id === record.OwnerId)?.records[0]
          .Email;
        return { id: record.Id, email: record.Email, ownerId: record.OwnerId, ownerEmail };
      });
      return contactsWithOwners;
    }

    return records
      ? records.map((record) => ({
          id: record.Id,
          email: record.Email,
        }))
      : [];
  }

  async createContacts(contactsToCreate: { email: string; name: string }[], organizerEmail?: string) {
    const conn = await this.conn;
    const appOptions = this.getAppOptions();
    const createEventOn = appOptions.createEventOn ?? SalesforceRecordEnum.CONTACT;
    const organizerId = organizerEmail ? await this.getSalesforceUserIdFromEmail(organizerEmail) : undefined;
    const createdContacts: { id: string; email: string }[] = [];

    if (createEventOn === SalesforceRecordEnum.CONTACT || createEventOn === SalesforceRecordEnum.LEAD) {
      // See if the organizer exists in the CRM
      await Promise.all(
        contactsToCreate.map(async (attendee) => {
          return await conn
            .sobject(createEventOn)
            .create(
              this.generateCreateRecordBody({
                attendee,
                recordType: createEventOn,
                organizerId,
              })
            )
            .then((result) => {
              if (result.success) {
                createdContacts.push({ id: result.id, email: attendee.email });
              }
            });
        })
      );
    }

    if (createEventOn === SalesforceRecordEnum.ACCOUNT) {
      if (!appOptions.createNewContactUnderAccount && !appOptions.createLeadIfAccountNull) {
        this.setDoNotCreateEvent(true);
        return [{ id: "Do not create event", email: "placeholder" }];
      }

      // Base this off of the first contact
      const attendee = contactsToCreate[0];

      const accountId = await this.getAccountIdBasedOnEmailDomainOfContacts(attendee.email);

      let contactCreated = false;

      if (accountId && appOptions.createNewContactUnderAccount) {
        // First see if the contact already exists and connect it to the account
        const userQuery = await conn.query(`SELECT Id, Email FROM Contact WHERE Email = '${attendee.email}'`);
        if (userQuery.records.length) {
          const contact = userQuery.records[0] as { Id: string; Email: string };
          await conn.sobject(SalesforceRecordEnum.CONTACT).update({
            // The first argument is the WHERE clause
            Id: contact.Id,
            AccountId: accountId,
          });
          return [{ id: contact.Id, email: contact.Email }];
        }

        await conn
          .sobject(SalesforceRecordEnum.CONTACT)
          .create({
            ...this.generateCreateRecordBody({
              attendee,
              recordType: SalesforceRecordEnum.CONTACT,
              organizerId,
            }),
            AccountId: accountId,
          })
          .then((result) => {
            if (result.success) {
              createdContacts.push({ id: result.id, email: attendee.email });
              contactCreated = true;
            }
          });
      }

      if (!accountId && appOptions.createLeadIfAccountNull && !contactCreated) {
        // Check to see if the lead exists already
        const leadQuery = await conn.query(`SELECT Id, Email FROM Lead WHERE Email = '${attendee.email}'`);
        if (leadQuery.records.length) {
          const contact = leadQuery.records[0] as { Id: string; Email: string };
          return [{ id: contact.Id, email: contact.Email }];
        }

        for (const attendee of contactsToCreate) {
          try {
            const result = await conn.sobject(SalesforceRecordEnum.LEAD).create(
              this.generateCreateRecordBody({
                attendee,
                recordType: SalesforceRecordEnum.LEAD,
                organizerId,
              })
            );
            if (result.success) {
              createdContacts.push({ id: result.id, email: attendee.email });
            }
          } catch (error: any) {
            if (error.name === "DUPLICATES_DETECTED") {
              const existingId = this.getExistingIdFromDuplicateError(error);
              if (existingId) {
                console.log("Using existing record:", existingId);
                createdContacts.push({ id: existingId, email: attendee.email });
              }
            } else {
              console.error("Error creating lead:", error);
            }
          }
        }
      }
    }

    return createdContacts;
  }

  async handleAttendeeNoShow(bookingUid: string, attendees: { email: string; noShow: boolean }[]) {
    const appOptions = this.getAppOptions();
    const { sendNoShowAttendeeData, sendNoShowAttendeeDataField } = appOptions;
    const conn = await this.conn;
    // Check that no show is enabled
    if (!sendNoShowAttendeeData && !sendNoShowAttendeeDataField) {
      this.log.warn(`No show settings not set for bookingUid ${bookingUid}`);
      return;
    }
    // Get all Salesforce events associated with the booking
    const salesforceEvents = await prisma.bookingReference.findMany({
      where: {
        type: appMeta.type,
        booking: {
          uid: bookingUid,
        },
      },
    });

    const salesforceEntity = await conn.describe("Event");
    const fields = salesforceEntity.fields;
    const noShowField = fields.find((field) => field.name === sendNoShowAttendeeDataField);

    if (!noShowField || (noShowField.type as unknown as string) !== "boolean") {
      this.log.warn(
        `No show field on Salesforce doesn't exist or is not of type boolean for bookingUid ${bookingUid}`
      );
      return;
    }

    for (const event of salesforceEvents) {
      const salesforceEvent = (await conn.query(`SELECT WhoId FROM Event WHERE Id = '${event.uid}'`)) as {
        records: { WhoId: string }[];
      };

      let salesforceAttendeeEmail: string | undefined = undefined;
      // Figure out if the attendee is a contact or lead
      const contactQuery = (await conn.query(
        `SELECT Email FROM Contact WHERE Id = '${salesforceEvent.records[0].WhoId}'`
      )) as { records: { Email: string }[] };
      const leadQuery = (await conn.query(
        `SELECT Email FROM Lead WHERE Id = '${salesforceEvent.records[0].WhoId}'`
      )) as { records: { Email: string }[] };

      // Prioritize contacts over leads
      if (contactQuery.records.length > 0) {
        salesforceAttendeeEmail = contactQuery.records[0].Email;
      } else if (leadQuery.records.length > 0) {
        salesforceAttendeeEmail = leadQuery.records[0].Email;
      } else {
        this.log.warn(
          `Could not find attendee for bookingUid ${bookingUid} and salesforce event id ${event.uid}`
        );
      }

      if (salesforceAttendeeEmail) {
        // Find the attendee no show data
        const noShowData = attendees.find((attendee) => attendee.email === salesforceAttendeeEmail);

        if (!noShowData) {
          this.log.warn(
            `No show data could not be found for ${salesforceAttendeeEmail} and bookingUid ${bookingUid}`
          );
        } else {
          // Update the event with the no show data
          await conn.sobject("Event").update({
            Id: event.uid,
            [sendNoShowAttendeeDataField]: noShowData.noShow,
          });
        }
      }
    }
  }

  private getExistingIdFromDuplicateError(error: any): string | null {
    if (error.duplicateResult && error.duplicateResult.matchResults) {
      for (const matchResult of error.duplicateResult.matchResults) {
        if (matchResult.matchRecords && matchResult.matchRecords.length > 0) {
          return matchResult.matchRecords[0].record.Id;
        }
      }
    }
    return null;
  }

  private setDoNotCreateEvent(boolean: boolean) {
    this.doNotCreateEvent = boolean;
  }

  private getDoNotCreateEvent() {
    return this.doNotCreateEvent;
  }

  private getDominantAccountId(contacts: { AccountId: string }[]) {
    // To get the dominant AccountId we only need to iterate through half the array
    const iterateLength = Math.ceil(contacts.length / 2);
    // Store AccountId frequencies
    const accountIdCounts: { [accountId: string]: number } = {};

    for (const contact of contacts) {
      const accountId = contact.AccountId;
      accountIdCounts[accountId] = (accountIdCounts[accountId] || 0) + 1;
      // If the number of AccountIds makes up 50% of the array length then return early
      if (accountIdCounts[accountId] > iterateLength) return accountId;
    }

    // Else figure out which AccountId occurs the most
    let dominantAccountId;
    let highestCount = 0;

    for (const accountId in accountIdCounts) {
      if (accountIdCounts[accountId] > highestCount) {
        highestCount = accountIdCounts[accountId];
        dominantAccountId = accountId;
      }
    }

    return dominantAccountId;
  }

  private generateCreateRecordBody({
    attendee,
    recordType,
    organizerId,
  }: {
    attendee: { email: string; name: string };
    recordType: SalesforceRecordEnum;
    organizerId?: string;
  }) {
    const [FirstName, LastName] = attendee.name ? attendee.name.split(" ") : [attendee.email, ""];

    // Assume that the first part of the email domain is the company title
    const company = attendee.email.split("@")[1].split(".")[0];

    return {
      LastName: LastName || "-",
      FirstName,
      Email: attendee.email,
      ...(organizerId && { OwnerId: organizerId }),
      ...(recordType === SalesforceRecordEnum.LEAD && { Company: company }),
    };
  }

  private async ensureFieldsExistOnObject(fieldsToTest: string[], sobject: string) {
    const conn = await this.conn;

    const fieldSet = new Set(fieldsToTest);
    const foundFields: jsforce.Field[] = [];

    try {
      const salesforceEntity = await conn.describe(sobject);
      const fields = salesforceEntity.fields;

      for (const field of fields) {
        if (foundFields.length === fieldSet.size) break;

        if (fieldSet.has(field.name)) {
          foundFields.push(field);
        }
      }

      return foundFields;
    } catch (e) {
      console.error(e);
      return [];
    }
  }

  private async checkRecordOwnerNameFromRecordId(id: string, newOwnerId: string) {
    const conn = await this.conn;
    const appOptions = this.getAppOptions();

    // Get the associated record that the event was created on
    const recordQuery = (await conn.query(
      `SELECT OwnerId FROM ${appOptions?.createEventOn} WHERE Id = '${id}'`
    )) as { records: { OwnerId: string }[] };

    if (!recordQuery || !recordQuery.records.length) return;

    const ownerId = recordQuery.records[0].OwnerId;

    const ownerQuery = await this.getSalesforceUserFromOwnerId(ownerId);

    if (!ownerQuery || !ownerQuery.records.length) return;

    const owner = ownerQuery.records[0] as { Name: string };

    // Check that the owner name matches the names where we need to change the organizer
    if (appOptions?.onBookingChangeRecordOwnerName.includes(owner.Name)) {
      await conn.sobject(appOptions?.createEventOn).update({
        // First field is there WHERE statement
        Id: id,
        OwnerId: newOwnerId,
      });
    }
  }

  private async getAccountIdBasedOnEmailDomainOfContacts(email: string) {
    const conn = await this.conn;
    const emailDomain = email.split("@")[1];

    const response = await conn.query(
      `SELECT Id, Email, AccountId FROM Contact WHERE Email LIKE '%@${emailDomain}' AND AccountId != null`
    );

    return this.getDominantAccountId(response.records as { AccountId: string }[]);
  }

<<<<<<< HEAD
  async findUserEmailFromLookupField(
    attendeeEmail: string,
    fieldName: string,
    salesforceObject: SalesforceRecordEnum
  ) {
    console.log(
      "🚀 ~ SalesforceCRMService ~ findUserEmailFromLookupField ~ salesforceObject:",
      salesforceObject
    );
    console.log("🚀 ~ SalesforceCRMService ~ findUserEmailFromLookupField ~ fieldName:", fieldName);
    console.log("🚀 ~ SalesforceCRMService ~ findUserEmailFromLookupField ~ attendeeEmail:", attendeeEmail);

    return;
=======
  private setFallbackToContact(boolean: boolean) {
    this.fallbackToContact = boolean;
  }

  private getFallbackToContact() {
    return this.fallbackToContact;
  }

  private async writeToPersonRecord(
    contactId: string,
    startTime: string,
    organizerEmail: string,
    bookingUid?: string | null
  ) {
    const conn = await this.conn;
    const { createEventOn, onBookingWriteToRecordFields } = this.getAppOptions();

    // Determine record type (Contact or Lead)
    const personRecordType = this.determinePersonRecordType(createEventOn);

    // Search the fields and ensure 1. they exist 2. they're the right type
    const fieldsToWriteOn = Object.keys(onBookingWriteToRecordFields);
    const existingFields = await this.ensureFieldsExistOnObject(fieldsToWriteOn, personRecordType);

    const personRecord = await this.fetchPersonRecord(contactId, existingFields, personRecordType);
    if (!personRecord) return;

    const writeOnRecordBody = await this.buildRecordUpdatePayload({
      existingFields,
      personRecord,
      onBookingWriteToRecordFields,
      startTime,
      bookingUid,
      organizerEmail,
    });

    // Update the person record
    await conn.sobject(personRecordType).update({
      Id: contactId,
      ...writeOnRecordBody,
    });
  }

  private async buildRecordUpdatePayload({
    existingFields,
    personRecord,
    onBookingWriteToRecordFields,
    startTime,
    bookingUid,
    organizerEmail,
  }: {
    existingFields: jsforce.Field[];
    personRecord: Record<string, any>;
    onBookingWriteToRecordFields: Record<string, any>;
    startTime: string;
    bookingUid?: string | null;
    organizerEmail: string;
  }): Promise<Record<string, any>> {
    const writeOnRecordBody: Record<string, any> = {};

    for (const field of existingFields) {
      const fieldConfig = onBookingWriteToRecordFields[field.name];

      // Skip if field should only be written when empty and already has a value
      if (fieldConfig.whenToWrite === WhenToWriteToRecord.FIELD_EMPTY && personRecord[field.name]) {
        continue;
      }

      // Handle different field types
      if (fieldConfig.fieldType === field.type) {
        if (field.type === SalesforceFieldType.TEXT) {
          writeOnRecordBody[field.name] = fieldConfig.value.substring(0, field.length);
        } else if (field.type === SalesforceFieldType.DATE) {
          const dateValue = await this.getDateFieldValue(
            fieldConfig.value,
            startTime,
            bookingUid,
            organizerEmail
          );
          if (dateValue) {
            writeOnRecordBody[field.name] = dateValue;
          }
        }
      }
    }

    return writeOnRecordBody;
  }

  private async getDateFieldValue(
    fieldValue: string,
    startTime: string,
    bookingUid?: string | null,
    organizerEmail?: string
  ): Promise<string | null> {
    if (fieldValue === DateFieldTypeData.BOOKING_START_DATE) {
      return new Date(startTime).toISOString();
    }
    if (fieldValue === DateFieldTypeData.BOOKING_CREATED_DATE && bookingUid) {
      const booking = await prisma.booking.findFirst({
        where: { uid: bookingUid },
        select: { createdAt: true },
      });

      if (!booking) {
        this.log.warn(`No booking found for ${bookingUid}`);
        return null;
      }

      return new Date(booking.createdAt).toISOString();
    }

    if (!bookingUid) {
      this.log.warn(`No uid for booking with organizer ${organizerEmail}`);
    }

    return null;
  }

  private determinePersonRecordType(createEventOn: string): SalesforceRecordEnum {
    return createEventOn === SalesforceRecordEnum.LEAD &&
      this.appOptions.createEventOnLeadCheckForContact &&
      this.getFallbackToContact()
      ? SalesforceRecordEnum.CONTACT
      : this.appOptions.createEventOn;
  }

  private async fetchPersonRecord(
    contactId: string,
    existingFields: jsforce.Field[],
    personRecordType: SalesforceRecordEnum
  ): Promise<Record<string, any> | null> {
    const conn = await this.conn;
    const existingFieldNames = existingFields.map((field) => field.name);

    const query = await conn.query(
      `SELECT ${existingFieldNames.join(", ")} FROM ${personRecordType} WHERE Id = '${contactId}'`
    );

    if (!query.records.length) {
      this.log.warn(`Could not find person record with id ${contactId}`);
      return null;
    }

    return query.records[0] as Record<string, any>;
>>>>>>> 6080ce0c
  }
}<|MERGE_RESOLUTION|>--- conflicted
+++ resolved
@@ -718,21 +718,6 @@
     return this.getDominantAccountId(response.records as { AccountId: string }[]);
   }
 
-<<<<<<< HEAD
-  async findUserEmailFromLookupField(
-    attendeeEmail: string,
-    fieldName: string,
-    salesforceObject: SalesforceRecordEnum
-  ) {
-    console.log(
-      "🚀 ~ SalesforceCRMService ~ findUserEmailFromLookupField ~ salesforceObject:",
-      salesforceObject
-    );
-    console.log("🚀 ~ SalesforceCRMService ~ findUserEmailFromLookupField ~ fieldName:", fieldName);
-    console.log("🚀 ~ SalesforceCRMService ~ findUserEmailFromLookupField ~ attendeeEmail:", attendeeEmail);
-
-    return;
-=======
   private setFallbackToContact(boolean: boolean) {
     this.fallbackToContact = boolean;
   }
@@ -878,6 +863,20 @@
     }
 
     return query.records[0] as Record<string, any>;
->>>>>>> 6080ce0c
+  }
+
+  async findUserEmailFromLookupField(
+    attendeeEmail: string,
+    fieldName: string,
+    salesforceObject: SalesforceRecordEnum
+  ) {
+    console.log(
+      "🚀 ~ SalesforceCRMService ~ findUserEmailFromLookupField ~ salesforceObject:",
+      salesforceObject
+    );
+    console.log("🚀 ~ SalesforceCRMService ~ findUserEmailFromLookupField ~ fieldName:", fieldName);
+    console.log("🚀 ~ SalesforceCRMService ~ findUserEmailFromLookupField ~ attendeeEmail:", attendeeEmail);
+
+    return;
   }
 }