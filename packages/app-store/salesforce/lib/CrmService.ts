--- conflicted
+++ resolved
@@ -1,8 +1,4 @@
-<<<<<<< HEAD
-import type { TokenResponse } from "@jsforce/jsforce-node";
-=======
 import type { TokenResponse, Connection, QueryResult, Field } from "@jsforce/jsforce-node";
->>>>>>> 852ceec9
 import jsforce from "@jsforce/jsforce-node";
 import { RRule } from "rrule";
 import { z } from "zod";
