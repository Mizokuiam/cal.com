--- conflicted
+++ resolved
@@ -28,21 +28,14 @@
   DropdownMenuSeparator,
   DropdownMenuTrigger,
 } from "@calcom/ui/Dropdown";
-<<<<<<< HEAD
 import { Icon } from "@calcom/ui/Icon";
+import Shell from "@calcom/ui/Shell";
 import { Form, TextField } from "@calcom/ui/form/fields";
 
 import { inferSSRProps } from "@lib/types/inferSSRProps";
 
 import { EmbedButton, EmbedDialog } from "@components/Embed";
-import Shell from "@components/Shell";
-
-=======
-import Shell from "@calcom/ui/Shell";
-
-import { inferSSRProps } from "@lib/types/inferSSRProps";
-
->>>>>>> 9346ae64
+
 import { getSerializableForm } from "../../utils";
 
 function NewFormDialog({ appUrl, form }) {
