--- conflicted
+++ resolved
@@ -792,27 +792,30 @@
     eventTypeIds: SelectedCalendarEventTypeIds;
   }) {
     const credentialId = this.credential.id;
-<<<<<<< HEAD
     const eventTypeIdsToBeUnwatched = eventTypeIds;
 
-    const calendarsWithSameExternalIdThatHaveChannelId = await SelectedCalendarRepository.findMany({
+    const calendarsWithSameCredentialId = await SelectedCalendarRepository.findMany({
       where: {
         credentialId,
-        externalId: calendarId,
-        googleChannelId: {
-          not: null,
-        },
       },
     });
 
+    const calendarWithSameExternalId = calendarsWithSameCredentialId.filter(
+      (sc) => sc.externalId === calendarId
+    );
+
+    const calendarsWithSameExternalIdThatAreBeingWatched = calendarWithSameExternalId.filter(
+      (sc) => !!sc.googleChannelId
+    );
+
     // Except those requested to be un-watched, other calendars are still being watched
-    const calendarsToBeStillWatched = calendarsWithSameExternalIdThatHaveChannelId.filter(
+    const calendarsWithSameExternalIdToBeStillWatched = calendarsWithSameExternalIdThatAreBeingWatched.filter(
       (sc) => !eventTypeIdsToBeUnwatched.includes(sc.eventTypeId)
     );
 
-    if (calendarsToBeStillWatched.length) {
+    if (calendarsWithSameExternalIdToBeStillWatched.length) {
       logger.info(
-        `There are other ${calendarsToBeStillWatched.length} calendars with the same externalId_credentialId. Not unwatching. Just removing the channelId from this selected calendar`
+        `There are other ${calendarsWithSameExternalIdToBeStillWatched.length} calendars with the same externalId_credentialId. Not unwatching. Just removing the channelId from this selected calendar`
       );
 
       // CalendarCache still need to exist
@@ -833,14 +836,16 @@
       return;
     }
 
-    const allChannels = calendarsWithSameExternalIdThatHaveChannelId.map((sc) => ({
-      googleChannelResourceId: sc.googleChannelResourceId,
-      googleChannelId: sc.googleChannelId,
-    }));
+    const allChannelsForThisCalendarBeingUnwatched = calendarsWithSameExternalIdThatAreBeingWatched.map(
+      (sc) => ({
+        googleChannelResourceId: sc.googleChannelResourceId,
+        googleChannelId: sc.googleChannelId,
+      })
+    );
 
     // Delete the calendar cache to force a fresh cache
     await prisma.calendarCache.deleteMany({ where: { credentialId } });
-    await this.stopWatchingCalendarsInGoogle(allChannels);
+    await this.stopWatchingCalendarsInGoogle(allChannelsForThisCalendarBeingUnwatched);
     await this.upsertSelectedCalendarsForEventTypeIds(
       {
         externalId: calendarId,
@@ -852,36 +857,13 @@
       },
       eventTypeIdsToBeUnwatched
     );
-=======
-    const sc = await SelectedCalendarRepository.findByExternalId(credentialId, calendarId);
-    // Delete the calendar cache to force a fresh cache
-    await prisma.calendarCache.deleteMany({ where: { credentialId } });
-    const calendar = await this.authedCalendar();
-    await calendar.channels
-      .stop({
-        requestBody: {
-          resourceId: sc?.googleChannelResourceId,
-          id: sc?.googleChannelId,
-        },
-      })
-      .catch((err) => {
-        console.warn(JSON.stringify(err));
-      });
-    await this.upsertSelectedCalendar({
-      externalId: calendarId,
-      googleChannelId: null,
-      googleChannelKind: null,
-      googleChannelResourceId: null,
-      googleChannelResourceUri: null,
-      googleChannelExpiration: null,
-    });
+
     // Populate the cache back for the remaining calendars, if any
     const remainingCalendars =
-      sc?.credential?.selectedCalendars.filter((sc) => sc.externalId !== calendarId) || [];
+      calendarsWithSameCredentialId.filter((sc) => sc.externalId !== calendarId) || [];
     if (remainingCalendars.length > 0) {
       await this.fetchAvailabilityAndSetCache(remainingCalendars);
     }
->>>>>>> 0bd72271
   }
 
   async setAvailabilityInCache(args: FreeBusyArgs, data: calendar_v3.Schema$FreeBusyResponse): Promise<void> {
