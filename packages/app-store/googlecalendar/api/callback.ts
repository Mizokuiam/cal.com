import { google } from "googleapis";
import type { NextApiRequest, NextApiResponse } from "next";

import { renewSelectedCalendarCredentialId } from "@calcom/lib/connectedCalendar";
import {
  GOOGLE_CALENDAR_SCOPES,
  SCOPE_USERINFO_PROFILE,
  WEBAPP_URL,
  WEBAPP_URL_FOR_OAUTH,
} from "@calcom/lib/constants";
import { getSafeRedirectUrl } from "@calcom/lib/getSafeRedirectUrl";
import { HttpError } from "@calcom/lib/http-error";
import { defaultHandler, defaultResponder } from "@calcom/lib/server";
import { CredentialRepository } from "@calcom/lib/server/repository/credential";
<<<<<<< HEAD
=======
import { GoogleService } from "@calcom/lib/server/service/google";
>>>>>>> edd72c2c
import { Prisma } from "@calcom/prisma/client";

import getInstalledAppPath from "../../_utils/getInstalledAppPath";
import { decodeOAuthState } from "../../_utils/oauth/decodeOAuthState";
import { getGoogleAppKeys } from "../lib/getGoogleAppKeys";

async function getHandler(req: NextApiRequest, res: NextApiResponse) {
  const { code } = req.query;
  const state = decodeOAuthState(req);

  if (typeof code !== "string") {
    if (state?.onErrorReturnTo || state?.returnTo) {
      res.redirect(
        getSafeRedirectUrl(state.onErrorReturnTo) ??
          getSafeRedirectUrl(state?.returnTo) ??
          `${WEBAPP_URL}/apps/installed`
      );
      return;
    }
    throw new HttpError({ statusCode: 400, message: "`code` must be a string" });
  }

  if (!req.session?.user?.id) {
    throw new HttpError({ statusCode: 401, message: "You must be logged in to do this" });
  }

  const { client_id, client_secret } = await getGoogleAppKeys();

  const redirect_uri = `${WEBAPP_URL_FOR_OAUTH}/api/integrations/googlecalendar/callback`;

  const oAuth2Client = new google.auth.OAuth2(client_id, client_secret, redirect_uri);

  if (code) {
    const token = await oAuth2Client.getToken(code);
    const key = token.tokens;
    const grantedScopes = token.tokens.scope?.split(" ") ?? [];
    // Check if we have granted all required permissions
    const hasMissingRequiredScopes = GOOGLE_CALENDAR_SCOPES.some((scope) => !grantedScopes.includes(scope));
    if (hasMissingRequiredScopes) {
      if (!state?.fromApp) {
        throw new HttpError({
          statusCode: 400,
          message: "You must grant all permissions to use this integration",
        });
      }
      res.redirect(
        getSafeRedirectUrl(state.onErrorReturnTo) ??
          getSafeRedirectUrl(state?.returnTo) ??
          `${WEBAPP_URL}/apps/installed`
      );
      return;
    }

    // Set the primary calendar as the first selected calendar

    oAuth2Client.setCredentials(key);

    const calendar = google.calendar({
      version: "v3",
      auth: oAuth2Client,
    });

<<<<<<< HEAD
    const cals = await GoogleService.getAllCalendars(calendar);

    const primaryCal = cals.find((cal) => cal.primary) ?? cals[0];

    // Only attempt to update the user's profile photo if the user has granted the required scope
    if (grantedScopes.includes(SCOPE_USERINFO_PROFILE)) {
      await GoogleService.updateProfilePhoto(oAuth2Client, req.session.user.id);
    }

    const gcalCredential = await GoogleService.createGoogleCalendarCredential({
      key,
      userId: req.session.user.id,
    });
=======
    const primaryCal = await GoogleService.getPrimaryCalendar(calendar);
>>>>>>> edd72c2c

    // If we still don't have a primary calendar skip creating the selected calendar.
    // It can be toggled on later.
    if (!primaryCal?.id) {
      res.redirect(
        getSafeRedirectUrl(state?.returnTo) ??
          getInstalledAppPath({ variant: "calendar", slug: "google-calendar" })
      );
      return;
    }

    // Only attempt to update the user's profile photo if the user has granted the required scope
    if (grantedScopes.includes(SCOPE_USERINFO_PROFILE)) {
      await GoogleService.updateProfilePhoto(oAuth2Client, req.session.user.id);
    }

    const gcalCredential = await GoogleService.createGoogleCalendarCredential({
      key,
      userId: req.session.user.id,
    });

    const selectedCalendarWhereUnique = {
      userId: req.session.user.id,
      externalId: primaryCal.id,
      integration: "google_calendar",
    };

    // Wrapping in a try/catch to reduce chance of race conditions-
    // also this improves performance for most of the happy-paths.
    try {
      await GoogleService.createSelectedCalendar({
        credentialId: gcalCredential.id,
        externalId: selectedCalendarWhereUnique.externalId,
        userId: selectedCalendarWhereUnique.userId,
      });
    } catch (error) {
      let errorMessage = "something_went_wrong";
      if (error instanceof Prisma.PrismaClientKnownRequestError && error.code === "P2002") {
        // it is possible a selectedCalendar was orphaned, in this situation-
        // we want to recover by connecting the existing selectedCalendar to the new Credential.
        if (await renewSelectedCalendarCredentialId(selectedCalendarWhereUnique, gcalCredential.id)) {
          res.redirect(
            getSafeRedirectUrl(state?.returnTo) ??
              getInstalledAppPath({ variant: "calendar", slug: "google-calendar" })
          );
          return;
        }
        // else
        errorMessage = "account_already_linked";
      }
      await CredentialRepository.deleteById({ id: gcalCredential.id });
      res.redirect(
        `${
          getSafeRedirectUrl(state?.onErrorReturnTo) ??
          getInstalledAppPath({ variant: "calendar", slug: "google-calendar" })
        }?error=${errorMessage}`
      );
      return;
    }
  }

  // No need to install? Redirect to the returnTo URL
  if (!state?.installGoogleVideo) {
    res.redirect(
      getSafeRedirectUrl(state?.returnTo) ??
        getInstalledAppPath({ variant: "calendar", slug: "google-calendar" })
    );
    return;
  }

  const existingGoogleMeetCredential = await GoogleService.findGoogleMeetCredential({
    userId: req.session.user.id,
  });

  // If the user already has a google meet credential, there's nothing to do in here
  if (existingGoogleMeetCredential) {
    res.redirect(
      getSafeRedirectUrl(`${WEBAPP_URL}/apps/installed/conferencing?hl=google-meet`) ??
        getInstalledAppPath({ variant: "conferencing", slug: "google-meet" })
    );
    return;
  }

  // Create a new google meet credential
  await GoogleService.createGoogleMeetsCredential({ userId: req.session.user.id });
  res.redirect(
    getSafeRedirectUrl(`${WEBAPP_URL}/apps/installed/conferencing?hl=google-meet`) ??
      getInstalledAppPath({ variant: "conferencing", slug: "google-meet" })
  );
}

export default defaultHandler({
  GET: Promise.resolve({ default: defaultResponder(getHandler) }),
});<|MERGE_RESOLUTION|>--- conflicted
+++ resolved
@@ -12,10 +12,6 @@
 import { HttpError } from "@calcom/lib/http-error";
 import { defaultHandler, defaultResponder } from "@calcom/lib/server";
 import { CredentialRepository } from "@calcom/lib/server/repository/credential";
-<<<<<<< HEAD
-=======
-import { GoogleService } from "@calcom/lib/server/service/google";
->>>>>>> edd72c2c
 import { Prisma } from "@calcom/prisma/client";
 
 import getInstalledAppPath from "../../_utils/getInstalledAppPath";
@@ -78,23 +74,7 @@
       auth: oAuth2Client,
     });
 
-<<<<<<< HEAD
-    const cals = await GoogleService.getAllCalendars(calendar);
-
-    const primaryCal = cals.find((cal) => cal.primary) ?? cals[0];
-
-    // Only attempt to update the user's profile photo if the user has granted the required scope
-    if (grantedScopes.includes(SCOPE_USERINFO_PROFILE)) {
-      await GoogleService.updateProfilePhoto(oAuth2Client, req.session.user.id);
-    }
-
-    const gcalCredential = await GoogleService.createGoogleCalendarCredential({
-      key,
-      userId: req.session.user.id,
-    });
-=======
     const primaryCal = await GoogleService.getPrimaryCalendar(calendar);
->>>>>>> edd72c2c
 
     // If we still don't have a primary calendar skip creating the selected calendar.
     // It can be toggled on later.
