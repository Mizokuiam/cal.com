import type { NextApiRequest } from "next";

<<<<<<< HEAD
import { findDwdCalendarCredential } from "@calcom/lib/domainWideDelegation/server";
import { HttpError } from "@calcom/lib/http-error";
import logger from "@calcom/lib/logger";
import { safeStringify } from "@calcom/lib/safeStringify";
import { defaultHandler, defaultResponder } from "@calcom/lib/server";
=======
import { buildNonDelegationCredential } from "@calcom/lib/delegationCredential/server";
import { HttpError } from "@calcom/lib/http-error";
import { defaultHandler } from "@calcom/lib/server/defaultHandler";
import { defaultResponder } from "@calcom/lib/server/defaultResponder";
>>>>>>> 96fcf7be
import { SelectedCalendarRepository } from "@calcom/lib/server/repository/selectedCalendar";

import { getCalendar } from "../../_utils/getCalendar";

const log = logger.getSubLogger({ prefix: ["googlecalendar", "api", "webhook"] });
async function postHandler(req: NextApiRequest) {
  const token = req.headers["x-goog-channel-token"];
  const channelId = req.headers["x-goog-channel-id"];
  log.debug("postHandler called with ", safeStringify({ token, channelId }));

  if (token !== process.env.GOOGLE_WEBHOOK_TOKEN) {
    throw new HttpError({ statusCode: 403, message: "Invalid API key" });
  }
  if (typeof channelId !== "string") {
    throw new HttpError({ statusCode: 403, message: "Missing Channel ID" });
  }

  // There could be multiple selected calendars for the same googleChannelId for different eventTypes and same user
  // Every such record has their googleChannel related fields set which are same
  // So, it is enough to get the first selected calendar for this googleChannelId
  // Further code gets all the selected calendars for this calendar's credential
  const selectedCalendar = await SelectedCalendarRepository.findFirstByGoogleChannelId(channelId);

  if (!selectedCalendar) {
    throw new HttpError({
      statusCode: 200,
      message: `No selected calendar found for googleChannelId: ${channelId}`,
    });
  }
  const { credential, domainWideDelegationCredential, userId } = selectedCalendar;

  let selectedCalendars;
  let credentialForCalendarService;
  if (credential) {
    selectedCalendars = credential.selectedCalendars;
    credentialForCalendarService = credential;
  } else if (domainWideDelegationCredential) {
    const organizationAllMembersSelectedCalendars = domainWideDelegationCredential.selectedCalendars;
    // Use all the selected calendars of the same selectedCalendar's user
    // Because same dwd is used across all members of the same organization, we must have userId in the filter
    selectedCalendars = organizationAllMembersSelectedCalendars.filter(
      (selectedCalendar) => selectedCalendar.userId === userId
    );
    const dwdCalendarCredential = await findDwdCalendarCredential({
      userId,
      dwdId: domainWideDelegationCredential.id,
    });
    credentialForCalendarService = dwdCalendarCredential;
  } else {
    throw new HttpError({
      statusCode: 200,
      message: `No credential or DomainWideDelegation found for selected calendar for googleChannelId: ${channelId}`,
    });
<<<<<<< HEAD
  }
=======
  const { selectedCalendars } = credential;

  const calendar = await getCalendar(buildNonDelegationCredential(credential));
>>>>>>> 96fcf7be

  const calendar = await getCalendar(credentialForCalendarService);
  await calendar?.fetchAvailabilityAndSetCache?.(selectedCalendars);

  return { message: "ok" };
}

export default defaultHandler({
  POST: Promise.resolve({ default: defaultResponder(postHandler) }),
});<|MERGE_RESOLUTION|>--- conflicted
+++ resolved
@@ -1,17 +1,12 @@
 import type { NextApiRequest } from "next";
 
-<<<<<<< HEAD
-import { findDwdCalendarCredential } from "@calcom/lib/domainWideDelegation/server";
+import { buildNonDelegationCredential } from "@calcom/lib/delegationCredential/server";
+import { findUniqueDelegationCalendarCredential } from "@calcom/lib/delegationCredential/server";
 import { HttpError } from "@calcom/lib/http-error";
 import logger from "@calcom/lib/logger";
 import { safeStringify } from "@calcom/lib/safeStringify";
-import { defaultHandler, defaultResponder } from "@calcom/lib/server";
-=======
-import { buildNonDelegationCredential } from "@calcom/lib/delegationCredential/server";
-import { HttpError } from "@calcom/lib/http-error";
 import { defaultHandler } from "@calcom/lib/server/defaultHandler";
 import { defaultResponder } from "@calcom/lib/server/defaultResponder";
->>>>>>> 96fcf7be
 import { SelectedCalendarRepository } from "@calcom/lib/server/repository/selectedCalendar";
 
 import { getCalendar } from "../../_utils/getCalendar";
@@ -29,52 +24,49 @@
     throw new HttpError({ statusCode: 403, message: "Missing Channel ID" });
   }
 
-  // There could be multiple selected calendars for the same googleChannelId for different eventTypes and same user
+  // There could be multiple selected calendars for the same googleChannelId for different eventTypes and same user.
   // Every such record has their googleChannel related fields set which are same
   // So, it is enough to get the first selected calendar for this googleChannelId
   // Further code gets all the selected calendars for this calendar's credential
-  const selectedCalendar = await SelectedCalendarRepository.findFirstByGoogleChannelId(channelId);
+  const selectedCalendarMatchingGoogleChannelId = await SelectedCalendarRepository.findFirstByGoogleChannelId(
+    channelId
+  );
 
-  if (!selectedCalendar) {
+  if (!selectedCalendarMatchingGoogleChannelId) {
     throw new HttpError({
       statusCode: 200,
       message: `No selected calendar found for googleChannelId: ${channelId}`,
     });
   }
-  const { credential, domainWideDelegationCredential, userId } = selectedCalendar;
+  const { credential, delegationCredential } = selectedCalendarMatchingGoogleChannelId;
 
-  let selectedCalendars;
+  let allSelectedCalendarsForCredential;
   let credentialForCalendarService;
+
   if (credential) {
-    selectedCalendars = credential.selectedCalendars;
-    credentialForCalendarService = credential;
-  } else if (domainWideDelegationCredential) {
-    const organizationAllMembersSelectedCalendars = domainWideDelegationCredential.selectedCalendars;
-    // Use all the selected calendars of the same selectedCalendar's user
-    // Because same dwd is used across all members of the same organization, we must have userId in the filter
-    selectedCalendars = organizationAllMembersSelectedCalendars.filter(
-      (selectedCalendar) => selectedCalendar.userId === userId
+    // Regular credential case ->
+    allSelectedCalendarsForCredential = credential.selectedCalendars;
+    credentialForCalendarService = buildNonDelegationCredential(credential);
+  } else if (delegationCredential) {
+    // Because same delegationCredential is used across all members of the same organization, here we get the selected calendars for all the members of the organization
+    const selectedCalendarsForAllTheMembersOfTheOrganization = delegationCredential.selectedCalendars;
+    allSelectedCalendarsForCredential = selectedCalendarsForAllTheMembersOfTheOrganization.filter(
+      (selectedCalendar) => selectedCalendar.userId === selectedCalendarMatchingGoogleChannelId.userId
     );
-    const dwdCalendarCredential = await findDwdCalendarCredential({
-      userId,
-      dwdId: domainWideDelegationCredential.id,
+    const delegationCalendarCredential = await findUniqueDelegationCalendarCredential({
+      userId: selectedCalendarMatchingGoogleChannelId.userId,
+      delegationCredentialId: delegationCredential.id,
     });
-    credentialForCalendarService = dwdCalendarCredential;
+    credentialForCalendarService = delegationCalendarCredential;
   } else {
     throw new HttpError({
       statusCode: 200,
       message: `No credential or DomainWideDelegation found for selected calendar for googleChannelId: ${channelId}`,
     });
-<<<<<<< HEAD
   }
-=======
-  const { selectedCalendars } = credential;
-
-  const calendar = await getCalendar(buildNonDelegationCredential(credential));
->>>>>>> 96fcf7be
 
   const calendar = await getCalendar(credentialForCalendarService);
-  await calendar?.fetchAvailabilityAndSetCache?.(selectedCalendars);
+  await calendar?.fetchAvailabilityAndSetCache?.(allSelectedCalendarsForCredential);
 
   return { message: "ok" };
 }
