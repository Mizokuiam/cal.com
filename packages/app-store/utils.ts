import { Prisma } from "@prisma/client";
import type { TFunction } from "next-i18next";

// If you import this file on any app it should produce circular dependency
// import appStore from "./index";
import { appStoreMetadata } from "@calcom/app-store/appStoreMetaData";
import type { EventLocationType } from "@calcom/app-store/locations";
import { defaultLocations } from "@calcom/app-store/locations";
import { AppCategories } from "@calcom/prisma/enums";
import type { App, AppMeta } from "@calcom/types/App";

export * from "./_utils/getEventTypeAppData";

type LocationOption = {
  label: string;
  value: EventLocationType["type"];
  icon?: string;
  disabled?: boolean;
};

const ALL_APPS_MAP = Object.keys(appStoreMetadata).reduce((store, key) => {
  const metadata = appStoreMetadata[key as keyof typeof appStoreMetadata] as AppMeta;

  store[key] = metadata;

  // eslint-disable-next-line @typescript-eslint/ban-ts-comment
  //@ts-ignore
  delete store[key]["/*"];
  // eslint-disable-next-line @typescript-eslint/ban-ts-comment
  //@ts-ignore
  delete store[key]["__createdUsingCli"];
  return store;
}, {} as Record<string, AppMeta>);

const credentialData = Prisma.validator<Prisma.CredentialArgs>()({
  select: { id: true, type: true, key: true, userId: true, appId: true, invalid: true },
});

export type CredentialData = Prisma.CredentialGetPayload<typeof credentialData>;

export const ALL_APPS = Object.values(ALL_APPS_MAP);

export function getLocationGroupedOptions(integrations: ReturnType<typeof getApps>, t: TFunction) {
  const apps: Record<
    string,
    { label: string; value: string; disabled?: boolean; icon?: string; slug?: string }[]
  > = {};
  integrations.forEach((app) => {
    if (app.locationOption) {
      // All apps that are labeled as a locationOption are video apps. Extract the secondary category if available
<<<<<<< HEAD
      const nonVideoCategory = app.categories.find((category) => category !== "video");
      const category = nonVideoCategory ? nonVideoCategory : app.category ?? "video";

      const option = {
        ...app.locationOption,
        // label: app.locationOption?.label || app.name,
        icon: app.logo,
        slug: app.slug,
      };
=======
      let category =
        app.categories.length >= 2
          ? app.categories.find(
              (category) =>
                !([AppCategories.video, AppCategories.conferencing] as string[]).includes(category)
            )
          : app.category;
      if (!category) category = AppCategories.conferencing;
      const option = { ...app.locationOption, icon: app.logo, slug: app.slug };
>>>>>>> fefb297c
      if (apps[category]) {
        apps[category] = [...apps[category], option];
      } else {
        apps[category] = [option];
      }
    }
  });

  defaultLocations.forEach((l) => {
    const category = l.category;
    if (apps[category]) {
      apps[category] = [
        ...apps[category],
        {
          label: l.label,
          value: l.type,
          icon: l.iconUrl,
        },
      ];
    } else {
      apps[category] = [
        {
          label: l.label,
          value: l.type,
          icon: l.iconUrl,
        },
      ];
    }
  });
  const locations = [];

  // Translating labels and pushing into array
  for (const category in apps) {
    const tmp = {
      label: t(category),
      options: apps[category].map((l) => ({
        ...l,
        label: t(l.label),
      })),
    };

    locations.push(tmp);
  }

  return locations;
}

/**
 * This should get all available apps to the user based on his saved
 * credentials, this should also get globally available apps.
 */
function getApps(userCredentials: CredentialData[]) {
  const apps = ALL_APPS.map((appMeta) => {
    const credentials = userCredentials.filter((credential) => credential.type === appMeta.type);
    let locationOption: LocationOption | null = null;

    /** If the app is a globally installed one, let's inject it's key */
    if (appMeta.isGlobal) {
      credentials.push({
        id: +new Date().getTime(),
        type: appMeta.type,
        // eslint-disable-next-line @typescript-eslint/no-non-null-assertion
        key: appMeta.key!,
        userId: +new Date().getTime(),
        appId: appMeta.slug,
        invalid: false,
      });
    }

    /** Check if app has location option AND add it if user has credentials for it */
    if (credentials.length > 0 && appMeta?.appData?.location) {
      locationOption = {
        value: appMeta.appData.location.type,
        label: appMeta.appData.location.label || "No label set",
        disabled: false,
      };
    }

    const credential: (typeof credentials)[number] | null = credentials[0] || null;
    return {
      ...appMeta,
      /**
       * @deprecated use `credentials`
       */
      credential,
      credentials,
      /** Option to display in `location` field while editing event types */
      locationOption,
    };
  });

  return apps;
}

export function getLocalAppMetadata() {
  return ALL_APPS;
}

export function hasIntegrationInstalled(type: App["type"]): boolean {
  return ALL_APPS.some((app) => app.type === type && !!app.installed);
}

export function getAppName(name: string): string | null {
  return ALL_APPS_MAP[name as keyof typeof ALL_APPS_MAP]?.name ?? null;
}

export function getAppType(name: string): string {
  const type = ALL_APPS_MAP[name as keyof typeof ALL_APPS_MAP].type;

  if (type.endsWith("_calendar")) {
    return "Calendar";
  }
  if (type.endsWith("_payment")) {
    return "Payment";
  }
  return "Unknown";
}

export function getAppFromSlug(slug: string | undefined): AppMeta | undefined {
  return ALL_APPS.find((app) => app.slug === slug);
}

export function getAppFromLocationValue(type: string): AppMeta | undefined {
  return ALL_APPS.find((app) => app?.appData?.location?.type === type);
}

export default getApps;<|MERGE_RESOLUTION|>--- conflicted
+++ resolved
@@ -48,17 +48,6 @@
   integrations.forEach((app) => {
     if (app.locationOption) {
       // All apps that are labeled as a locationOption are video apps. Extract the secondary category if available
-<<<<<<< HEAD
-      const nonVideoCategory = app.categories.find((category) => category !== "video");
-      const category = nonVideoCategory ? nonVideoCategory : app.category ?? "video";
-
-      const option = {
-        ...app.locationOption,
-        // label: app.locationOption?.label || app.name,
-        icon: app.logo,
-        slug: app.slug,
-      };
-=======
       let category =
         app.categories.length >= 2
           ? app.categories.find(
@@ -68,7 +57,6 @@
           : app.category;
       if (!category) category = AppCategories.conferencing;
       const option = { ...app.locationOption, icon: app.logo, slug: app.slug };
->>>>>>> fefb297c
       if (apps[category]) {
         apps[category] = [...apps[category], option];
       } else {
