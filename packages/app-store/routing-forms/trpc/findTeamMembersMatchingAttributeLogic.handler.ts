import type { App_RoutingForms_Form, User } from "@prisma/client";
import type { ServerResponse } from "http";
import type { NextApiResponse } from "next";
import { SerializableForm } from "../types/types";
import { z } from "zod";

import { entityPrismaWhereClause } from "@calcom/lib/entityPermissionUtils";
import { EventTypeRepository } from "@calcom/lib/server/repository/eventType";
import { UserRepository } from "@calcom/lib/server/repository/user";
import type { PrismaClient } from "@calcom/prisma";
import { entries } from "@calcom/prisma/zod-utils";
import { TRPCError } from "@calcom/trpc/server";
import type { TrpcSessionUser } from "@calcom/trpc/server/trpc";

import { findTeamMembersMatchingAttributeLogicOfRoute } from "../lib/findTeamMembersMatchingAttributeLogicOfRoute";
import { getSerializableForm } from "../lib/getSerializableForm";
import isRouter from "../lib/isRouter";
import { RouteActionType, routingFormResponseInDbSchema } from "../zod";
import type { TFindTeamMembersMatchingAttributeLogicInputSchema } from "./findTeamMembersMatchingAttributeLogic.schema";

interface FindTeamMembersMatchingAttributeLogicHandlerOptions {
  ctx: {
    prisma: PrismaClient;
    user: NonNullable<TrpcSessionUser>;
    res: ServerResponse | NextApiResponse | undefined;
  };
  input: TFindTeamMembersMatchingAttributeLogicInputSchema;
}

export const findTeamMembersMatchingAttributeLogicHandler = async ({
  ctx,
  input,
}: FindTeamMembersMatchingAttributeLogicHandlerOptions) => {
  const { prisma, user } = ctx;
<<<<<<< HEAD
  const { getOwnerEmailFromCrm } = await import("@calcom/web/lib/getOwnerEmailFromCrm");

  const { formId, response, routeId, isPreview, _enablePerf, _concurrency } = input;
=======
  const { formId, response, route, isPreview, _enablePerf, _concurrency } = input;
>>>>>>> 6080ce0c

  const form = await prisma.app_RoutingForms_Form.findFirst({
    where: {
      id: formId,
      ...entityPrismaWhereClause({ userId: user.id }),
    },
  });

  if (!form) {
    throw new TRPCError({
      code: "NOT_FOUND",
      message: "Form not found",
    });
  }

  if (!form.teamId) {
    throw new TRPCError({
      code: "BAD_REQUEST",
      message: "This form is not associated with a team",
    });
  }

  const serializableForm = await getSerializableForm({ form });
  const route = serializableForm.routes?.find((route) => route.id === routeId);

  if (!route) {
    throw new TRPCError({
      code: "NOT_FOUND",
      message: "Route not found",
    });
  }

  if (isRouter(route)) {
    throw new TRPCError({
      code: "BAD_REQUEST",
      message: "This route is a global router which is not supported",
    });
  }

  if (route.action.type !== RouteActionType.EventTypeRedirectUrl) {
    return {
      troubleshooter: null,
      result: null,
      contactOwnerEmail: null,
    };
  }

  if (!route.action.eventTypeId) {
    // If it ever happens, should automatically be fixed by saving the form again from route-builder.
    // Legacy route actions do not have eventTypeId.
    throw new TRPCError({
      code: "BAD_REQUEST",
      message: "The route action is missing eventTypeId.",
    });
  }

  const eventType = await EventTypeRepository.findByIdMinimal({ id: route.action.eventTypeId });

  if (!eventType) {
    throw new TRPCError({
      code: "NOT_FOUND",
      message: "Event type not found",
    });
  }

  const emailIdentifierValueInResponse = getEmailIdentifierValueFromResponse({
    form: serializableForm,
    response,
  });
  
  const contactOwnerEmail = emailIdentifierValueInResponse
    ? await getOwnerEmailFromCrm(eventType, emailIdentifierValueInResponse)
    : null;

  const {
    teamMembersMatchingAttributeLogic: matchingTeamMembersWithResult,
    timeTaken: teamMembersMatchingAttributeLogicTimeTaken,
    troubleshooter,
    checkedFallback,
    mainAttributeLogicBuildingWarnings: mainWarnings,
    fallbackAttributeLogicBuildingWarnings: fallbackWarnings,
  } = await findTeamMembersMatchingAttributeLogicOfRoute(
    {
      response,
      route,
      form: serializableForm,
      teamId: form.teamId,
      isPreview: !!isPreview,
    },
    {
      enablePerf: _enablePerf,
      // Reuse same flag for enabling troubleshooter. We would normall use them together
      enableTroubleshooter: _enablePerf,
      concurrency: _concurrency,
    }
  );

  if (!matchingTeamMembersWithResult) {
    return {
      contactOwnerEmail,
      troubleshooter,
      checkedFallback,
      mainWarnings,
      fallbackWarnings,
      result: null,
    };
  }

  const matchingTeamMembersIds = matchingTeamMembersWithResult.map((member) => member.userId);
  const matchingTeamMembers = await UserRepository.findByIds({ ids: matchingTeamMembersIds });

  console.log("_enablePerf, _concurrency", _enablePerf, _concurrency);
  if (_enablePerf) {
    const serverTimingHeader = getServerTimingHeader(teamMembersMatchingAttributeLogicTimeTaken);
    ctx.res?.setHeader("Server-Timing", serverTimingHeader);
    console.log("Server-Timing", serverTimingHeader);
  }

  return {
    troubleshooter,
<<<<<<< HEAD
    contactOwnerEmail,
=======
    checkedFallback,
    mainWarnings,
    fallbackWarnings,
>>>>>>> 6080ce0c
    result: matchingTeamMembers.map((user) => ({
      id: user.id,
      name: user.name,
      email: user.email,
    })),
  };
};

function getServerTimingHeader(timeTaken: Record<string, number | null | undefined>) {
  const headerParts = Object.entries(timeTaken)
    .map(([key, value]) => {
      if (value !== null && value !== undefined) {
        return `${key};dur=${value}`;
      }
      return null;
    })
    .filter(Boolean);

  return headerParts.join(", ");
}

export default findTeamMembersMatchingAttributeLogicHandler;

function getResponseByIdentifier({
  form,
  response,
  identifier,
}: {
  form: Pick<SerializableForm<App_RoutingForms_Form>, "routes" | "fields">;
  response: z.infer<typeof routingFormResponseInDbSchema>;
  identifier: string;
}) {
  if (!form.fields) {
    return null;
  }
  const fields = form.fields;
  const fieldsResponseByIdentifier = entries(response).map(([formFieldId, value]) => {
    const field = fields.find((field) => field.id === formFieldId);
    if (!field) {
      return [formFieldId, value.value];
    }
    return [field.identifier, value.value];
  });

  const responseForField = fieldsResponseByIdentifier.find(
    ([fieldIdentifierInResponse, value]) => fieldIdentifierInResponse === identifier
  );

  if (!responseForField) {
    return null;
  }

  return responseForField[1] ?? null;
}


function getEmailIdentifierValueFromResponse({
  form,
  response,
}: {
  form: Pick<SerializableForm<App_RoutingForms_Form>, "routes" | "fields">;
  response: z.infer<typeof routingFormResponseInDbSchema>;
}) {
  const emailValue = getResponseByIdentifier({ form, response, identifier: "email" });
  if (!emailValue) {
    return null;
  }
  if (emailValue instanceof Array) {
    throw new TRPCError({
      code: "BAD_REQUEST",
      message: '"email" field must not be an array',
    });
  }
  if (typeof emailValue === "number") {
    throw new TRPCError({
      code: "BAD_REQUEST",
      message: '"email" field must not be a number',
    });
  }
  return emailValue;
}<|MERGE_RESOLUTION|>--- conflicted
+++ resolved
@@ -1,8 +1,7 @@
-import type { App_RoutingForms_Form, User } from "@prisma/client";
+import type { App_RoutingForms_Form } from "@prisma/client";
 import type { ServerResponse } from "http";
 import type { NextApiResponse } from "next";
-import { SerializableForm } from "../types/types";
-import { z } from "zod";
+import type { z } from "zod";
 
 import { entityPrismaWhereClause } from "@calcom/lib/entityPermissionUtils";
 import { EventTypeRepository } from "@calcom/lib/server/repository/eventType";
@@ -15,7 +14,9 @@
 import { findTeamMembersMatchingAttributeLogicOfRoute } from "../lib/findTeamMembersMatchingAttributeLogicOfRoute";
 import { getSerializableForm } from "../lib/getSerializableForm";
 import isRouter from "../lib/isRouter";
-import { RouteActionType, routingFormResponseInDbSchema } from "../zod";
+import type { SerializableForm } from "../types/types";
+import type { routingFormResponseInDbSchema } from "../zod";
+import { RouteActionType } from "../zod";
 import type { TFindTeamMembersMatchingAttributeLogicInputSchema } from "./findTeamMembersMatchingAttributeLogic.schema";
 
 interface FindTeamMembersMatchingAttributeLogicHandlerOptions {
@@ -32,13 +33,9 @@
   input,
 }: FindTeamMembersMatchingAttributeLogicHandlerOptions) => {
   const { prisma, user } = ctx;
-<<<<<<< HEAD
   const { getOwnerEmailFromCrm } = await import("@calcom/web/lib/getOwnerEmailFromCrm");
 
-  const { formId, response, routeId, isPreview, _enablePerf, _concurrency } = input;
-=======
   const { formId, response, route, isPreview, _enablePerf, _concurrency } = input;
->>>>>>> 6080ce0c
 
   const form = await prisma.app_RoutingForms_Form.findFirst({
     where: {
@@ -62,7 +59,6 @@
   }
 
   const serializableForm = await getSerializableForm({ form });
-  const route = serializableForm.routes?.find((route) => route.id === routeId);
 
   if (!route) {
     throw new TRPCError({
@@ -108,7 +104,7 @@
     form: serializableForm,
     response,
   });
-  
+
   const contactOwnerEmail = emailIdentifierValueInResponse
     ? await getOwnerEmailFromCrm(eventType, emailIdentifierValueInResponse)
     : null;
@@ -159,13 +155,10 @@
 
   return {
     troubleshooter,
-<<<<<<< HEAD
     contactOwnerEmail,
-=======
     checkedFallback,
     mainWarnings,
     fallbackWarnings,
->>>>>>> 6080ce0c
     result: matchingTeamMembers.map((user) => ({
       id: user.id,
       name: user.name,
@@ -221,7 +214,6 @@
   return responseForField[1] ?? null;
 }
 
-
 function getEmailIdentifierValueFromResponse({
   form,
   response,
