import type { App_RoutingForms_Form, User } from "@prisma/client";
<<<<<<< HEAD
import async from "async";
import type { ImmutableTree, JsonTree } from "react-awesome-query-builder";
import type { Config } from "react-awesome-query-builder/lib";
import { Utils as QbUtils } from "react-awesome-query-builder/lib";
import { z } from "zod";
=======
>>>>>>> 6080ce0c

import dayjs from "@calcom/dayjs";
import type { Tasker } from "@calcom/features/tasker/tasker";
import getWebhooks from "@calcom/features/webhooks/lib/getWebhooks";
import { sendGenericWebhookPayload } from "@calcom/features/webhooks/lib/sendPayload";
import getOrgIdFromMemberOrTeamId from "@calcom/lib/getOrgIdFromMemberOrTeamId";
import logger from "@calcom/lib/logger";
import { WebhookTriggerEvents } from "@calcom/prisma/client";
import type { Ensure } from "@calcom/types/utils";

import type { SerializableField, OrderedResponses } from "../types/types";
import type { FormResponse, SerializableForm } from "../types/types";
<<<<<<< HEAD
import { routingFormResponseInDbSchema } from "../zod";
import { acrossQueryValueCompatiblity, raqbQueryValueUtils } from "./raqbUtils";
=======
>>>>>>> 6080ce0c

let tasker: Tasker;

if (typeof window === "undefined") {
  import("@calcom/features/tasker")
    .then((module) => {
      tasker = module.default;
    })
    .catch((error) => {
      console.error("Failed to load tasker:", error);
    });
}

const moduleLogger = logger.getSubLogger({ prefix: ["routing-forms/trpc/utils"] });

type SelectFieldWebhookResponse = string | number | string[] | { label: string; id: string | null };
export type FORM_SUBMITTED_WEBHOOK_RESPONSES = Record<
  string,
  {
    /**
     * Deprecates `value` prop as it now has both the id(that doesn't change) and the label(that can change but is human friendly)
     */
    response: number | string | string[] | SelectFieldWebhookResponse | SelectFieldWebhookResponse[];
    /**
     * @deprecated Use `response` instead
     */
    value: FormResponse[keyof FormResponse]["value"];
  }
>;

function isOptionsField(field: Pick<SerializableField, "type" | "options">) {
  return (field.type === "select" || field.type === "multiselect") && field.options;
}

export function getFieldResponse({
  field,
  fieldResponseValue,
}: {
  fieldResponseValue: FormResponse[keyof FormResponse]["value"];
  field: Pick<SerializableField, "type" | "options">;
}) {
  if (!isOptionsField(field)) {
    return {
      value: fieldResponseValue,
      response: fieldResponseValue,
    };
  }

  if (!field.options) {
    return {
      value: fieldResponseValue,
      response: fieldResponseValue,
    };
  }

  const valueArray = fieldResponseValue instanceof Array ? fieldResponseValue : [fieldResponseValue];

  const chosenOptions = valueArray.map((idOrLabel) => {
    const foundOptionById = field.options?.find((option) => {
      return option.id === idOrLabel;
    });
    if (foundOptionById) {
      return {
        label: foundOptionById.label,
        id: foundOptionById.id,
      };
    } else {
      return {
        label: idOrLabel.toString(),
        id: null,
      };
    }
  });
  return {
    // value is a legacy prop that is just sending the labels which can change
    value: chosenOptions.map((option) => option.label),
    // response is new prop that is sending the label along with id(which doesn't change)
    response: chosenOptions,
  };
}

<<<<<<< HEAD
/**
 * Performance wrapper for async functions
 */
async function asyncPerf<ReturnValue>(fn: () => Promise<ReturnValue>): Promise<[ReturnValue, number | null]> {
  const start = performance.now();
  const result = await fn();
  const end = performance.now();
  return [result, end - start];
}

/**
 * Performance wrapper for sync functions
 */
function perf<ReturnValue>(fn: () => ReturnValue): [ReturnValue, number | null] {
  const start = performance.now();
  const result = fn();
  const end = performance.now();
  return [result, end - start];
}

function getErrorsFromImmutableTree(tree: ImmutableTree) {
  const validatedQueryValue = QbUtils.getTree(tree);
  if (!raqbQueryValueUtils.isQueryValueARuleGroup(validatedQueryValue)) {
    return [];
  }

  if (!validatedQueryValue.children1) {
    return [];
  }

  const errors: string[][] = [];
  Object.values(validatedQueryValue.children1).map((rule) => {
    if (rule.type !== "rule") {
      return;
    }
    const valueError = rule.properties.valueError;
    if (valueError) {
      // Sometimes there are null values in it.
      errors.push(valueError.filter((value) => !!value));
    }
  });
  return errors;
}

function getJsonLogic({
  attributesQueryValue,
  attributesQueryBuilderConfig,
  isPreview,
}: {
  attributesQueryValue: JsonTree;
  attributesQueryBuilderConfig: Config;
  isPreview: boolean;
}) {
  const state = {
    tree: QbUtils.checkTree(
      QbUtils.loadTree(attributesQueryValue),
      // We know that attributesQueryBuilderConfig is a Config because getAttributesQueryBuilderConfig returns a Config. So, asserting it.
      attributesQueryBuilderConfig as unknown as Config
    ),
    config: attributesQueryBuilderConfig as unknown as Config,
  };

  const jsonLogicQuery = QbUtils.jsonLogicFormat(state.tree, state.config);
  const logic = jsonLogicQuery.logic;

  // We error only in preview mode to communicate any problem.
  // In live mode, we don't error and instead prefer to let no members match which then causes all of the assignes of the team event to be used.
  if (isPreview) {
    const errors = getErrorsFromImmutableTree(state.tree).flat();
    if (errors.length) {
      throw new Error(errors.toString());
    }
    if (!logic) {
      // Empty children1 is normal where it means that no rules are added by user.
      if (attributesQueryValue.children1 && Object.keys(attributesQueryValue.children1).length > 0) {
        // Possible reasons for this
        // 1. The attribute option value used is not in the options list. Happens if 'Value of field' value is chosen and that field's response value doesn't exist in attribute options list.
        throw new Error("There is some error building the logic, please check the routes.");
      }
    }
  }

  return logic;
}

export const enum TroubleshooterCase {
  EMPTY_QUERY_VALUE = "empty-query-value",
  IS_A_ROUTER = "is-a-router",
  NO_LOGIC_FOUND = "no-logic-found",
  MATCH_RESULTS_READY = "match-results-ready",
  NO_ROUTE_FOUND = "no-route-found",
}

/**
 * Used by preview and live both
 */
export async function findTeamMembersMatchingAttributeLogicOfRoute(
  {
    form,
    response,
    routeId,
    teamId,
    isPreview,
  }: {
    form: Pick<SerializableForm<App_RoutingForms_Form>, "routes" | "fields">;
    response: z.infer<typeof routingFormResponseInDbSchema>;
    routeId: string;
    teamId: number;
    isPreview?: boolean;
  },
  config: {
    enablePerf?: boolean;
    concurrency?: number;
    enableTroubleshooter?: boolean;
  } = {}
) {
  const route = form.routes?.find((route) => route.id === routeId);
  // Higher value of concurrency might not be performant as it might overwhelm the system. So, use a lower value as default.
  const { enablePerf = false, concurrency = 2, enableTroubleshooter } = config;

  if (!route) {
    return {
      teamMembersMatchingAttributeLogic: null,
      timeTaken: null,
      troubleshooter: enableTroubleshooter
        ? {
            type: TroubleshooterCase.NO_ROUTE_FOUND,
            data: {
              routeId,
            },
          }
        : null,
    };
  }

  if (isRouter(route)) {
    return {
      teamMembersMatchingAttributeLogic: null,
      timeTaken: null,
      troubleshooter: enableTroubleshooter
        ? {
            type: TroubleshooterCase.IS_A_ROUTER,
            data: {
              routeId,
            },
          }
        : null,
    };
  }

  const teamMembersMatchingAttributeLogicMap = new Map<number, RaqbLogicResult>();

  const [attributesForTeam, getAttributesForTeamTimeTaken] = await aPf(
    async () => await getAttributesForTeam({ teamId: teamId })
  );

  const [attributesQueryValue, getAttributesQueryValueTimeTaken] = pf(() =>
    getAttributesQueryValue({
      attributesQueryValue: route.attributesQueryValue,
      attributes: attributesForTeam,
      response,
      fields: form.fields,
      getFieldResponse,
    })
  );

  if (raqbQueryValueUtils.isQueryValueEmpty(attributesQueryValue)) {
    return {
      teamMembersMatchingAttributeLogic: null,
      timeTaken: {
        gAtr: getAttributesForTeamTimeTaken,
        gQryVal: getAttributesQueryValueTimeTaken,
        gQryCnfg: null,
        gMbrWtAtr: null,
        lgcFrMbrs: null,
      },
      troubleshooter: enableTroubleshooter
        ? {
            type: TroubleshooterCase.EMPTY_QUERY_VALUE,
            data: {
              attributesQueryValue,
            },
          }
        : null,
    };
  }

  const [attributesQueryBuilderConfig, getAttributesQueryBuilderConfigTimeTaken] = pf(() =>
    getAttributesQueryBuilderConfig({
      form,
      attributes: attributesForTeam,
      attributesQueryValue,
    })
  );

  const [
    teamMembersWithAttributeOptionValuePerAttribute,
    getTeamMembersWithAttributeOptionValuePerAttributeTimeTaken,
  ] = await aPf(() => getTeamMembersWithAttributeOptionValuePerAttribute({ teamId: teamId }));

  const logic = getJsonLogic({
    attributesQueryValue: attributesQueryValue as JsonTree,
    attributesQueryBuilderConfig: attributesQueryBuilderConfig as unknown as Config,
    isPreview: !!isPreview,
  });

  if (!logic) {
    return {
      teamMembersMatchingAttributeLogic: null,
      timeTaken: {
        gAtr: getAttributesForTeamTimeTaken,
        gQryCnfg: getAttributesQueryBuilderConfigTimeTaken,
        gMbrWtAtr: getTeamMembersWithAttributeOptionValuePerAttributeTimeTaken,
        lgcFrMbrs: null,
        gQryVal: getAttributesQueryValueTimeTaken,
      },
      troubleshooter: enableTroubleshooter
        ? {
            type: TroubleshooterCase.NO_LOGIC_FOUND,
            data: {
              attributesQueryValue,
              attributesQueryBuilderConfig,
              teamMembersWithAttributeOptionValuePerAttribute,
            },
          }
        : null,
    };
  }

  const attributesDataPerUser = new Map<number, ReturnType<typeof getAttributes>>();

  const [_, teamMembersMatchingAttributeLogicTimeTaken] = await aPf(async () => {
    return await async.mapLimit<TeamMemberWithAttributeOptionValuePerAttribute, Promise<void>>(
      teamMembersWithAttributeOptionValuePerAttribute,
      concurrency,
      async (member: TeamMemberWithAttributeOptionValuePerAttribute) => {
        const attributesData = getAttributes({
          attributesData: member.attributes,
          attributesQueryValue,
        });

        if (enableTroubleshooter) {
          attributesDataPerUser.set(member.userId, attributesData);
        }

        const result = !!jsonLogic.apply(logic as any, attributesData)
          ? RaqbLogicResult.MATCH
          : RaqbLogicResult.NO_MATCH;

        if (result !== RaqbLogicResult.MATCH) {
          return;
        }
        teamMembersMatchingAttributeLogicMap.set(member.userId, result);
      }
    );
  });

  return {
    teamMembersMatchingAttributeLogic: Array.from(teamMembersMatchingAttributeLogicMap).map((item) => ({
      userId: item[0],
      result: item[1],
    })),
    timeTaken: {
      gAtr: getAttributesForTeamTimeTaken,
      gQryCnfg: getAttributesQueryBuilderConfigTimeTaken,
      gMbrWtAtr: getTeamMembersWithAttributeOptionValuePerAttributeTimeTaken,
      lgcFrMbrs: teamMembersMatchingAttributeLogicTimeTaken,
      gQryVal: getAttributesQueryValueTimeTaken,
    },
    troubleshooter: enableTroubleshooter
      ? {
          type: TroubleshooterCase.MATCH_RESULTS_READY,
          data: {
            attributesDataPerUser,
            attributesQueryValue,
            attributesQueryBuilderConfig,
            logic,
            attributesForTeam,
          },
        }
      : null,
  };

  function pf<ReturnValue>(fn: () => ReturnValue): [ReturnValue, number | null] {
    if (!enablePerf) {
      return [fn(), null];
    }
    return perf(fn);
  }

  async function aPf<ReturnValue>(fn: () => Promise<ReturnValue>): Promise<[ReturnValue, number | null]> {
    if (!enablePerf) {
      return [await fn(), null];
    }
    return asyncPerf(fn);
  }
}

=======
>>>>>>> 6080ce0c
export async function onFormSubmission(
  form: Ensure<
    SerializableForm<App_RoutingForms_Form> & { user: Pick<User, "id" | "email">; userWithEmails?: string[] },
    "fields"
  >,
  response: FormResponse,
  responseId: number,
  chosenAction?: {
    type: "customPageMessage" | "externalRedirectUrl" | "eventTypeRedirectUrl";
    value: string;
  }
) {
  const fieldResponsesByIdentifier: FORM_SUBMITTED_WEBHOOK_RESPONSES = {};

  for (const [fieldId, fieldResponse] of Object.entries(response)) {
    const field = form.fields.find((f) => f.id === fieldId);
    if (!field) {
      throw new Error(`Field with id ${fieldId} not found`);
    }
    // Use the label lowercased as the key to identify a field.
    // TODO: We seem to be using label from the response, Can we not use the field.label
    const key =
      form.fields.find((f) => f.id === fieldId)?.identifier ||
      (fieldResponse.label as keyof typeof fieldResponsesByIdentifier);
    fieldResponsesByIdentifier[key] = getFieldResponse({
      fieldResponseValue: fieldResponse.value,
      field,
    });
  }

  const { userId, teamId } = getWebhookTargetEntity(form);

  const orgId = await getOrgIdFromMemberOrTeamId({ memberId: userId, teamId });

  const subscriberOptionsFormSubmitted = {
    userId,
    teamId,
    orgId,
    triggerEvent: WebhookTriggerEvents.FORM_SUBMITTED,
  };

  const subscriberOptionsFormSubmittedNoEvent = {
    userId,
    teamId,
    orgId,
    triggerEvent: WebhookTriggerEvents.FORM_SUBMITTED_NO_EVENT,
  };

  const webhooksFormSubmitted = await getWebhooks(subscriberOptionsFormSubmitted);
  const webhooksFormSubmittedNoEvent = await getWebhooks(subscriberOptionsFormSubmittedNoEvent);

  const promisesFormSubmitted = webhooksFormSubmitted.map((webhook) => {
    sendGenericWebhookPayload({
      secretKey: webhook.secret,
      triggerEvent: "FORM_SUBMITTED",
      createdAt: new Date().toISOString(),
      webhook,
      data: {
        formId: form.id,
        formName: form.name,
        teamId: form.teamId,
        responses: fieldResponsesByIdentifier,
      },
      rootData: {
        // Send responses unwrapped at root level for backwards compatibility
        ...Object.entries(fieldResponsesByIdentifier).reduce((acc, [key, value]) => {
          acc[key] = value.value;
          return acc;
        }, {} as Record<string, FormResponse[keyof FormResponse]["value"]>),
      },
    }).catch((e) => {
      console.error(`Error executing routing form webhook`, webhook, e);
    });
  });

  const promisesFormSubmittedNoEvent = webhooksFormSubmittedNoEvent.map((webhook) => {
    const scheduledAt = dayjs().add(10, "minute").toDate();
    return tasker.create(
      "triggerFormSubmittedNoEventWebhook",
      {
        responseId,
        form,
        responses: fieldResponsesByIdentifier,
        redirect: chosenAction,
        webhook,
      },
      { scheduledAt }
    );
  });

  const promises = [...promisesFormSubmitted, ...promisesFormSubmittedNoEvent];

  await Promise.all(promises);
  const orderedResponses = form.fields.reduce((acc, field) => {
    acc.push(response[field.id]);
    return acc;
  }, [] as OrderedResponses);

  if (form.settings?.emailOwnerOnSubmission) {
    moduleLogger.debug(
      `Preparing to send Form Response email for Form:${form.id} to form owner: ${form.user.email}`
    );
    await sendResponseEmail(form, orderedResponses, [form.user.email]);
  } else if (form.userWithEmails?.length) {
    moduleLogger.debug(
      `Preparing to send Form Response email for Form:${form.id} to users: ${form.userWithEmails.join(",")}`
    );
    await sendResponseEmail(form, orderedResponses, form.userWithEmails);
  }
}

export const sendResponseEmail = async (
  form: Pick<App_RoutingForms_Form, "id" | "name">,
  orderedResponses: OrderedResponses,
  toAddresses: string[]
) => {
  try {
    if (typeof window === "undefined") {
      const { default: ResponseEmail } = await import("../emails/templates/response-email");
      const email = new ResponseEmail({ form: form, toAddresses, orderedResponses });
      await email.sendEmail();
    }
  } catch (e) {
    moduleLogger.error("Error sending response email", e);
  }
};

function getWebhookTargetEntity(form: { teamId?: number | null; user: { id: number } }) {
  // If it's a team form, the target must be team webhook
  // If it's a user form, the target must be user webhook
  const isTeamForm = form.teamId;
  return { userId: isTeamForm ? null : form.user.id, teamId: isTeamForm ? form.teamId : null };
}<|MERGE_RESOLUTION|>--- conflicted
+++ resolved
@@ -1,12 +1,4 @@
 import type { App_RoutingForms_Form, User } from "@prisma/client";
-<<<<<<< HEAD
-import async from "async";
-import type { ImmutableTree, JsonTree } from "react-awesome-query-builder";
-import type { Config } from "react-awesome-query-builder/lib";
-import { Utils as QbUtils } from "react-awesome-query-builder/lib";
-import { z } from "zod";
-=======
->>>>>>> 6080ce0c
 
 import dayjs from "@calcom/dayjs";
 import type { Tasker } from "@calcom/features/tasker/tasker";
@@ -19,11 +11,6 @@
 
 import type { SerializableField, OrderedResponses } from "../types/types";
 import type { FormResponse, SerializableForm } from "../types/types";
-<<<<<<< HEAD
-import { routingFormResponseInDbSchema } from "../zod";
-import { acrossQueryValueCompatiblity, raqbQueryValueUtils } from "./raqbUtils";
-=======
->>>>>>> 6080ce0c
 
 let tasker: Tasker;
 
@@ -105,307 +92,6 @@
   };
 }
 
-<<<<<<< HEAD
-/**
- * Performance wrapper for async functions
- */
-async function asyncPerf<ReturnValue>(fn: () => Promise<ReturnValue>): Promise<[ReturnValue, number | null]> {
-  const start = performance.now();
-  const result = await fn();
-  const end = performance.now();
-  return [result, end - start];
-}
-
-/**
- * Performance wrapper for sync functions
- */
-function perf<ReturnValue>(fn: () => ReturnValue): [ReturnValue, number | null] {
-  const start = performance.now();
-  const result = fn();
-  const end = performance.now();
-  return [result, end - start];
-}
-
-function getErrorsFromImmutableTree(tree: ImmutableTree) {
-  const validatedQueryValue = QbUtils.getTree(tree);
-  if (!raqbQueryValueUtils.isQueryValueARuleGroup(validatedQueryValue)) {
-    return [];
-  }
-
-  if (!validatedQueryValue.children1) {
-    return [];
-  }
-
-  const errors: string[][] = [];
-  Object.values(validatedQueryValue.children1).map((rule) => {
-    if (rule.type !== "rule") {
-      return;
-    }
-    const valueError = rule.properties.valueError;
-    if (valueError) {
-      // Sometimes there are null values in it.
-      errors.push(valueError.filter((value) => !!value));
-    }
-  });
-  return errors;
-}
-
-function getJsonLogic({
-  attributesQueryValue,
-  attributesQueryBuilderConfig,
-  isPreview,
-}: {
-  attributesQueryValue: JsonTree;
-  attributesQueryBuilderConfig: Config;
-  isPreview: boolean;
-}) {
-  const state = {
-    tree: QbUtils.checkTree(
-      QbUtils.loadTree(attributesQueryValue),
-      // We know that attributesQueryBuilderConfig is a Config because getAttributesQueryBuilderConfig returns a Config. So, asserting it.
-      attributesQueryBuilderConfig as unknown as Config
-    ),
-    config: attributesQueryBuilderConfig as unknown as Config,
-  };
-
-  const jsonLogicQuery = QbUtils.jsonLogicFormat(state.tree, state.config);
-  const logic = jsonLogicQuery.logic;
-
-  // We error only in preview mode to communicate any problem.
-  // In live mode, we don't error and instead prefer to let no members match which then causes all of the assignes of the team event to be used.
-  if (isPreview) {
-    const errors = getErrorsFromImmutableTree(state.tree).flat();
-    if (errors.length) {
-      throw new Error(errors.toString());
-    }
-    if (!logic) {
-      // Empty children1 is normal where it means that no rules are added by user.
-      if (attributesQueryValue.children1 && Object.keys(attributesQueryValue.children1).length > 0) {
-        // Possible reasons for this
-        // 1. The attribute option value used is not in the options list. Happens if 'Value of field' value is chosen and that field's response value doesn't exist in attribute options list.
-        throw new Error("There is some error building the logic, please check the routes.");
-      }
-    }
-  }
-
-  return logic;
-}
-
-export const enum TroubleshooterCase {
-  EMPTY_QUERY_VALUE = "empty-query-value",
-  IS_A_ROUTER = "is-a-router",
-  NO_LOGIC_FOUND = "no-logic-found",
-  MATCH_RESULTS_READY = "match-results-ready",
-  NO_ROUTE_FOUND = "no-route-found",
-}
-
-/**
- * Used by preview and live both
- */
-export async function findTeamMembersMatchingAttributeLogicOfRoute(
-  {
-    form,
-    response,
-    routeId,
-    teamId,
-    isPreview,
-  }: {
-    form: Pick<SerializableForm<App_RoutingForms_Form>, "routes" | "fields">;
-    response: z.infer<typeof routingFormResponseInDbSchema>;
-    routeId: string;
-    teamId: number;
-    isPreview?: boolean;
-  },
-  config: {
-    enablePerf?: boolean;
-    concurrency?: number;
-    enableTroubleshooter?: boolean;
-  } = {}
-) {
-  const route = form.routes?.find((route) => route.id === routeId);
-  // Higher value of concurrency might not be performant as it might overwhelm the system. So, use a lower value as default.
-  const { enablePerf = false, concurrency = 2, enableTroubleshooter } = config;
-
-  if (!route) {
-    return {
-      teamMembersMatchingAttributeLogic: null,
-      timeTaken: null,
-      troubleshooter: enableTroubleshooter
-        ? {
-            type: TroubleshooterCase.NO_ROUTE_FOUND,
-            data: {
-              routeId,
-            },
-          }
-        : null,
-    };
-  }
-
-  if (isRouter(route)) {
-    return {
-      teamMembersMatchingAttributeLogic: null,
-      timeTaken: null,
-      troubleshooter: enableTroubleshooter
-        ? {
-            type: TroubleshooterCase.IS_A_ROUTER,
-            data: {
-              routeId,
-            },
-          }
-        : null,
-    };
-  }
-
-  const teamMembersMatchingAttributeLogicMap = new Map<number, RaqbLogicResult>();
-
-  const [attributesForTeam, getAttributesForTeamTimeTaken] = await aPf(
-    async () => await getAttributesForTeam({ teamId: teamId })
-  );
-
-  const [attributesQueryValue, getAttributesQueryValueTimeTaken] = pf(() =>
-    getAttributesQueryValue({
-      attributesQueryValue: route.attributesQueryValue,
-      attributes: attributesForTeam,
-      response,
-      fields: form.fields,
-      getFieldResponse,
-    })
-  );
-
-  if (raqbQueryValueUtils.isQueryValueEmpty(attributesQueryValue)) {
-    return {
-      teamMembersMatchingAttributeLogic: null,
-      timeTaken: {
-        gAtr: getAttributesForTeamTimeTaken,
-        gQryVal: getAttributesQueryValueTimeTaken,
-        gQryCnfg: null,
-        gMbrWtAtr: null,
-        lgcFrMbrs: null,
-      },
-      troubleshooter: enableTroubleshooter
-        ? {
-            type: TroubleshooterCase.EMPTY_QUERY_VALUE,
-            data: {
-              attributesQueryValue,
-            },
-          }
-        : null,
-    };
-  }
-
-  const [attributesQueryBuilderConfig, getAttributesQueryBuilderConfigTimeTaken] = pf(() =>
-    getAttributesQueryBuilderConfig({
-      form,
-      attributes: attributesForTeam,
-      attributesQueryValue,
-    })
-  );
-
-  const [
-    teamMembersWithAttributeOptionValuePerAttribute,
-    getTeamMembersWithAttributeOptionValuePerAttributeTimeTaken,
-  ] = await aPf(() => getTeamMembersWithAttributeOptionValuePerAttribute({ teamId: teamId }));
-
-  const logic = getJsonLogic({
-    attributesQueryValue: attributesQueryValue as JsonTree,
-    attributesQueryBuilderConfig: attributesQueryBuilderConfig as unknown as Config,
-    isPreview: !!isPreview,
-  });
-
-  if (!logic) {
-    return {
-      teamMembersMatchingAttributeLogic: null,
-      timeTaken: {
-        gAtr: getAttributesForTeamTimeTaken,
-        gQryCnfg: getAttributesQueryBuilderConfigTimeTaken,
-        gMbrWtAtr: getTeamMembersWithAttributeOptionValuePerAttributeTimeTaken,
-        lgcFrMbrs: null,
-        gQryVal: getAttributesQueryValueTimeTaken,
-      },
-      troubleshooter: enableTroubleshooter
-        ? {
-            type: TroubleshooterCase.NO_LOGIC_FOUND,
-            data: {
-              attributesQueryValue,
-              attributesQueryBuilderConfig,
-              teamMembersWithAttributeOptionValuePerAttribute,
-            },
-          }
-        : null,
-    };
-  }
-
-  const attributesDataPerUser = new Map<number, ReturnType<typeof getAttributes>>();
-
-  const [_, teamMembersMatchingAttributeLogicTimeTaken] = await aPf(async () => {
-    return await async.mapLimit<TeamMemberWithAttributeOptionValuePerAttribute, Promise<void>>(
-      teamMembersWithAttributeOptionValuePerAttribute,
-      concurrency,
-      async (member: TeamMemberWithAttributeOptionValuePerAttribute) => {
-        const attributesData = getAttributes({
-          attributesData: member.attributes,
-          attributesQueryValue,
-        });
-
-        if (enableTroubleshooter) {
-          attributesDataPerUser.set(member.userId, attributesData);
-        }
-
-        const result = !!jsonLogic.apply(logic as any, attributesData)
-          ? RaqbLogicResult.MATCH
-          : RaqbLogicResult.NO_MATCH;
-
-        if (result !== RaqbLogicResult.MATCH) {
-          return;
-        }
-        teamMembersMatchingAttributeLogicMap.set(member.userId, result);
-      }
-    );
-  });
-
-  return {
-    teamMembersMatchingAttributeLogic: Array.from(teamMembersMatchingAttributeLogicMap).map((item) => ({
-      userId: item[0],
-      result: item[1],
-    })),
-    timeTaken: {
-      gAtr: getAttributesForTeamTimeTaken,
-      gQryCnfg: getAttributesQueryBuilderConfigTimeTaken,
-      gMbrWtAtr: getTeamMembersWithAttributeOptionValuePerAttributeTimeTaken,
-      lgcFrMbrs: teamMembersMatchingAttributeLogicTimeTaken,
-      gQryVal: getAttributesQueryValueTimeTaken,
-    },
-    troubleshooter: enableTroubleshooter
-      ? {
-          type: TroubleshooterCase.MATCH_RESULTS_READY,
-          data: {
-            attributesDataPerUser,
-            attributesQueryValue,
-            attributesQueryBuilderConfig,
-            logic,
-            attributesForTeam,
-          },
-        }
-      : null,
-  };
-
-  function pf<ReturnValue>(fn: () => ReturnValue): [ReturnValue, number | null] {
-    if (!enablePerf) {
-      return [fn(), null];
-    }
-    return perf(fn);
-  }
-
-  async function aPf<ReturnValue>(fn: () => Promise<ReturnValue>): Promise<[ReturnValue, number | null]> {
-    if (!enablePerf) {
-      return [await fn(), null];
-    }
-    return asyncPerf(fn);
-  }
-}
-
-=======
->>>>>>> 6080ce0c
 export async function onFormSubmission(
   form: Ensure<
     SerializableForm<App_RoutingForms_Form> & { user: Pick<User, "id" | "email">; userWithEmails?: string[] },
