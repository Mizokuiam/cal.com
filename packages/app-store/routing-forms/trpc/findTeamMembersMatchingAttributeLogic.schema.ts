import { z } from "zod";

export const ZFindTeamMembersMatchingAttributeLogicInputSchema = z.object({
  formId: z.string(),
  response: z.record(z.string(), z.any()),
  routeId: z.string(),
<<<<<<< HEAD
=======
  isPreview: z.boolean().optional(),
  _enablePerf: z.boolean().optional(),
  _concurrency: z.number().optional(),
>>>>>>> 2f4dd328
});

export type TFindTeamMembersMatchingAttributeLogicInputSchema = z.infer<
  typeof ZFindTeamMembersMatchingAttributeLogicInputSchema
>;<|MERGE_RESOLUTION|>--- conflicted
+++ resolved
@@ -4,12 +4,9 @@
   formId: z.string(),
   response: z.record(z.string(), z.any()),
   routeId: z.string(),
-<<<<<<< HEAD
-=======
   isPreview: z.boolean().optional(),
   _enablePerf: z.boolean().optional(),
   _concurrency: z.number().optional(),
->>>>>>> 2f4dd328
 });
 
 export type TFindTeamMembersMatchingAttributeLogicInputSchema = z.infer<
