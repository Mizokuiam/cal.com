--- conflicted
+++ resolved
@@ -12,16 +12,9 @@
   const [newSecretKey, setNewSecretKey] = useState("");
   const router = useRouter();
   const { t } = useLocale();
-<<<<<<< HEAD
-
-  const integrations = trpc.viewer.integrations.useQuery({ categories: ["payment"] });
-  const paypalPaymentAppCredentials = integrations.data?.items.find((item) => item.type === "paypal_payment");
-  const [credentialId] = paypalPaymentAppCredentials?.userCredentialIds || [false];
-=======
-  const integrations = trpc.viewer.integrations.useQuery({ variant: "payment", appId: "paypal" });
+  const integrations = trpc.viewer.integrations.useQuery({ categories: ["payment"], appId: "paypal" });
   const [paypalPaymentAppCredentials] = integrations.data?.items || [];
   const [credentialId] = paypalPaymentAppCredentials?.userCredentialIds || [-1];
->>>>>>> bb9a0399
   const showContent = !!integrations.data && integrations.isSuccess && !!credentialId;
   const saveKeysMutation = trpc.viewer.appsRouter.updateAppCredentials.useMutation({
     onSuccess: () => {
