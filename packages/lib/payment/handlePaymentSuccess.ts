--- conflicted
+++ resolved
@@ -28,16 +28,9 @@
 
   const isConfirmed = booking.status === BookingStatus.ACCEPTED;
   if (isConfirmed) {
-<<<<<<< HEAD
     const allCredentials = await getAllCredentials(userWithCredentials, eventType);
-    const eventManager = new EventManager(
-      { ...userWithCredentials, credentials: allCredentials },
-      eventType?.metadata?.apps
-    );
-=======
     const apps = eventTypeAppMetadataOptionalSchema.parse(eventType?.metadata?.apps);
-    const eventManager = new EventManager(userWithCredentials, apps);
->>>>>>> 15156c22
+    const eventManager = new EventManager({ ...userWithCredentials, credentials: allCredentials }, apps);
     const scheduleResult = await eventManager.create(evt);
     bookingData.references = { create: scheduleResult.referencesToCreate };
   }
