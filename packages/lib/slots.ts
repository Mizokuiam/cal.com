--- conflicted
+++ resolved
@@ -385,7 +385,6 @@
 }[] => {
   if (dateRanges && !organizerTimeZone) {
     return buildSlotsWithDateRanges({
-<<<<<<< HEAD
       dateRanges,
       frequency,
       eventLength,
@@ -396,115 +395,6 @@
     });
   } else if (dateRanges && organizerTimeZone) {
     return buildSlotsWithDateRangesOld({
-=======
->>>>>>> 7a6c9379
-      dateRanges,
-      frequency,
-      eventLength,
-      timeZone: getTimeZone(inviteeDate),
-      minimumBookingNotice,
-      offsetStart,
-      datesOutOfOffice,
-    });
-<<<<<<< HEAD
-  }
-
-  if (!organizerTimeZone) {
-    throw new Error("organizerTimeZone is required during getSlots call without dateRanges");
-  }
-
-  // current date in invitee tz
-  const startDate = dayjs().utcOffset(inviteeDate.utcOffset()).add(minimumBookingNotice, "minute");
-
-  // This code is ran client side, startOf() does some conversions based on the
-  // local tz of the client. Sometimes this shifts the day incorrectly.
-  const startOfDayUTC = dayjs.utc().set("hour", 0).set("minute", 0).set("second", 0);
-  const startOfInviteeDay = inviteeDate.startOf("day");
-  // checks if the start date is in the past
-
-  /**
-   * TODO: change "day" for "hour" to stop displaying 1 day before today
-   * This is displaying a day as available as sometimes difference between two dates is < 24 hrs.
-   * But when doing timezones an available day for an owner can be 2 days available in other users tz.
-   *
-   * */
-  if (inviteeDate.isBefore(startDate, "day")) {
-    return [];
-  }
-
-  const timeZone: string = getTimeZone(inviteeDate);
-  const workingHoursUTC = workingHours.map((schedule) => ({
-    userId: schedule.userId,
-    days: schedule.days,
-    startTime: /* Why? */ startOfDayUTC.add(schedule.startTime, "minute"),
-    endTime: /* Why? */ startOfDayUTC.add(schedule.endTime, "minute"),
-  }));
-
-  const localWorkingHours = getWorkingHours(
-    {
-      // initialize current day with timeZone without conversion, just parse.
-      utcOffset: -dayjs.tz(dayjs(), timeZone).utcOffset(),
-    },
-    workingHoursUTC
-  ).filter((hours) => hours.days.includes(inviteeDate.day()));
-
-  // Here we split working hour in chunks for every frequency available that can fit in whole working hours
-  const computedLocalAvailability: TimeFrame[] = [];
-  let tempComputeTimeFrame: TimeFrame | undefined;
-  const computeLength = localWorkingHours.length - 1;
-  const makeTimeFrame = (item: (typeof localWorkingHours)[0]): TimeFrame => ({
-    userIds: item.userId ? [item.userId] : [],
-    startTime: item.startTime,
-    endTime: item.endTime,
-  });
-
-  localWorkingHours.forEach((item, index) => {
-    if (!tempComputeTimeFrame) {
-      tempComputeTimeFrame = makeTimeFrame(item);
-    } else {
-      // please check the comment in splitAvailableTime func for the added 1 minute
-      if (tempComputeTimeFrame.endTime + 1 === item.startTime) {
-        // to deal with time that across the day, e.g. from 11:59 to to 12:01
-        tempComputeTimeFrame.endTime = item.endTime;
-      } else {
-        computedLocalAvailability.push(tempComputeTimeFrame);
-        tempComputeTimeFrame = makeTimeFrame(item);
-      }
-    }
-    if (index == computeLength) {
-      computedLocalAvailability.push(tempComputeTimeFrame);
-    }
-  });
-  // an override precedes all the local working hour availability logic.
-  const activeOverrides = dateOverrides.filter((override) => {
-    return dayjs.utc(override.start).isBetween(startOfInviteeDay, startOfInviteeDay.endOf("day"), null, "[)");
-  });
-
-  if (activeOverrides.length) {
-    const overrides = activeOverrides.flatMap((override) => ({
-      userIds: override.userId ? [override.userId] : [],
-      startTime: override.start.getUTCHours() * 60 + override.start.getUTCMinutes(),
-      endTime: override.end.getUTCHours() * 60 + override.end.getUTCMinutes(),
-    }));
-    // unset all working hours that relate to this user availability override
-    overrides.forEach((override) => {
-      let i = -1;
-      const indexes: number[] = [];
-      while (
-        (i = computedLocalAvailability.findIndex(
-          fromIndex(
-            (a) => !a.userIds?.length || (!!override.userIds[0] && a.userIds?.includes(override.userIds[0])),
-            i + 1
-          )
-        )) != -1
-      ) {
-        indexes.push(i);
-      }
-      // work backwards as splice modifies the original array.
-      indexes.reverse().forEach((idx) => computedLocalAvailability.splice(idx, 1));
-=======
-  } else if (dateRanges && organizerTimeZone) {
-    return buildSlotsWithDateRangesOld({
       dateRanges,
       frequency,
       eventLength,
@@ -513,7 +403,6 @@
       organizerTimeZone,
       offsetStart,
       datesOutOfOffice,
->>>>>>> 7a6c9379
     });
   }
   // just to ensure we don't call this anywhere. APIv1/v2 + webapp use dateRanges.
