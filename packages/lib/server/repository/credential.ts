--- conflicted
+++ resolved
@@ -7,14 +7,14 @@
   static async create(data: Prisma.CredentialCreateInput) {
     return await prisma.credential.create({ data });
   }
-<<<<<<< HEAD
   static async findByAppIdAndUserId({ appId, userId }: { appId: string; userId: number }) {
     return await prisma.credential.findFirst({
       where: {
         appId,
         userId,
       },
-=======
+    });
+  }
 
   /**
    * Doesn't retrieve key field as that has credentials
@@ -30,7 +30,6 @@
     return await prisma.credential.findFirst({
       where: { id },
       select: { ...safeCredentialSelect, key: true },
->>>>>>> 9bfd9336
     });
   }
 }