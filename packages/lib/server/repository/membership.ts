import { availabilityUserSelect, prisma } from "@calcom/prisma";
import { MembershipRole } from "@calcom/prisma/client";
import { Prisma } from "@calcom/prisma/client";
import { credentialForCalendarServiceSelect } from "@calcom/prisma/selects/credential";

import logger from "../../logger";
import { safeStringify } from "../../safeStringify";
import { eventTypeSelect } from "../eventTypeSelect";
import { LookupTarget, ProfileRepository } from "./profile";
import { withSelectedCalendars } from "./user";

const log = logger.getSubLogger({ prefix: ["repository/membership"] });
type IMembership = {
  teamId: number;
  userId: number;
  accepted: boolean;
  role: MembershipRole;
  createdAt?: Date;
};

const membershipSelect = Prisma.validator<Prisma.MembershipSelect>()({
  id: true,
  teamId: true,
  userId: true,
  accepted: true,
  role: true,
  disableImpersonation: true,
});

const teamParentSelect = Prisma.validator<Prisma.TeamSelect>()({
  id: true,
  name: true,
  slug: true,
  logoUrl: true,
  parentId: true,
  metadata: true,
});

const userSelect = Prisma.validator<Prisma.UserSelect>()({
  name: true,
  avatarUrl: true,
  username: true,
  id: true,
});

const getWhereForfindAllByUpId = async (upId: string, where?: Prisma.MembershipWhereInput) => {
  const lookupTarget = ProfileRepository.getLookupTarget(upId);
  let prismaWhere;
  if (lookupTarget.type === LookupTarget.Profile) {
    /**
     * TODO: When we add profileId to membership, we lookup by profileId
     * If the profile is movedFromUser, we lookup all memberships without profileId as well.
     */
    const profile = await ProfileRepository.findById(lookupTarget.id);
    if (!profile) {
      return [];
    }
    prismaWhere = {
      userId: profile.user.id,
      ...where,
    };
  } else {
    prismaWhere = {
      userId: lookupTarget.id,
      ...where,
    };
  }

  return prismaWhere;
};

export class MembershipRepository {
  static async create(data: IMembership) {
    return await prisma.membership.create({
      data: {
        createdAt: new Date(),
        ...data,
      },
    });
  }

  static async createMany(data: IMembership[]) {
    return await prisma.membership.createMany({
      data: data.map((item) => ({
        createdAt: new Date(),
        ...item,
      })),
    });
  }

  /**
   * TODO: Using a specific function for specific tasks so that we don't have to focus on TS magic at the moment. May be try to make it a a generic findAllByProfileId with various options.
   */
  static async findAllByUpIdIncludeTeamWithMembersAndEventTypes(
    { upId }: { upId: string },
    { where }: { where?: Prisma.MembershipWhereInput } = {}
  ) {
    const prismaWhere = await getWhereForfindAllByUpId(upId, where);
    if (Array.isArray(prismaWhere)) {
      return prismaWhere;
    }

    log.debug(
      "findAllByUpIdIncludeTeamWithMembersAndEventTypes",
      safeStringify({
        prismaWhere,
      })
    );

    return await prisma.membership.findMany({
      where: prismaWhere,
      include: {
        team: {
          include: {
            members: {
              select: membershipSelect,
            },
            parent: {
              select: teamParentSelect,
            },
            eventTypes: {
              select: {
                ...eventTypeSelect,
                hashedLink: true,
                users: { select: userSelect },
                children: {
                  include: {
                    users: { select: userSelect },
                  },
                },
                hosts: {
                  include: {
                    user: { select: userSelect },
                  },
                },
              },
              // As required by getByViewHandler - Make it configurable
              orderBy: [
                {
                  position: "desc",
                },
                {
                  id: "asc",
                },
              ],
            },
          },
        },
      },
    });
  }

  static async findAllByUpIdIncludeMinimalEventTypes(
    { upId }: { upId: string },
    { where, skipEventTypes = false }: { where?: Prisma.MembershipWhereInput; skipEventTypes?: boolean } = {}
  ) {
    const prismaWhere = await getWhereForfindAllByUpId(upId, where);
    if (Array.isArray(prismaWhere)) {
      return prismaWhere;
    }

    log.debug(
      "findAllByUpIdIncludeMinimalEventTypes",
      safeStringify({
        prismaWhere,
      })
    );

    const select = Prisma.validator<Prisma.MembershipSelect>()({
      id: true,
      teamId: true,
      userId: true,
      accepted: true,
      role: true,
      disableImpersonation: true,
      team: {
        select: {
          ...teamParentSelect,
          isOrganization: true,
          parent: {
            select: teamParentSelect,
          },
          ...(!skipEventTypes
            ? {
                eventTypes: {
                  select: {
                    ...eventTypeSelect,
                    hashedLink: true,
                    children: { select: { id: true } },
                  },
                  orderBy: [
                    {
                      position: "desc",
                    },
                    {
                      id: "asc",
                    },
                  ],
                },
              }
            : {}),
        },
      },
    });

    return await prisma.membership.findMany({
      where: prismaWhere,
      select,
    });
  }

  static async findAllByUpIdIncludeTeam(
    { upId }: { upId: string },
    { where }: { where?: Prisma.MembershipWhereInput } = {}
  ) {
    const prismaWhere = await getWhereForfindAllByUpId(upId, where);
    if (Array.isArray(prismaWhere)) {
      return prismaWhere;
    }

    return await prisma.membership.findMany({
      where: prismaWhere,
      include: {
        team: {
          include: {
            parent: {
              select: teamParentSelect,
            },
          },
        },
      },
    });
  }

  static async findFirstByUserIdAndTeamId({ userId, teamId }: { userId: number; teamId: number }) {
    return await prisma.membership.findFirst({
      where: {
        userId,
        teamId,
      },
    });
  }

  static async findByTeamIdForAvailability({ teamId }: { teamId: number }) {
    const memberships = await prisma.membership.findMany({
      where: { teamId },
      include: {
        user: {
          select: {
            credentials: {
              select: credentialForCalendarServiceSelect,
            }, // needed for getUserAvailability
            ...availabilityUserSelect,
          },
        },
      },
    });

    const membershipsWithSelectedCalendars = memberships.map((m) => {
      return {
        ...m,
        user: withSelectedCalendars(m.user),
      };
    });

    return membershipsWithSelectedCalendars;
  }

  static async findMembershipsForBothOrgAndTeam({ orgId, teamId }: { orgId: number; teamId: number }) {
    const memberships = await prisma.membership.findMany({
      where: {
        teamId: {
          in: [orgId, teamId],
        },
      },
    });

    type Membership = (typeof memberships)[number];

    const { teamMemberships, orgMemberships } = memberships.reduce(
      (acc, membership) => {
        if (membership.teamId === teamId) {
          acc.teamMemberships.push(membership);
        } else if (membership.teamId === orgId) {
          acc.orgMemberships.push(membership);
        }
        return acc;
      },
      { teamMemberships: [] as Membership[], orgMemberships: [] as Membership[] }
    );

    return {
      teamMemberships,
      orgMemberships,
    };
  }

<<<<<<< HEAD
  static async getAdminMembership(userId: number, teamId: number) {
    return prisma.membership.findFirst({
      where: {
        userId,
        teamId,
        accepted: true,
        role: {
          in: [MembershipRole.ADMIN, MembershipRole.OWNER],
        },
      },
    });
  }
  static async findAllAcceptedMemberships(userId: number) {
    return prisma.membership.findMany({
=======
  /**
   * Get all team IDs that a user is a member of
   */
  static async findUserTeamIds({ userId }: { userId: number }) {
    const memberships = await prisma.membership.findMany({
>>>>>>> 78a34038
      where: {
        userId,
        accepted: true,
      },
      select: {
        teamId: true,
      },
    });
<<<<<<< HEAD
=======

    return memberships.map((membership) => membership.teamId);
>>>>>>> 78a34038
  }
}<|MERGE_RESOLUTION|>--- conflicted
+++ resolved
@@ -295,7 +295,6 @@
     };
   }
 
-<<<<<<< HEAD
   static async getAdminMembership(userId: number, teamId: number) {
     return prisma.membership.findFirst({
       where: {
@@ -310,13 +309,20 @@
   }
   static async findAllAcceptedMemberships(userId: number) {
     return prisma.membership.findMany({
-=======
+      where: {
+        userId,
+        accepted: true,
+      },
+      select: {
+        teamId: true,
+      },
+    });
+  }
   /**
    * Get all team IDs that a user is a member of
    */
   static async findUserTeamIds({ userId }: { userId: number }) {
     const memberships = await prisma.membership.findMany({
->>>>>>> 78a34038
       where: {
         userId,
         accepted: true,
@@ -325,10 +331,7 @@
         teamId: true,
       },
     });
-<<<<<<< HEAD
-=======
 
     return memberships.map((membership) => membership.teamId);
->>>>>>> 78a34038
   }
 }