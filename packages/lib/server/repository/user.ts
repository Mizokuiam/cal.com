import type { z } from "zod";

import { whereClauseForOrgWithSlugOrRequestedSlug } from "@calcom/ee/organizations/lib/orgDomains";
import logger from "@calcom/lib/logger";
import { safeStringify } from "@calcom/lib/safeStringify";
import { getTranslation } from "@calcom/lib/server/i18n";
import prisma from "@calcom/prisma";
import { Prisma } from "@calcom/prisma/client";
import type { User as UserType } from "@calcom/prisma/client";
import type { CreationSource } from "@calcom/prisma/enums";
import { MembershipRole } from "@calcom/prisma/enums";
import { credentialForCalendarServiceSelect } from "@calcom/prisma/selects/credential";
import { userMetadata } from "@calcom/prisma/zod-utils";
import type { UpId, UserProfile } from "@calcom/types/UserProfile";

import { DEFAULT_SCHEDULE, getAvailabilityFromSchedule } from "../../availability";
<<<<<<< HEAD
import { buildNonDwdCredentials } from "../../domainWideDelegation/clientAndServer";
import slugify from "../../slugify";
=======
import { buildNonDelegationCredentials } from "../../delegationCredential/clientAndServer";
>>>>>>> 96fcf7be
import { withSelectedCalendars } from "../withSelectedCalendars";
import { ProfileRepository } from "./profile";
import { getParsedTeam } from "./teamUtils";

export type { UserWithLegacySelectedCalendars } from "../withSelectedCalendars";
export { withSelectedCalendars };
export type UserAdminTeams = number[];

const log = logger.getSubLogger({ prefix: ["[repository/user]"] });

export const ORGANIZATION_ID_UNKNOWN = "ORGANIZATION_ID_UNKNOWN";

const teamSelect = Prisma.validator<Prisma.TeamSelect>()({
  id: true,
  name: true,
  slug: true,
  metadata: true,
  logoUrl: true,
  organizationSettings: true,
  isOrganization: true,
  isPlatform: true,
});

const userSelect = Prisma.validator<Prisma.UserSelect>()({
  id: true,
  username: true,
  name: true,
  email: true,
  emailVerified: true,
  bio: true,
  avatarUrl: true,
  timeZone: true,
  startTime: true,
  endTime: true,
  weekStart: true,
  bufferTime: true,
  hideBranding: true,
  theme: true,
  createdDate: true,
  trialEndsAt: true,
  completedOnboarding: true,
  locale: true,
  timeFormat: true,
  twoFactorSecret: true,
  twoFactorEnabled: true,
  backupCodes: true,
  identityProviderId: true,
  invitedTo: true,
  brandColor: true,
  darkBrandColor: true,
  allowDynamicBooking: true,
  allowSEOIndexing: true,
  receiveMonthlyDigestEmail: true,
  verified: true,
  disableImpersonation: true,
  locked: true,
  movedToProfileId: true,
  metadata: true,
  isPlatformManaged: true,
  lastActiveAt: true,
  identityProvider: true,
  teams: true,
});

export class UserRepository {
  static async findTeamsByUserId({ userId }: { userId: UserType["id"] }) {
    const teamMemberships = await prisma.membership.findMany({
      where: {
        userId: userId,
      },
      include: {
        team: {
          select: teamSelect,
        },
      },
    });

    const acceptedTeamMemberships = teamMemberships.filter((membership) => membership.accepted);
    const pendingTeamMemberships = teamMemberships.filter((membership) => !membership.accepted);

    return {
      teams: acceptedTeamMemberships.map((membership) => membership.team),
      memberships: teamMemberships,
      acceptedTeamMemberships,
      pendingTeamMemberships,
    };
  }

  static async findOrganizations({ userId }: { userId: UserType["id"] }) {
    const { acceptedTeamMemberships } = await UserRepository.findTeamsByUserId({
      userId,
    });

    const acceptedOrgMemberships = acceptedTeamMemberships.filter(
      (membership) => membership.team.isOrganization
    );

    const organizations = acceptedOrgMemberships.map((membership) => membership.team);

    return {
      organizations,
    };
  }

  /**
   * It is aware of the fact that a user can be part of multiple organizations.
   */
  static async findUsersByUsername({
    orgSlug,
    usernameList,
  }: {
    orgSlug: string | null;
    usernameList: string[];
  }) {
    const { where, profiles } = await UserRepository._getWhereClauseForFindingUsersByUsername({
      orgSlug,
      usernameList,
    });
    log.info("findUsersByUsername", safeStringify({ where, profiles }));

    return (
      await prisma.user.findMany({
        select: userSelect,
        where,
      })
    ).map((user) => {
      log.info("findUsersByUsername", safeStringify({ user }));
      // User isn't part of any organization
      if (!profiles) {
        return {
          ...user,
          profile: ProfileRepository.buildPersonalProfileFromUser({ user }),
        };
      }
      const profile = profiles.find((profile) => profile.user.id === user.id) ?? null;
      if (!profile) {
        log.error("Profile not found for user", safeStringify({ user, profiles }));
        // Profile must be there because profile itself was used to retrieve the user
        throw new Error("Profile couldn't be found");
      }
      const { user: _1, ...profileWithoutUser } = profile;
      return {
        ...user,
        profile: profileWithoutUser,
      };
    });
  }

  static async _getWhereClauseForFindingUsersByUsername({
    orgSlug,
    usernameList,
  }: {
    orgSlug: string | null;
    usernameList: string[];
  }) {
    // Lookup in profiles because that's where the organization usernames exist
    const profiles = orgSlug
      ? (
          await ProfileRepository.findManyByOrgSlugOrRequestedSlug({
            orgSlug: orgSlug,
            usernames: usernameList,
          })
        ).map((profile) => ({
          ...profile,
          organization: getParsedTeam(profile.organization),
        }))
      : null;
    const where =
      profiles && profiles.length > 0
        ? {
            // Get UserIds from profiles
            id: {
              in: profiles.map((profile) => profile.user.id),
            },
          }
        : {
            username: {
              in: usernameList,
            },
            ...(orgSlug
              ? {
                  organization: whereClauseForOrgWithSlugOrRequestedSlug(orgSlug),
                }
              : {
                  organization: null,
                }),
          };
    return { where, profiles };
  }

  static async findByEmail({ email }: { email: string }) {
    const user = await prisma.user.findUnique({
      where: {
        email: email.toLowerCase(),
      },
      select: userSelect,
    });
    return user;
  }

  static async findByEmailAndIncludeProfilesAndPassword({ email }: { email: string }) {
    const user = await prisma.user.findUnique({
      where: {
        email: email.toLowerCase(),
      },
      select: {
        locked: true,
        role: true,
        id: true,
        username: true,
        name: true,
        email: true,
        metadata: true,
        identityProvider: true,
        password: true,
        twoFactorEnabled: true,
        twoFactorSecret: true,
        backupCodes: true,
        locale: true,
        teams: {
          include: {
            team: {
              select: teamSelect,
            },
          },
        },
        createdDate: true,
      },
    });

    if (!user) {
      return null;
    }

    const allProfiles = await ProfileRepository.findAllProfilesForUserIncludingMovedUser(user);
    return {
      ...user,
      allProfiles,
    };
  }

  static async findById({ id }: { id: number }) {
    const user = await prisma.user.findUnique({
      where: {
        id,
      },
      select: userSelect,
    });

    if (!user) {
      return null;
    }
    return {
      ...user,
      metadata: userMetadata.parse(user.metadata),
    };
  }

  static async findByIds({ ids }: { ids: number[] }) {
    return prisma.user.findMany({
      where: {
        id: {
          in: ids,
        },
      },
      select: userSelect,
    });
  }

  static async findByIdOrThrow({ id }: { id: number }) {
    const user = await UserRepository.findById({ id });
    if (!user) {
      throw new Error(`User with id ${id} not found`);
    }
    return user;
  }

  static async findManyByOrganization({ organizationId }: { organizationId: number }) {
    const profiles = await ProfileRepository.findManyForOrg({ organizationId });
    return profiles.map((profile) => profile.user);
  }

  static isAMemberOfOrganization({
    user,
    organizationId,
  }: {
    user: { profiles: { organizationId: number }[] };
    organizationId: number;
  }) {
    return user.profiles.some((profile) => profile.organizationId === organizationId);
  }

  static async findIfAMemberOfSomeOrganization({ user }: { user: { id: number } }) {
    return !!(
      await ProfileRepository.findManyForUser({
        id: user.id,
      })
    ).length;
  }

  static isMigratedToOrganization({
    user,
  }: {
    user: {
      metadata?: {
        migratedToOrgFrom?: unknown;
      } | null;
    };
  }) {
    return !!user.metadata?.migratedToOrgFrom;
  }

  static async isMovedToAProfile({ user }: { user: Pick<UserType, "movedToProfileId"> }) {
    return !!user.movedToProfileId;
  }

  static async enrichUserWithTheProfile<T extends { username: string | null; id: number }>({
    user,
    upId,
  }: {
    user: T;
    upId: UpId;
  }) {
    log.debug("enrichUserWithTheProfile", safeStringify({ user, upId }));
    const profile = await ProfileRepository.findByUpId(upId);
    if (!profile) {
      return {
        ...user,
        profile: ProfileRepository.buildPersonalProfileFromUser({ user }),
      };
    }
    return {
      ...user,
      profile,
    };
  }

  /**
   * Use this method instead of `enrichUserWithTheProfile` if you don't directly have the profileId.
   * It can happen in following cases:
   * 1. While dealing with a User that hasn't been added to any organization yet and thus have no Profile entries.
   * 2. While dealing with a User that has been moved to a Profile i.e. he was invited to an organization when he was an existing user.
   * 3. We haven't added profileId to all the entities, so they aren't aware of which profile they belong to. So, we still mostly use this function to enrich the user with its profile.
   */
  static async enrichUserWithItsProfile<T extends { id: number; username: string | null }>({
    user,
  }: {
    user: T;
  }): Promise<
    T & {
      nonProfileUsername: string | null;
      profile: UserProfile;
    }
  > {
    const profiles = await ProfileRepository.findManyForUser({ id: user.id });
    if (profiles.length) {
      const profile = profiles[0];
      // platform org user doesn't need org profile
      if (profile?.organization?.isPlatform) {
        return {
          ...user,
          nonProfileUsername: user.username,
          profile: ProfileRepository.buildPersonalProfileFromUser({ user }),
        };
      }

      return {
        ...user,
        username: profile.username,
        nonProfileUsername: user.username,
        profile,
      };
    }

    // If no organization profile exists, use the personal profile so that the returned user is normalized to have a profile always
    return {
      ...user,
      nonProfileUsername: user.username,
      profile: ProfileRepository.buildPersonalProfileFromUser({ user }),
    };
  }

  static async enrichUsersWithTheirProfiles<T extends { id: number; username: string | null }>(
    users: T[]
  ): Promise<
    Array<
      T & {
        nonProfileUsername: string | null;
        profile: UserProfile;
      }
    >
  > {
    if (users.length === 0) return [];

    const userIds = users.map((user) => user.id);
    const profiles = await ProfileRepository.findManyForUsers(userIds);

    // Create a Map for faster lookups, preserving arrays of profiles per user
    const profileMap = new Map<number, UserProfile[]>();
    profiles.forEach((profile) => {
      if (!profileMap.has(profile.userId)) {
        profileMap.set(profile.userId, []);
      }
      profileMap.get(profile.userId)!.push(profile);
    });

    // Precompute personal profiles for all users
    const personalProfileMap = new Map<number, UserProfile>();
    users.forEach((user) => {
      personalProfileMap.set(user.id, ProfileRepository.buildPersonalProfileFromUser({ user }));
    });

    return users.map((user) => {
      const userProfiles = profileMap.get(user.id) || [];
      if (userProfiles.length > 0) {
        const profile = userProfiles[0];
        if (profile?.organization?.isPlatform) {
          return {
            ...user,
            nonProfileUsername: user.username,
            profile: personalProfileMap.get(user.id)!,
          };
        }

        return {
          ...user,
          username: profile.username,
          nonProfileUsername: user.username,
          profile,
        };
      }

      // If no organization profile exists, use the precomputed personal profile
      return {
        ...user,
        nonProfileUsername: user.username,
        profile: personalProfileMap.get(user.id)!,
      };
    });
  }

  static enrichUserWithItsProfileBuiltFromUser<T extends { id: number; username: string | null }>({
    user,
  }: {
    user: T;
  }): T & {
    nonProfileUsername: string | null;
    profile: UserProfile;
  } {
    // If no organization profile exists, use the personal profile so that the returned user is normalized to have a profile always
    return {
      ...user,
      nonProfileUsername: user.username,
      profile: ProfileRepository.buildPersonalProfileFromUser({ user }),
    };
  }

  static async enrichEntityWithProfile<
    T extends
      | {
          profile: {
            id: number;
            username: string | null;
            organizationId: number | null;
            organization?: {
              id: number;
              name: string;
              calVideoLogo?: string | null;
              bannerUrl: string | null;
              slug: string | null;
              metadata: Prisma.JsonValue;
            };
          };
        }
      | {
          user: {
            username: string | null;
            id: number;
          };
        }
  >(entity: T) {
    if ("profile" in entity) {
      const { profile, ...entityWithoutProfile } = entity;
      const { organization, ...profileWithoutOrganization } = profile || {};
      const parsedOrg = organization ? getParsedTeam(organization) : null;

      const ret = {
        ...entityWithoutProfile,
        profile: {
          ...profileWithoutOrganization,
          ...(parsedOrg
            ? {
                organization: parsedOrg,
              }
            : {
                organization: null,
              }),
        },
      };
      return ret;
    } else {
      const profiles = await ProfileRepository.findManyForUser(entity.user);
      if (!profiles.length) {
        return {
          ...entity,
          profile: ProfileRepository.buildPersonalProfileFromUser({ user: entity.user }),
        };
      } else {
        return {
          ...entity,
          profile: profiles[0],
        };
      }
    }
  }

  static async updateWhereId({
    whereId,
    data,
  }: {
    whereId: number;
    data: {
      movedToProfileId?: number | null;
    };
  }) {
    return prisma.user.update({
      where: {
        id: whereId,
      },
      data: {
        movedToProfile: data.movedToProfileId
          ? {
              connect: {
                id: data.movedToProfileId,
              },
            }
          : undefined,
      },
    });
  }

  static async create(
    data: Omit<Prisma.UserCreateInput, "password" | "organization" | "movedToProfile"> & {
      username: string;
      hashedPassword?: string;
      organizationId: number | null;
      creationSource: CreationSource;
      locked: boolean;
    }
  ) {
    const organizationIdValue = data.organizationId;
    const { email, username, creationSource, locked, hashedPassword, ...rest } = data;

    logger.info("create user", { email, username, organizationIdValue, locked });
    const t = await getTranslation("en", "common");
    const availability = getAvailabilityFromSchedule(DEFAULT_SCHEDULE);

    const user = await prisma.user.create({
      data: {
        username,
        email: email,
        ...(hashedPassword && { password: { create: { hash: hashedPassword } } }),
        // Default schedule
        schedules: {
          create: {
            name: t("default_schedule_name"),
            availability: {
              createMany: {
                data: availability.map((schedule) => ({
                  days: schedule.days,
                  startTime: schedule.startTime,
                  endTime: schedule.endTime,
                })),
              },
            },
          },
        },
        creationSource,
        locked,
        ...(organizationIdValue
          ? {
              organizationId: organizationIdValue,
              profiles: {
                create: {
                  username,
                  organizationId: organizationIdValue,
                  uid: ProfileRepository.generateProfileUid(),
                },
              },
            }
          : {}),
        ...rest,
      },
    });

    return user;
  }
  static async getUserAdminTeams(userId: number) {
    return prisma.user.findFirst({
      where: {
        id: userId,
      },
      select: {
        id: true,
        avatarUrl: true,
        name: true,
        username: true,
        teams: {
          where: {
            accepted: true,
            OR: [
              {
                role: { in: [MembershipRole.ADMIN, MembershipRole.OWNER] },
              },
              {
                team: {
                  parent: {
                    members: {
                      some: {
                        id: userId,
                        role: { in: [MembershipRole.ADMIN, MembershipRole.OWNER] },
                      },
                    },
                  },
                },
              },
            ],
          },
          select: {
            team: {
              select: {
                id: true,
                name: true,
                logoUrl: true,
                isOrganization: true,
                parent: {
                  select: {
                    logoUrl: true,
                    name: true,
                    id: true,
                  },
                },
              },
            },
          },
        },
      },
    });
  }
  static async isAdminOfTeamOrParentOrg({ userId, teamId }: { userId: number; teamId: number }) {
    const membershipQuery = {
      members: {
        some: {
          userId,
          role: { in: [MembershipRole.ADMIN, MembershipRole.OWNER] },
        },
      },
    };
    const teams = await prisma.team.findMany({
      where: {
        id: teamId,
        OR: [
          membershipQuery,
          {
            parent: { ...membershipQuery },
          },
        ],
      },
      select: {
        id: true,
      },
    });
    return !!teams.length;
  }
  static async isAdminOrOwnerOfTeam({ userId, teamId }: { userId: number; teamId: number }) {
    const isAdminOrOwnerOfTeam = await prisma.membership.findFirst({
      where: {
        userId,
        teamId,
        role: { in: [MembershipRole.ADMIN, MembershipRole.OWNER] },
        accepted: true,
      },
      select: {
        id: true,
      },
    });
    return !!isAdminOrOwnerOfTeam;
  }
  static async getTimeZoneAndDefaultScheduleId({ userId }: { userId: number }) {
    return await prisma.user.findUnique({
      where: {
        id: userId,
      },
      select: {
        timeZone: true,
        defaultScheduleId: true,
      },
    });
  }

  static async adminFindById(userId: number) {
    return await prisma.user.findUniqueOrThrow({
      where: {
        id: userId,
      },
    });
  }

  static async findUserTeams({ id }: { id: number }) {
    const user = await prisma.user.findUnique({
      where: {
        id,
      },
      select: {
        completedOnboarding: true,
        teams: {
          select: {
            accepted: true,
            team: {
              select: {
                id: true,
                name: true,
                logoUrl: true,
              },
            },
          },
        },
      },
    });

    if (!user) {
      return null;
    }
    return user;
  }

  static async updateAvatar({ id, avatarUrl }: { id: number; avatarUrl: string }) {
    // Using updateMany here since if the user already has a profile it would throw an error
    // because no records were found to update the profile picture
    await prisma.user.updateMany({
      where: {
        id,
        avatarUrl: {
          equals: null,
        },
      },
      data: {
        avatarUrl,
      },
    });
  }
  static async findUserWithCredentials({ id }: { id: number }) {
    const user = await prisma.user.findUnique({
      where: {
        id,
      },
      select: {
        credentials: {
          select: credentialForCalendarServiceSelect,
        },
        timeZone: true,
        id: true,
        selectedCalendars: true,
      },
    });

    if (!user) {
      return null;
    }

    const { credentials, ...userWithSelectedCalendars } = withSelectedCalendars(user);
    return {
      ...userWithSelectedCalendars,
<<<<<<< HEAD
      credentials: buildNonDwdCredentials(credentials),
=======
      credentials: buildNonDelegationCredentials(credentials),
>>>>>>> 96fcf7be
    };
  }

  static async findUnlockedUserForSession({ userId }: { userId: number }) {
    const user = await prisma.user.findUnique({
      where: {
        id: userId,
        // Locked users can't login
        locked: false,
      },
      select: {
        id: true,
        username: true,
        name: true,
        email: true,
        emailVerified: true,
        bio: true,
        avatarUrl: true,
        timeZone: true,
        weekStart: true,
        startTime: true,
        endTime: true,
        defaultScheduleId: true,
        bufferTime: true,
        theme: true,
        appTheme: true,
        createdDate: true,
        hideBranding: true,
        twoFactorEnabled: true,
        disableImpersonation: true,
        identityProvider: true,
        identityProviderId: true,
        brandColor: true,
        darkBrandColor: true,
        movedToProfileId: true,
        selectedCalendars: {
          select: {
            eventTypeId: true,
            externalId: true,
            integration: true,
          },
        },
        completedOnboarding: true,
        destinationCalendar: true,
        locale: true,
        timeFormat: true,
        trialEndsAt: true,
        metadata: true,
        role: true,
        allowDynamicBooking: true,
        allowSEOIndexing: true,
        receiveMonthlyDigestEmail: true,
        profiles: true,
      },
    });

    if (!user) {
      return null;
    }

    return withSelectedCalendars(user);
  }

  static async getUserStats({ userId }: { userId: number }) {
    const user = await prisma.user.findFirst({
      where: {
        id: userId,
      },
      select: {
        _count: {
          select: {
            bookings: true,
            // We only need user level selected calendars
            selectedCalendars: {
              where: {
                eventTypeId: null,
              },
            },
            teams: true,
            eventTypes: true,
          },
        },
        teams: {
          select: {
            team: {
              select: {
                eventTypes: {
                  select: {
                    id: true,
                  },
                },
              },
            },
          },
        },
      },
    });

    if (!user) {
      return null;
    }

    const { _count, ...restUser } = user;
    const { selectedCalendars, ...restCount } = _count;
    return {
      ...restUser,
      _count: {
        ...restCount,
        userLevelSelectedCalendars: selectedCalendars,
      },
    };
  }

  static async findManyByIdsIncludeDestinationAndSelectedCalendars({ ids }: { ids: number[] }) {
    const users = await prisma.user.findMany({
      where: { id: { in: ids } },
      include: {
        selectedCalendars: true,
        destinationCalendar: true,
      },
    });
    return users.map(withSelectedCalendars);
  }

  static async updateStripeCustomerId({
    id,
    stripeCustomerId,
    existingMetadata,
  }: {
    id: number;
    stripeCustomerId: string;
    existingMetadata: z.infer<typeof userMetadata>;
  }) {
    return prisma.user.update({
      where: { id },
      data: { metadata: { ...existingMetadata, stripeCustomerId } },
    });
  }
}<|MERGE_RESOLUTION|>--- conflicted
+++ resolved
@@ -14,12 +14,7 @@
 import type { UpId, UserProfile } from "@calcom/types/UserProfile";
 
 import { DEFAULT_SCHEDULE, getAvailabilityFromSchedule } from "../../availability";
-<<<<<<< HEAD
-import { buildNonDwdCredentials } from "../../domainWideDelegation/clientAndServer";
-import slugify from "../../slugify";
-=======
 import { buildNonDelegationCredentials } from "../../delegationCredential/clientAndServer";
->>>>>>> 96fcf7be
 import { withSelectedCalendars } from "../withSelectedCalendars";
 import { ProfileRepository } from "./profile";
 import { getParsedTeam } from "./teamUtils";
@@ -793,11 +788,7 @@
     const { credentials, ...userWithSelectedCalendars } = withSelectedCalendars(user);
     return {
       ...userWithSelectedCalendars,
-<<<<<<< HEAD
-      credentials: buildNonDwdCredentials(credentials),
-=======
       credentials: buildNonDelegationCredentials(credentials),
->>>>>>> 96fcf7be
     };
   }
 
