--- conflicted
+++ resolved
@@ -11,12 +11,8 @@
 type SessionUser = NonNullable<TrpcSessionUser>;
 type User = {
   id: SessionUser["id"];
-<<<<<<< HEAD
-  selectedCalendars: SessionUser["selectedCalendars"];
   email: SessionUser["email"];
-=======
   userLevelSelectedCalendars: SessionUser["userLevelSelectedCalendars"];
->>>>>>> 15156c22
 };
 
 type SetDestinationCalendarOptions = {
@@ -30,17 +26,11 @@
   const { user } = ctx;
   const { integration, externalId, eventTypeId } = input;
   const credentials = await getUsersCredentials(user);
-<<<<<<< HEAD
   const calendarCredentials = await getCalendarCredentials(credentials);
-  const { connectedCalendars } = await getConnectedCalendars(calendarCredentials, user.selectedCalendars);
-
-=======
-  const calendarCredentials = getCalendarCredentials(credentials);
   const { connectedCalendars } = await getConnectedCalendars(
     calendarCredentials,
     user.userLevelSelectedCalendars
   );
->>>>>>> 15156c22
   const allCals = connectedCalendars.map((cal) => cal.calendars ?? []).flat();
 
   const calendar = allCals.find(
