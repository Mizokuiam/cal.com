import app_Basecamp3 from "@calcom/app-store/basecamp3/trpc-router";
import app_RoutingForms from "@calcom/app-store/routing-forms/trpc-router";
import { userAdminRouter } from "@calcom/features/ee/users/server/trpc-router";
import { featureFlagRouter } from "@calcom/features/flags/server/router";
import { insightsRouter } from "@calcom/features/insights/server/trpc-router";

import { mergeRouters, router } from "../../trpc";
import { loggedInViewerRouter } from "../loggedInViewer/_router";
import { publicViewerRouter } from "../publicViewer/_router";
import { timezonesRouter } from "../publicViewer/timezones/_router";
import { adminRouter } from "./admin/_router";
import { apiKeysRouter } from "./apiKeys/_router";
import { appsRouter } from "./apps/_router";
import { attributesRouter } from "./attributes/_router";
import { authRouter } from "./auth/_router";
import { availabilityRouter } from "./availability/_router";
import { bookingsRouter } from "./bookings/_router";
<<<<<<< HEAD
import { creditsRouter } from "./credits/_router";
=======
import { delegationCredentialRouter } from "./delegationCredential/_router";
>>>>>>> 8f2cb052
import { deploymentSetupRouter } from "./deploymentSetup/_router";
import { dsyncRouter } from "./dsync/_router";
import { eventTypesRouter } from "./eventTypes/_router";
import { filterSegmentsRouter } from "./filterSegments/_router";
import { googleWorkspaceRouter } from "./googleWorkspace/_router";
import { highPerfRouter } from "./highPerf/_router";
import { i18nRouter } from "./i18n/_router";
import { meRouter } from "./me/_router";
import { oAuthRouter } from "./oAuth/_router";
import { oooRouter } from "./ooo/_router";
import { viewerOrganizationsRouter } from "./organizations/_router";
import { paymentsRouter } from "./payments/_router";
import { routingFormsRouter } from "./routing-forms/_router";
import { slotsRouter } from "./slots/_router";
import { ssoRouter } from "./sso/_router";
import { viewerTeamsRouter } from "./teams/_router";
import { travelSchedulesRouter } from "./travelSchedules/_router";
import { webhookRouter } from "./webhook/_router";
import { workflowsRouter } from "./workflows/_router";

export const viewerRouter = mergeRouters(
  loggedInViewerRouter,

  router({
    apps: appsRouter,
    me: meRouter,
    public: publicViewerRouter,
    auth: authRouter,
    deploymentSetup: deploymentSetupRouter,
    bookings: bookingsRouter,
    eventTypes: eventTypesRouter,
    availability: availabilityRouter,
    teams: viewerTeamsRouter,
    timezones: timezonesRouter,
    organizations: viewerOrganizationsRouter,
    delegationCredential: delegationCredentialRouter,
    webhook: webhookRouter,
    apiKeys: apiKeysRouter,
    slots: slotsRouter,
    workflows: workflowsRouter,
    saml: ssoRouter,
    dsync: dsyncRouter,
    i18n: i18nRouter,
    insights: insightsRouter,
    payments: paymentsRouter,
    filterSegments: filterSegmentsRouter,
    // NOTE: Add all app related routes in the bottom till the problem described in @calcom/app-store/trpc-routers.ts is solved.
    // After that there would just one merge call here for all the apps.
    appRoutingForms: app_RoutingForms,
    appBasecamp3: app_Basecamp3,
    features: featureFlagRouter,
    users: userAdminRouter,
    oAuth: oAuthRouter,
    googleWorkspace: googleWorkspaceRouter,
    admin: adminRouter,
    attributes: attributesRouter,
    highPerf: highPerfRouter,
    routingForms: routingFormsRouter,
<<<<<<< HEAD
    credits: creditsRouter,
=======
    ooo: oooRouter,
    travelSchedules: travelSchedulesRouter,
>>>>>>> 8f2cb052
  })
);<|MERGE_RESOLUTION|>--- conflicted
+++ resolved
@@ -15,11 +15,8 @@
 import { authRouter } from "./auth/_router";
 import { availabilityRouter } from "./availability/_router";
 import { bookingsRouter } from "./bookings/_router";
-<<<<<<< HEAD
 import { creditsRouter } from "./credits/_router";
-=======
 import { delegationCredentialRouter } from "./delegationCredential/_router";
->>>>>>> 8f2cb052
 import { deploymentSetupRouter } from "./deploymentSetup/_router";
 import { dsyncRouter } from "./dsync/_router";
 import { eventTypesRouter } from "./eventTypes/_router";
@@ -78,11 +75,8 @@
     attributes: attributesRouter,
     highPerf: highPerfRouter,
     routingForms: routingFormsRouter,
-<<<<<<< HEAD
     credits: creditsRouter,
-=======
     ooo: oooRouter,
     travelSchedules: travelSchedulesRouter,
->>>>>>> 8f2cb052
   })
 );