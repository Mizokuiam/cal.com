--- conflicted
+++ resolved
@@ -10,12 +10,7 @@
 import { prisma } from "@calcom/prisma";
 import type { Membership, OrganizationSettings, Team } from "@calcom/prisma/client";
 import { Prisma, type User } from "@calcom/prisma/client";
-<<<<<<< HEAD
-import type { MembershipRole } from "@calcom/prisma/enums";
-=======
 import { MembershipRole } from "@calcom/prisma/enums";
-import { teamMetadataSchema } from "@calcom/prisma/zod-utils";
->>>>>>> e56b4b57
 
 import { TRPCError } from "@trpc/server";
 
