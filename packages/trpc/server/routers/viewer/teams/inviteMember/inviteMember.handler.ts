--- conflicted
+++ resolved
@@ -40,6 +40,10 @@
   const team = await getTeamOrThrow(input.teamId);
 
   const isOrg = team.isOrganization;
+
+  if (isOrg && input.role === MembershipRole.OWNER && !(await isOrganisationOwner(ctx.user.id, input.teamId)))
+    throw new TRPCError({ code: "UNAUTHORIZED" });
+
   await checkPermissions({
     userId: ctx.user.id,
     teamId:
@@ -47,20 +51,9 @@
     isOrg,
   });
 
-<<<<<<< HEAD
   const { autoAcceptEmailDomain, orgVerified } = getIsOrgVerified(isOrg, team);
-=======
   // Only owners can award owner role in an organization.
-  if (
-    input.isOrg &&
-    input.role === MembershipRole.OWNER &&
-    !(await isOrganisationOwner(ctx.user.id, input.teamId))
-  )
-    throw new TRPCError({ code: "UNAUTHORIZED" });
 
-  const team = await getTeamOrThrow(input.teamId, input.isOrg);
-  const { autoAcceptEmailDomain, orgVerified } = getIsOrgVerified(input.isOrg, team);
->>>>>>> e56b4b57
   const usernameOrEmailsToInvite = await getUsernameOrEmailsToInvite(input.usernameOrEmail);
   const orgConnectInfoByUsernameOrEmail = usernameOrEmailsToInvite.reduce((acc, usernameOrEmail) => {
     return {
