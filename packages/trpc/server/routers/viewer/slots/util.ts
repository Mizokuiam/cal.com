// eslint-disable-next-line no-restricted-imports
import { countBy } from "lodash";
import type { Logger } from "tslog";
import { v4 as uuid } from "uuid";

import type { Dayjs } from "@calcom/dayjs";
import dayjs from "@calcom/dayjs";
import { getSlugOrRequestedSlug, orgDomainConfig } from "@calcom/ee/organizations/lib/orgDomains";
import { checkForConflicts } from "@calcom/features/bookings/lib/conflictChecker/checkForConflicts";
import { isEventTypeLoggingEnabled } from "@calcom/features/bookings/lib/isEventTypeLoggingEnabled";
import { getShouldServeCache } from "@calcom/features/calendar-cache/lib/getShouldServeCache";
import { findQualifiedHostsWithDelegationCredentials } from "@calcom/lib/bookings/findQualifiedHostsWithDelegationCredentials";
import { shouldIgnoreContactOwner } from "@calcom/lib/bookings/routing/utils";
import { RESERVED_SUBDOMAINS } from "@calcom/lib/constants";
import { getUTCOffsetByTimezone } from "@calcom/lib/date-fns";
import { getDefaultEvent } from "@calcom/lib/defaultEvents";
<<<<<<< HEAD
import { enrichUsersWithDwdCredentials } from "@calcom/lib/domainWideDelegation/server";
import getOrgIdFromMemberOrTeamId from "@calcom/lib/getOrgIdFromMemberOrTeamId";
=======
import { getAggregatedAvailability } from "@calcom/lib/getAggregatedAvailability";
import { getBusyTimesForLimitChecks } from "@calcom/lib/getBusyTimes";
import type { CurrentSeats, GetAvailabilityUser, IFromUser, IToUser } from "@calcom/lib/getUserAvailability";
import { getUsersAvailability } from "@calcom/lib/getUserAvailability";
import { parseBookingLimit } from "@calcom/lib/intervalLimits/isBookingLimits";
import { parseDurationLimit } from "@calcom/lib/intervalLimits/isDurationLimits";
>>>>>>> 96fcf7be
import {
  calculatePeriodLimits,
  isTimeOutOfBounds,
  isTimeViolatingFutureLimit,
} from "@calcom/lib/isOutOfBounds";
import logger from "@calcom/lib/logger";
import { safeStringify } from "@calcom/lib/safeStringify";
import monitorCallbackAsync, { monitorCallbackSync } from "@calcom/lib/sentryWrapper";
import { BookingRepository as BookingRepo } from "@calcom/lib/server/repository/booking";
import { EventTypeRepository } from "@calcom/lib/server/repository/eventType";
import { UserRepository, withSelectedCalendars } from "@calcom/lib/server/repository/user";
import getSlots from "@calcom/lib/slots";
import prisma, { availabilityUserSelect } from "@calcom/prisma";
import { PeriodType, Prisma } from "@calcom/prisma/client";
import { SchedulingType } from "@calcom/prisma/enums";
import { credentialForCalendarServiceSelect } from "@calcom/prisma/selects/credential";
import type { EventBusyDate } from "@calcom/types/Calendar";
<<<<<<< HEAD
import type { CredentialPayload } from "@calcom/types/Credential";
=======
import type { CredentialPayload, CredentialForCalendarService } from "@calcom/types/Credential";
>>>>>>> 96fcf7be

import { TRPCError } from "@trpc/server";

import type { TGetScheduleInputSchema } from "./getSchedule.schema";
import { handleNotificationWhenNoSlots } from "./handleNotificationWhenNoSlots";
import type { GetScheduleOptions } from "./types";

const log = logger.getSubLogger({ prefix: ["[slots/util]"] });
<<<<<<< HEAD
type GetAvailabilityUserWithoutDwdCredentials = Omit<GetAvailabilityUser, "credentials"> & {
  credentials: CredentialPayload[];
};
=======
type GetAvailabilityUserWithoutDelegationCredentials = Omit<GetAvailabilityUser, "credentials"> & {
  credentials: CredentialPayload[];
};
type GetAvailabilityUserWithDelegationCredentials = Omit<GetAvailabilityUser, "credentials"> & {
  credentials: CredentialForCalendarService[];
};
const selectSelectedSlots = Prisma.validator<Prisma.SelectedSlotsDefaultArgs>()({
  select: {
    id: true,
    slotUtcStartDate: true,
    slotUtcEndDate: true,
    userId: true,
    isSeat: true,
    eventTypeId: true,
    uid: true,
  },
});

type SelectedSlots = Prisma.SelectedSlotsGetPayload<typeof selectSelectedSlots>;
>>>>>>> 96fcf7be

async function getEventTypeId({
  slug,
  eventTypeSlug,
  isTeamEvent,
  organizationDetails,
}: {
  slug?: string;
  eventTypeSlug?: string;
  isTeamEvent: boolean;
  organizationDetails?: { currentOrgDomain: string | null; isValidOrgDomain: boolean };
}) {
  if (!eventTypeSlug || !slug) return null;

  let teamId;
  let userId;
  if (isTeamEvent) {
    teamId = await getTeamIdFromSlug(
      slug,
      organizationDetails ?? { currentOrgDomain: null, isValidOrgDomain: false }
    );
  } else {
    userId = await getUserIdFromUsername(
      slug,
      organizationDetails ?? { currentOrgDomain: null, isValidOrgDomain: false }
    );
  }
  const eventType = await prisma.eventType.findFirst({
    where: {
      slug: eventTypeSlug,
      ...(teamId ? { teamId } : {}),
      ...(userId ? { userId } : {}),
    },
    select: {
      id: true,
    },
  });
  if (!eventType) {
    throw new TRPCError({ code: "NOT_FOUND" });
  }
  return eventType?.id;
}

async function _getReservedSlotsAndCleanupExpired({
  bookerClientUid,
  usersWithCredentials,
  eventTypeId,
}: {
  bookerClientUid: string | undefined;
  usersWithCredentials: GetAvailabilityUser[];
  eventTypeId: number;
}) {
  const currentTimeInUtc = dayjs.utc().format();

  const unexpiredSelectedSlots =
    (await prisma.selectedSlots.findMany({
      where: {
        userId: { in: usersWithCredentials.map((user) => user.id) },
        releaseAt: { gt: currentTimeInUtc },
      },
      ...selectSelectedSlots,
    })) || [];

  const slotsSelectedByOtherUsers = unexpiredSelectedSlots.filter((slot) => slot.uid !== bookerClientUid);

  await _cleanupExpiredSlots({ eventTypeId });

  const reservedSlots = slotsSelectedByOtherUsers;

  return reservedSlots;

  async function _cleanupExpiredSlots({ eventTypeId }: { eventTypeId: number }) {
    await prisma.selectedSlots.deleteMany({
      where: {
        eventTypeId: { equals: eventTypeId },
        releaseAt: { lt: currentTimeInUtc },
      },
    });
  }
}

export async function getEventType(
  input: TGetScheduleInputSchema,
  organizationDetails: { currentOrgDomain: string | null; isValidOrgDomain: boolean }
) {
  const { eventTypeSlug, usernameList, isTeamEvent } = input;
  log.info("getEventType", safeStringify({ usernameList, eventTypeSlug, isTeamEvent, organizationDetails }));
  const eventTypeId =
    input.eventTypeId ||
    // eslint-disable-next-line @typescript-eslint/no-non-null-assertion
    (await getEventTypeId({
      slug: usernameList?.[0],
      eventTypeSlug: eventTypeSlug,
      isTeamEvent,
      organizationDetails,
    }));

  if (!eventTypeId) {
    return null;
  }

  return await EventTypeRepository.findForSlots({ id: eventTypeId });
}

export async function getDynamicEventType(
  input: TGetScheduleInputSchema,
  organizationDetails: { currentOrgDomain: string | null; isValidOrgDomain: boolean }
) {
  const { currentOrgDomain, isValidOrgDomain } = organizationDetails;
  // For dynamic booking, we need to get and update user credentials, schedule and availability in the eventTypeObject as they're required in the new availability logic
  if (!input.eventTypeSlug) {
    throw new TRPCError({
      message: "eventTypeSlug is required for dynamic booking",
      code: "BAD_REQUEST",
    });
  }
  const dynamicEventType = getDefaultEvent(input.eventTypeSlug);
  const { where } = await UserRepository._getWhereClauseForFindingUsersByUsername({
    orgSlug: isValidOrgDomain ? currentOrgDomain : null,
    usernameList: Array.isArray(input.usernameList)
      ? input.usernameList
      : input.usernameList
      ? [input.usernameList]
      : [],
  });

  // TODO: Should be moved to UserRepository
  const usersWithOldSelectedCalendars = await prisma.user.findMany({
    where,
    select: {
      allowDynamicBooking: true,
      ...availabilityUserSelect,
      credentials: {
        select: credentialForCalendarServiceSelect,
      },
    },
  });
  const users = usersWithOldSelectedCalendars.map((user) => withSelectedCalendars(user));

  const isDynamicAllowed = !users.some((user) => !user.allowDynamicBooking);
  if (!isDynamicAllowed) {
    throw new TRPCError({
      message: "Some of the users in this group do not allow dynamic booking",
      code: "UNAUTHORIZED",
    });
  }
  return Object.assign({}, dynamicEventType, {
    users,
  });
}

export async function getRegularOrDynamicEventType(
  input: TGetScheduleInputSchema,
  organizationDetails: { currentOrgDomain: string | null; isValidOrgDomain: boolean }
) {
  const isDynamicBooking = input.usernameList && input.usernameList.length > 1;
  return isDynamicBooking
    ? await getDynamicEventType(input, organizationDetails)
    : await getEventType(input, organizationDetails);
}

function applyOccupiedSeatsToCurrentSeats(currentSeats: CurrentSeats, occupiedSeats: SelectedSlots[]) {
  const occupiedSeatsCount = countBy(occupiedSeats, (item) => item.slotUtcStartDate.toISOString());
  Object.keys(occupiedSeatsCount).forEach((date) => {
    currentSeats.push({
      uid: uuid(),
      startTime: dayjs(date).toDate(),
      _count: { attendees: occupiedSeatsCount[date] },
    });
  });
  return currentSeats;
}

export interface IGetAvailableSlots {
  slots: Record<
    string,
    {
      time: string;
      attendees?: number | undefined;
      bookingUid?: string | undefined;
      away?: boolean | undefined;
      fromUser?: IFromUser | undefined;
      toUser?: IToUser | undefined;
      reason?: string | undefined;
      emoji?: string | undefined;
    }[]
  >;
  troubleshooter?: any;
}

export function getUsersWithCredentials({
  hosts,
}: {
  hosts: {
    isFixed?: boolean;
<<<<<<< HEAD
    user: GetAvailabilityUserWithoutDwdCredentials;
  }[];
}) {
  const contactOwnerHost = hosts.find((host) => host.user.email === contactOwnerEmail);
  /**
   * It could still have contact owner, if it was one of the assigned hosts of the event.
   * In case of routedTeamMemberIds, hosts will only have the Routed Team Members and in that case, contact owner would be here only if it matches
   */
  const allHosts = hosts.map(({ isFixed, user }) => ({ isFixed, ...user }));

  const contactOwnerExists = contactOwnerEmail && contactOwnerHost;

  if (!contactOwnerExists) {
    return allHosts;
  }

  if (contactOwnerHost?.isFixed) {
    // If contact owner is a fixed host, we return all hosts which also includes contact owner
    return allHosts;
  }

  const contactOwnerAndFixedHosts = hosts.reduce(
    (usersArray: (GetAvailabilityUserWithoutDwdCredentials & { isFixed?: boolean })[], host) => {
      if (host.isFixed || host.user.email === contactOwnerEmail)
        usersArray.push({ ...host.user, isFixed: host.isFixed });

      return usersArray;
    },
    []
  );

  return contactOwnerAndFixedHosts;
=======
    user: GetAvailabilityUserWithDelegationCredentials;
  }[];
}) {
  return hosts.map(({ isFixed, user }) => ({ isFixed, ...user }));
>>>>>>> 96fcf7be
}

async function getEnrichedUsersWithCredentialsConsideringContactOwner({
  contactOwnerEmail,
  hosts,
  orgId,
}: {
  contactOwnerEmail: string | null | undefined;
  hosts: {
    isFixed?: boolean;
    user: GetAvailabilityUserWithoutDwdCredentials;
  }[];
  orgId: number | null;
}) {
  const hostsWithContactOwner = getUsersWithCredentialsConsideringContactOwner({
    contactOwnerEmail,
    hosts,
  });

  return await enrichUsersWithDwdCredentials({
    users: hostsWithContactOwner,
    orgId,
  });
}

const getStartTime = (startTimeInput: string, timeZone?: string, minimumBookingNotice?: number) => {
  const startTimeMin = dayjs.utc().add(minimumBookingNotice || 1, "minutes");
  const startTime = timeZone === "Etc/GMT" ? dayjs.utc(startTimeInput) : dayjs(startTimeInput).tz(timeZone);

  return startTimeMin.isAfter(startTime) ? startTimeMin.tz(timeZone) : startTime;
};

export const getAvailableSlots = async (
  ...args: Parameters<typeof _getAvailableSlots>
): Promise<ReturnType<typeof _getAvailableSlots>> => {
  return monitorCallbackAsync(_getAvailableSlots, ...args);
};

async function _getAvailableSlots({ input, ctx }: GetScheduleOptions): Promise<IGetAvailableSlots> {
  const {
    _enableTroubleshooter: enableTroubleshooter = false,
    _bypassCalendarBusyTimes: bypassBusyCalendarTimes = false,
    _shouldServeCache,
    routingFormResponseId,
  } = input;
  const orgDetails = input?.orgSlug
    ? {
        currentOrgDomain: input.orgSlug,
        isValidOrgDomain: !!input.orgSlug && !RESERVED_SUBDOMAINS.includes(input.orgSlug),
      }
    : orgDomainConfig(ctx?.req);

  if (process.env.INTEGRATION_TEST_MODE === "true") {
    logger.settings.minLevel = 2;
  }

  const eventType = await monitorCallbackAsync(getRegularOrDynamicEventType, input, orgDetails);

  if (!eventType) {
    throw new TRPCError({ code: "NOT_FOUND" });
  }

  const shouldServeCache = await getShouldServeCache(_shouldServeCache, eventType.team?.id);
  if (isEventTypeLoggingEnabled({ eventTypeId: eventType.id })) {
    logger.settings.minLevel = 2;
  }

  const isRollingWindowPeriodType = eventType.periodType === PeriodType.ROLLING_WINDOW;
  const startTimeAsIsoString = input.startTime;
  const isStartTimeInPast = dayjs(startTimeAsIsoString).isBefore(dayjs().subtract(1, "day").startOf("day"));

  // If startTime is already sent in the past, we don't need to adjust it.
  // We assume that the client is already sending startTime as per their requirement.
  // Note: We could optimize it further to go back 1 month in past only for the 2nd month because that is what we are putting a hard limit at.
  const startTimeAdjustedForRollingWindowComputation =
    isStartTimeInPast || !isRollingWindowPeriodType
      ? startTimeAsIsoString
      : dayjs(startTimeAsIsoString).subtract(1, "month").toISOString();

  const loggerWithEventDetails = logger.getSubLogger({
    type: "json",
    prefix: ["getAvailableSlots", `${eventType.id}:${input.usernameList}/${input.eventTypeSlug}`],
  });

  const startTime = getStartTime(
    startTimeAdjustedForRollingWindowComputation,
    input.timeZone,
    eventType.minimumBookingNotice
  );
  const endTime =
    input.timeZone === "Etc/GMT" ? dayjs.utc(input.endTime) : dayjs(input.endTime).utc().tz(input.timeZone);

  if (!startTime.isValid() || !endTime.isValid()) {
    throw new TRPCError({ message: "Invalid time range given.", code: "BAD_REQUEST" });
  }
<<<<<<< HEAD

  const eventHosts = await monitorCallbackAsync(
    findQualifiedHosts<GetAvailabilityUserWithoutDwdCredentials>,
    eventType,
    !!input.rescheduleUid
  );

  const firstUser: GetAvailabilityUserWithoutDwdCredentials | undefined = eventHosts[0]?.user;

  const firstUserOrgId =
    (await getOrgIdFromMemberOrTeamId({
      // TODO: Instead of using the firstUser, there should be a better way to determine the orgId
      memberId: firstUser?.id ?? null,
      teamId: eventType?.team?.id,
    })) ?? null;

  const hostsAfterSegmentMatching = await findMatchingHostsWithEventSegment({
    eventType,
    normalizedHosts: eventHosts,
  });
=======
  // when an empty array is given we should prefer to have it handled as if this wasn't given at all
  // we don't want to return no availability in this case.
  const routedTeamMemberIds = input.routedTeamMemberIds ?? [];
>>>>>>> 96fcf7be
  const contactOwnerEmailFromInput = input.teamMemberEmail ?? null;

  const skipContactOwner = shouldIgnoreContactOwner({
    skipContactOwner: input.skipContactOwner ?? null,
    rescheduleUid: input.rescheduleUid ?? null,
    routedTeamMemberIds: input.routedTeamMemberIds ?? null,
  });

  const contactOwnerEmail = skipContactOwner ? null : contactOwnerEmailFromInput;

  let routingFormResponse = null;
  if (routingFormResponseId) {
    routingFormResponse = await prisma.app_RoutingForms_FormResponse.findUnique({
      where: {
        id: routingFormResponseId,
      },
      select: {
        response: true,
        form: {
          select: {
            routes: true,
            fields: true,
          },
        },
        chosenRouteId: true,
      },
    });
  }

  const { qualifiedRRHosts, allFallbackRRHosts, fixedHosts } = await monitorCallbackAsync(
    findQualifiedHostsWithDelegationCredentials<GetAvailabilityUserWithoutDelegationCredentials>,
    {
      eventType,
      rescheduleUid: input.rescheduleUid ?? null,
      routedTeamMemberIds,
      contactOwnerEmail,
<<<<<<< HEAD
      loggerWithEventDetails,
      startTime,
      endTime,
      bypassBusyCalendarTimes,
      shouldServeCache,
      orgId: firstUserOrgId,
    });
=======
      routingFormResponse,
    }
  );
>>>>>>> 96fcf7be

  const allHosts = [...qualifiedRRHosts, ...fixedHosts];

  const twoWeeksFromNow = dayjs().add(2, "week");

  const hasFallbackRRHosts = allFallbackRRHosts && allFallbackRRHosts.length > qualifiedRRHosts.length;

  let { allUsersAvailability, usersWithCredentials, currentSeats } = await calculateHostsAndAvailabilities({
    input,
    eventType,
    hosts: allHosts,
    loggerWithEventDetails,
    // adjust start time so we can check for available slots in the first two weeks
    startTime:
      hasFallbackRRHosts && startTime.isBefore(twoWeeksFromNow)
        ? getStartTime(dayjs().format(), input.timeZone, eventType.minimumBookingNotice)
        : startTime,
    // adjust end time so we can check for available slots in the first two weeks
    endTime:
      hasFallbackRRHosts && endTime.isBefore(twoWeeksFromNow)
        ? getStartTime(twoWeeksFromNow.format(), input.timeZone, eventType.minimumBookingNotice)
        : endTime,
    bypassBusyCalendarTimes,
    shouldServeCache,
  });

<<<<<<< HEAD
      if (routedHostsAndFixedHosts.length > 0) {
        // if the first available slot is more than 2 weeks from now, round robin as normal
        ({ aggregatedAvailability, allUsersAvailability, usersWithCredentials, currentSeats } =
          await calculateHostsAndAvailabilities({
            input,
            eventType,
            hosts: routedHostsAndFixedHosts,
            contactOwnerEmail,
            loggerWithEventDetails,
            startTime,
            endTime,
            bypassBusyCalendarTimes,
            shouldServeCache,
            orgId: firstUserOrgId,
          }));
=======
  let aggregatedAvailability = getAggregatedAvailability(allUsersAvailability, eventType.schedulingType);

  // Fairness and Contact Owner have fallbacks because we check for within 2 weeks
  if (hasFallbackRRHosts) {
    let diff = 0;
    if (startTime.isBefore(twoWeeksFromNow)) {
      //check if first two week have availability
      diff =
        aggregatedAvailability.length > 0 ? aggregatedAvailability[0].start.diff(twoWeeksFromNow, "day") : 1; // no aggregatedAvailability so we diff to +1
    } else {
      // if start time is not within first two weeks, check if there are any available slots
      if (!aggregatedAvailability.length) {
        // if no available slots check if first two weeks are available, otherwise fallback
        const firstTwoWeeksAvailabilities = await calculateHostsAndAvailabilities({
          input,
          eventType,
          hosts: [...qualifiedRRHosts, ...fixedHosts],
          loggerWithEventDetails,
          startTime: dayjs(),
          endTime: twoWeeksFromNow,
          bypassBusyCalendarTimes,
          shouldServeCache,
        });
        if (
          !getAggregatedAvailability(
            firstTwoWeeksAvailabilities.allUsersAvailability,
            eventType.schedulingType
          ).length
        ) {
          diff = 1;
        }
>>>>>>> 96fcf7be
      }
    }

    if (input.email) {
      loggerWithEventDetails.info({
        email: input.email,
        contactOwnerEmail,
        qualifiedRRHosts: qualifiedRRHosts.map((host) => host.user.id),
        fallbackRRHosts: allFallbackRRHosts.map((host) => host.user.id),
        fallBackActive: diff > 0,
      });
    }

    if (diff > 0) {
      // if the first available slot is more than 2 weeks from now, round robin as normal
      ({ allUsersAvailability, usersWithCredentials, currentSeats } = await calculateHostsAndAvailabilities({
        input,
        eventType,
        hosts: [...allFallbackRRHosts, ...fixedHosts],
        loggerWithEventDetails,
        startTime,
        endTime,
        bypassBusyCalendarTimes,
        shouldServeCache,
      }));
      aggregatedAvailability = getAggregatedAvailability(allUsersAvailability, eventType.schedulingType);
    }
  }

  const isTeamEvent =
    eventType.schedulingType === SchedulingType.COLLECTIVE ||
    eventType.schedulingType === SchedulingType.ROUND_ROBIN ||
    allUsersAvailability.length > 1;

  const timeSlots = monitorCallbackSync(getSlots, {
    inviteeDate: startTime,
    eventLength: input.duration || eventType.length,
    offsetStart: eventType.offsetStart,
    dateRanges: aggregatedAvailability,
    minimumBookingNotice: eventType.minimumBookingNotice,
    frequency: eventType.slotInterval || input.duration || eventType.length,
    datesOutOfOffice: !isTeamEvent ? allUsersAvailability[0]?.datesOutOfOffice : undefined,
  });

  let availableTimeSlots: typeof timeSlots = [];
  const bookerClientUid = ctx?.req?.cookies?.uid;

  const reservedSlots = await _getReservedSlotsAndCleanupExpired({
    bookerClientUid,
    eventTypeId: eventType.id,
    usersWithCredentials,
  });

  availableTimeSlots = timeSlots;

  const availabilityCheckProps = {
    eventLength: input.duration || eventType.length,
    currentSeats,
  };

  if (reservedSlots?.length > 0) {
    let occupiedSeats: typeof reservedSlots = reservedSlots.filter(
      (item) => item.isSeat && item.eventTypeId === eventType.id
    );
    if (occupiedSeats?.length) {
      const addedToCurrentSeats: string[] = [];
      if (typeof availabilityCheckProps.currentSeats !== "undefined") {
        availabilityCheckProps.currentSeats = availabilityCheckProps.currentSeats.map((item) => {
          const attendees =
            occupiedSeats.filter(
              (seat) => seat.slotUtcStartDate.toISOString() === item.startTime.toISOString()
            )?.length || 0;
          if (attendees) addedToCurrentSeats.push(item.startTime.toISOString());
          return {
            ...item,
            _count: {
              attendees: item._count.attendees + attendees,
            },
          };
        });
        occupiedSeats = occupiedSeats.filter(
          (item) => !addedToCurrentSeats.includes(item.slotUtcStartDate.toISOString())
        );
      }

      availabilityCheckProps.currentSeats = applyOccupiedSeatsToCurrentSeats(
        availabilityCheckProps.currentSeats || [],
        occupiedSeats
      );

      currentSeats = availabilityCheckProps.currentSeats;
    }
    availableTimeSlots = availableTimeSlots
      .map((slot) => {
        const busySlotsFromReservedSlots = reservedSlots.reduce<EventBusyDate[]>((r, c) => {
          if (!c.isSeat) {
            r.push({ start: c.slotUtcStartDate, end: c.slotUtcEndDate });
          }
          return r;
        }, []);

        if (
          !checkForConflicts({
            time: slot.time,
            busy: busySlotsFromReservedSlots,
            ...availabilityCheckProps,
          })
        ) {
          return slot;
        }
        return undefined;
      })
      .filter(
        (
          item:
            | {
                time: dayjs.Dayjs;
                userIds?: number[] | undefined;
              }
            | undefined
        ): item is {
          time: dayjs.Dayjs;
          userIds?: number[] | undefined;
        } => {
          return !!item;
        }
      );
  }

  // fr-CA uses YYYY-MM-DD
  const formatter = new Intl.DateTimeFormat("fr-CA", {
    year: "numeric",
    month: "2-digit",
    day: "2-digit",
    timeZone: input.timeZone,
  });

  const slotsMappedToDate = monitorCallbackSync(function mapSlotsToDate() {
    return availableTimeSlots.reduce(
      (
        r: Record<string, { time: string; attendees?: number; bookingUid?: string }[]>,
        { time, ...passThroughProps }
      ) => {
        // TODO: Adds unit tests to prevent regressions in getSchedule (try multiple timezones)

        // This used to be _time.tz(input.timeZone) but Dayjs tz() is slow.
        // toLocaleDateString slugish, using Intl.DateTimeFormat we get the desired speed results.
        const dateString = formatter.format(time.toDate());

        r[dateString] = r[dateString] || [];
        if (eventType.onlyShowFirstAvailableSlot && r[dateString].length > 0) {
          return r;
        }
        r[dateString].push({
          ...passThroughProps,
          time: time.toISOString(),
          // Conditionally add the attendees and booking id to slots object if there is already a booking during that time
          ...(currentSeats?.some((booking) => booking.startTime.toISOString() === time.toISOString()) && {
            attendees:
              currentSeats[
                currentSeats.findIndex((booking) => booking.startTime.toISOString() === time.toISOString())
              ]._count.attendees,
            bookingUid:
              currentSeats[
                currentSeats.findIndex((booking) => booking.startTime.toISOString() === time.toISOString())
              ].uid,
          }),
        });
        return r;
      },
      Object.create(null)
    );
  });

  loggerWithEventDetails.debug({ slotsMappedToDate });

  const availableDates = Object.keys(slotsMappedToDate);
  const allDatesWithBookabilityStatus = monitorCallbackSync(getAllDatesWithBookabilityStatus, availableDates);
  loggerWithEventDetails.debug({ availableDates });

  // timeZone isn't directly set on eventType now(So, it is legacy)
  // schedule is always expected to be set for an eventType now so it must never fallback to allUsersAvailability[0].timeZone(fallback is again legacy behavior)
  // TODO: Also, handleNewBooking only seems to be using eventType?.schedule?.timeZone which seems to confirm that we should simplify it as well.
  const eventTimeZone =
    eventType.timeZone || eventType?.schedule?.timeZone || allUsersAvailability?.[0]?.timeZone;

  const eventUtcOffset = getUTCOffsetByTimezone(eventTimeZone) ?? 0;
  const bookerUtcOffset = input.timeZone ? getUTCOffsetByTimezone(input.timeZone) ?? 0 : 0;
  const periodLimits = calculatePeriodLimits({
    periodType: eventType.periodType,
    periodDays: eventType.periodDays,
    periodCountCalendarDays: eventType.periodCountCalendarDays,
    periodStartDate: eventType.periodStartDate,
    periodEndDate: eventType.periodEndDate,
    allDatesWithBookabilityStatusInBookerTz: allDatesWithBookabilityStatus,
    eventUtcOffset,
    bookerUtcOffset,
  });
  let foundAFutureLimitViolation = false;
  const withinBoundsSlotsMappedToDate = monitorCallbackSync(function mapWithinBoundsSlotsToDate() {
    return Object.entries(slotsMappedToDate).reduce((withinBoundsSlotsMappedToDate, [date, slots]) => {
      // Computation Optimization: If a future limit violation has been found, we just consider all slots to be out of bounds beyond that slot.
      // We can't do the same for periodType=RANGE because it can start from a day other than today and today will hit the violation then.
      if (foundAFutureLimitViolation && doesRangeStartFromToday(eventType.periodType)) {
        return withinBoundsSlotsMappedToDate;
      }
      const filteredSlots = slots.filter((slot) => {
        const isFutureLimitViolationForTheSlot = isTimeViolatingFutureLimit({
          time: slot.time,
          periodLimits,
        });
        if (isFutureLimitViolationForTheSlot) {
          foundAFutureLimitViolation = true;
        }
        return (
          !isFutureLimitViolationForTheSlot &&
          // TODO: Perf Optimization: Slots calculation logic already seems to consider the minimum booking notice and past booking time and thus there shouldn't be need to filter out slots here.
          !isTimeOutOfBounds({ time: slot.time, minimumBookingNotice: eventType.minimumBookingNotice })
        );
      });

      if (!filteredSlots.length) {
        // If there are no slots available, we don't set that date, otherwise having an empty slots array makes frontend consider it as an all day OOO case
        return withinBoundsSlotsMappedToDate;
      }

      withinBoundsSlotsMappedToDate[date] = filteredSlots;
      return withinBoundsSlotsMappedToDate;
    }, {} as typeof slotsMappedToDate);
  });

  // We only want to run this on single targeted events and not dynamic
  if (!Object.keys(withinBoundsSlotsMappedToDate).length && input.usernameList?.length === 1) {
    try {
      await handleNotificationWhenNoSlots({
        eventDetails: {
          username: input.usernameList?.[0],
          startTime: startTime,
          endTime: endTime,
          eventSlug: eventType.slug,
        },
        orgDetails,
        teamId: eventType.team?.id,
      });
    } catch (e) {
      loggerWithEventDetails.error(
        `Something has gone wrong. Upstash could be down and we have caught the error to not block availability:
 ${e}`
      );
    }
  }

  const troubleshooterData = enableTroubleshooter
    ? {
        troubleshooter: {
          routedTeamMemberIds: routedTeamMemberIds,
          // One that Salesforce asked for
          askedContactOwner: contactOwnerEmailFromInput,
          // One that we used as per Routing skipContactOwner flag
          consideredContactOwner: contactOwnerEmail,
          // All hosts that have been checked for availability. If no routedTeamMemberIds are provided, this will be same as hosts.
          routedHosts: usersWithCredentials.map((user) => {
            return {
              userId: user.id,
            };
          }),
          hostsAfterSegmentMatching: allHosts.map((host) => ({
            userId: host.user.id,
          })),
        },
      }
    : null;

  return {
    slots: withinBoundsSlotsMappedToDate,
    ...troubleshooterData,
  };
}

function doesRangeStartFromToday(periodType: PeriodType) {
  return periodType === PeriodType.ROLLING_WINDOW || periodType === PeriodType.ROLLING;
}

async function getUserIdFromUsername(
  username: string,
  organizationDetails: { currentOrgDomain: string | null; isValidOrgDomain: boolean }
) {
  const { currentOrgDomain, isValidOrgDomain } = organizationDetails;
  log.info("getUserIdFromUsername", safeStringify({ organizationDetails, username }));
  const [user] = await UserRepository.findUsersByUsername({
    usernameList: [username],
    orgSlug: isValidOrgDomain ? currentOrgDomain : null,
  });
  return user?.id;
}

async function getTeamIdFromSlug(
  slug: string,
  organizationDetails: { currentOrgDomain: string | null; isValidOrgDomain: boolean }
) {
  const { currentOrgDomain, isValidOrgDomain } = organizationDetails;
  const team = await prisma.team.findFirst({
    where: {
      slug,
      parent: isValidOrgDomain && currentOrgDomain ? getSlugOrRequestedSlug(currentOrgDomain) : null,
    },
    select: {
      id: true,
    },
  });
  return team?.id;
}

<<<<<<< HEAD
async function getExistingBookings(
  startTimeDate: Date,
  endTimeDate: Date,
  eventType: Awaited<ReturnType<typeof getEventType>>,
  sharedQuery: {
    startTime: {
      lte: Date;
    };
    endTime: {
      gte: Date;
    };
    status: {
      in: "ACCEPTED"[];
    };
  },
  usersWithCredentials: Awaited<ReturnType<typeof getEnrichedUsersWithCredentialsConsideringContactOwner>>,
  allUserIds: number[]
) {
  const bookingsSelect = Prisma.validator<Prisma.BookingSelect>()({
    id: true,
    uid: true,
    userId: true,
    startTime: true,
    endTime: true,
    title: true,
    attendees: true,
    eventType: {
      select: {
        id: true,
        onlyShowFirstAvailableSlot: true,
        afterEventBuffer: true,
        beforeEventBuffer: true,
        seatsPerTimeSlot: true,
        requiresConfirmationWillBlockSlot: true,
        requiresConfirmation: true,
      },
    },
    ...(!!eventType?.seatsPerTimeSlot && {
      _count: {
        select: {
          seatsReferences: true,
        },
      },
    }),
  });

  const currentBookingsAllUsersQueryOne = prisma.booking.findMany({
    where: {
      ...sharedQuery,
      userId: {
        in: allUserIds,
      },
    },
    select: bookingsSelect,
  });

  const currentBookingsAllUsersQueryTwo = prisma.booking.findMany({
    where: {
      ...sharedQuery,
      attendees: {
        some: {
          email: {
            in: usersWithCredentials.map((user) => user.email),
          },
        },
      },
    },
    select: bookingsSelect,
  });

  const currentBookingsAllUsersQueryThree = prisma.booking.findMany({
    where: {
      startTime: { lte: endTimeDate },
      endTime: { gte: startTimeDate },
      eventType: {
        id: eventType?.id,
        requiresConfirmation: true,
        requiresConfirmationWillBlockSlot: true,
      },
      status: {
        in: [BookingStatus.PENDING],
      },
    },
    select: bookingsSelect,
  });

  const [resultOne, resultTwo, resultThree] = await Promise.all([
    currentBookingsAllUsersQueryOne,
    currentBookingsAllUsersQueryTwo,
    currentBookingsAllUsersQueryThree,
  ]);

  return [...resultOne, ...resultTwo, ...resultThree];
}

=======
>>>>>>> 96fcf7be
async function getOOODates(startTimeDate: Date, endTimeDate: Date, allUserIds: number[]) {
  return await prisma.outOfOfficeEntry.findMany({
    where: {
      userId: {
        in: allUserIds,
      },
      OR: [
        // outside of range
        // (start <= 'dateTo' AND end >= 'dateFrom')
        {
          start: {
            lte: endTimeDate,
          },
          end: {
            gte: startTimeDate,
          },
        },
        // start is between dateFrom and dateTo but end is outside of range
        // (start <= 'dateTo' AND end >= 'dateTo')
        {
          start: {
            lte: endTimeDate,
          },

          end: {
            gte: endTimeDate,
          },
        },
        // end is between dateFrom and dateTo but start is outside of range
        // (start <= 'dateFrom' OR end <= 'dateTo')
        {
          start: {
            lte: startTimeDate,
          },

          end: {
            lte: endTimeDate,
          },
        },
      ],
    },
    select: {
      id: true,
      start: true,
      end: true,
      user: {
        select: {
          id: true,
          name: true,
        },
      },
      toUser: {
        select: {
          id: true,
          username: true,
          name: true,
        },
      },
      reason: {
        select: {
          id: true,
          emoji: true,
          reason: true,
        },
      },
    },
  });
}

export function getAllDatesWithBookabilityStatus(availableDates: string[]) {
  const availableDatesSet = new Set(availableDates);
  const firstDate = dayjs(availableDates[0]);
  const lastDate = dayjs(availableDates[availableDates.length - 1]);
  const allDates: Record<string, { isBookable: boolean }> = {};

  let currentDate = firstDate;
  while (currentDate <= lastDate) {
    allDates[currentDate.format("YYYY-MM-DD")] = {
      isBookable: availableDatesSet.has(currentDate.format("YYYY-MM-DD")),
    };

    currentDate = currentDate.add(1, "day");
  }
  return allDates;
}

const calculateHostsAndAvailabilities = async ({
  input,
  eventType,
  hosts,
  loggerWithEventDetails,
  startTime,
  endTime,
  bypassBusyCalendarTimes,
  shouldServeCache,
  orgId,
}: {
  input: TGetScheduleInputSchema;
  eventType: Exclude<Awaited<ReturnType<typeof getRegularOrDynamicEventType>>, null>;
  hosts: {
    isFixed?: boolean;
<<<<<<< HEAD
    user: GetAvailabilityUserWithoutDwdCredentials;
=======
    user: GetAvailabilityUserWithDelegationCredentials;
>>>>>>> 96fcf7be
  }[];
  loggerWithEventDetails: Logger<unknown>;
  startTime: ReturnType<typeof getStartTime>;
  endTime: Dayjs;
  bypassBusyCalendarTimes: boolean;
  shouldServeCache?: boolean;
  orgId: number | null;
}) => {
<<<<<<< HEAD
  const routedTeamMemberIds = input.routedTeamMemberIds ?? null;
  if (
    input.rescheduleUid &&
    eventType.rescheduleWithSameRoundRobinHost &&
    eventType.schedulingType === SchedulingType.ROUND_ROBIN &&
    // If it is rerouting, we should not force reschedule with same host.
    // It will be unexpected plus could cause unavailable slots as original host might not be part of routedTeamMemberIds
    !isRerouting({ rescheduleUid: input.rescheduleUid, routedTeamMemberIds })
  ) {
    const originalRescheduledBooking = await prisma.booking.findFirst({
      where: {
        uid: input.rescheduleUid,
        status: {
          in: [BookingStatus.ACCEPTED, BookingStatus.CANCELLED, BookingStatus.PENDING],
        },
      },
      select: {
        userId: true,
      },
    });
    hosts = hosts.filter((host) => host.user.id === originalRescheduledBooking?.userId || 0);
  }

  const usersWithCredentials = await monitorCallbackAsync(
    getEnrichedUsersWithCredentialsConsideringContactOwner,
    {
      contactOwnerEmail,
      hosts,
      orgId,
    }
  );
=======
  const usersWithCredentials = monitorCallbackSync(getUsersWithCredentials, {
    hosts,
  });
>>>>>>> 96fcf7be

  loggerWithEventDetails.debug("Using users", {
    usersWithCredentials: usersWithCredentials.map((user) => user.email),
  });

  const durationToUse = input.duration || 0;
  let currentSeats: CurrentSeats | undefined;

  const startTimeDate =
    input.rescheduleUid && durationToUse
      ? startTime.subtract(durationToUse, "minute").toDate()
      : startTime.toDate();

  const endTimeDate =
    input.rescheduleUid && durationToUse ? endTime.add(durationToUse, "minute").toDate() : endTime.toDate();

  const userIdAndEmailMap = new Map(usersWithCredentials.map((user) => [user.id, user.email]));
  const allUserIds = Array.from(userIdAndEmailMap.keys());

  const [currentBookingsAllUsers, outOfOfficeDaysAllUsers] = await Promise.all([
    monitorCallbackAsync(BookingRepo.findAllExistingBookingsForEventTypeBetween, {
      startDate: startTimeDate,
      endDate: endTimeDate,
      eventTypeId: eventType.id,
      seatedEvent: Boolean(eventType.seatsPerTimeSlot),
      userIdAndEmailMap,
    }),
    monitorCallbackAsync(getOOODates, startTimeDate, endTimeDate, allUserIds),
  ]);

  const bookingLimits = parseBookingLimit(eventType?.bookingLimits);
  const durationLimits = parseDurationLimit(eventType?.durationLimits);
  let busyTimesFromLimitsBookingsAllUsers: Awaited<ReturnType<typeof getBusyTimesForLimitChecks>> = [];

  if (eventType && (bookingLimits || durationLimits)) {
    busyTimesFromLimitsBookingsAllUsers = await monitorCallbackAsync(getBusyTimesForLimitChecks, {
      userIds: allUserIds,
      eventTypeId: eventType.id,
      startDate: startTime.format(),
      endDate: endTime.format(),
      rescheduleUid: input.rescheduleUid,
      bookingLimits,
      durationLimits,
    });
  }

  const users = monitorCallbackSync(function enrichUsersWithData() {
    return usersWithCredentials.map((currentUser) => {
      return {
        ...currentUser,
        currentBookings: currentBookingsAllUsers
          .filter(
            (b) => b.userId === currentUser.id || b.attendees?.some((a) => a.email === currentUser.email)
          )
          .map((bookings) => {
            const { attendees: _attendees, ...bookingWithoutAttendees } = bookings;
            return bookingWithoutAttendees;
          }),
        outOfOfficeDays: outOfOfficeDaysAllUsers.filter((o) => o.user.id === currentUser.id),
      };
    });
  });

  const premappedUsersAvailability = await getUsersAvailability({
    users,
    query: {
      dateFrom: startTime.format(),
      dateTo: endTime.format(),
      eventTypeId: eventType.id,
      afterEventBuffer: eventType.afterEventBuffer,
      beforeEventBuffer: eventType.beforeEventBuffer,
      duration: input.duration || 0,
      returnDateOverrides: false,
      bypassBusyCalendarTimes,
      shouldServeCache,
    },
    initialData: {
      eventType,
      currentSeats,
      rescheduleUid: input.rescheduleUid,
      busyTimesFromLimitsBookings: busyTimesFromLimitsBookingsAllUsers,
    },
  });
  /* We get all users working hours and busy slots */
  const allUsersAvailability = premappedUsersAvailability.map(
    (
      { busy, dateRanges, oooExcludedDateRanges, currentSeats: _currentSeats, timeZone, datesOutOfOffice },
      index
    ) => {
      const currentUser = users[index];
      if (!currentSeats && _currentSeats) currentSeats = _currentSeats;
      return {
        timeZone,
        dateRanges,
        oooExcludedDateRanges,
        busy,
        user: currentUser,
        datesOutOfOffice,
      };
    }
  );

  return {
    allUsersAvailability,
    usersWithCredentials,
    currentSeats,
  };
};<|MERGE_RESOLUTION|>--- conflicted
+++ resolved
@@ -14,17 +14,12 @@
 import { RESERVED_SUBDOMAINS } from "@calcom/lib/constants";
 import { getUTCOffsetByTimezone } from "@calcom/lib/date-fns";
 import { getDefaultEvent } from "@calcom/lib/defaultEvents";
-<<<<<<< HEAD
-import { enrichUsersWithDwdCredentials } from "@calcom/lib/domainWideDelegation/server";
-import getOrgIdFromMemberOrTeamId from "@calcom/lib/getOrgIdFromMemberOrTeamId";
-=======
 import { getAggregatedAvailability } from "@calcom/lib/getAggregatedAvailability";
 import { getBusyTimesForLimitChecks } from "@calcom/lib/getBusyTimes";
 import type { CurrentSeats, GetAvailabilityUser, IFromUser, IToUser } from "@calcom/lib/getUserAvailability";
 import { getUsersAvailability } from "@calcom/lib/getUserAvailability";
 import { parseBookingLimit } from "@calcom/lib/intervalLimits/isBookingLimits";
 import { parseDurationLimit } from "@calcom/lib/intervalLimits/isDurationLimits";
->>>>>>> 96fcf7be
 import {
   calculatePeriodLimits,
   isTimeOutOfBounds,
@@ -42,11 +37,7 @@
 import { SchedulingType } from "@calcom/prisma/enums";
 import { credentialForCalendarServiceSelect } from "@calcom/prisma/selects/credential";
 import type { EventBusyDate } from "@calcom/types/Calendar";
-<<<<<<< HEAD
-import type { CredentialPayload } from "@calcom/types/Credential";
-=======
 import type { CredentialPayload, CredentialForCalendarService } from "@calcom/types/Credential";
->>>>>>> 96fcf7be
 
 import { TRPCError } from "@trpc/server";
 
@@ -55,11 +46,6 @@
 import type { GetScheduleOptions } from "./types";
 
 const log = logger.getSubLogger({ prefix: ["[slots/util]"] });
-<<<<<<< HEAD
-type GetAvailabilityUserWithoutDwdCredentials = Omit<GetAvailabilityUser, "credentials"> & {
-  credentials: CredentialPayload[];
-};
-=======
 type GetAvailabilityUserWithoutDelegationCredentials = Omit<GetAvailabilityUser, "credentials"> & {
   credentials: CredentialPayload[];
 };
@@ -79,7 +65,6 @@
 });
 
 type SelectedSlots = Prisma.SelectedSlotsGetPayload<typeof selectSelectedSlots>;
->>>>>>> 96fcf7be
 
 async function getEventTypeId({
   slug,
@@ -275,68 +260,10 @@
 }: {
   hosts: {
     isFixed?: boolean;
-<<<<<<< HEAD
-    user: GetAvailabilityUserWithoutDwdCredentials;
-  }[];
-}) {
-  const contactOwnerHost = hosts.find((host) => host.user.email === contactOwnerEmail);
-  /**
-   * It could still have contact owner, if it was one of the assigned hosts of the event.
-   * In case of routedTeamMemberIds, hosts will only have the Routed Team Members and in that case, contact owner would be here only if it matches
-   */
-  const allHosts = hosts.map(({ isFixed, user }) => ({ isFixed, ...user }));
-
-  const contactOwnerExists = contactOwnerEmail && contactOwnerHost;
-
-  if (!contactOwnerExists) {
-    return allHosts;
-  }
-
-  if (contactOwnerHost?.isFixed) {
-    // If contact owner is a fixed host, we return all hosts which also includes contact owner
-    return allHosts;
-  }
-
-  const contactOwnerAndFixedHosts = hosts.reduce(
-    (usersArray: (GetAvailabilityUserWithoutDwdCredentials & { isFixed?: boolean })[], host) => {
-      if (host.isFixed || host.user.email === contactOwnerEmail)
-        usersArray.push({ ...host.user, isFixed: host.isFixed });
-
-      return usersArray;
-    },
-    []
-  );
-
-  return contactOwnerAndFixedHosts;
-=======
     user: GetAvailabilityUserWithDelegationCredentials;
   }[];
 }) {
   return hosts.map(({ isFixed, user }) => ({ isFixed, ...user }));
->>>>>>> 96fcf7be
-}
-
-async function getEnrichedUsersWithCredentialsConsideringContactOwner({
-  contactOwnerEmail,
-  hosts,
-  orgId,
-}: {
-  contactOwnerEmail: string | null | undefined;
-  hosts: {
-    isFixed?: boolean;
-    user: GetAvailabilityUserWithoutDwdCredentials;
-  }[];
-  orgId: number | null;
-}) {
-  const hostsWithContactOwner = getUsersWithCredentialsConsideringContactOwner({
-    contactOwnerEmail,
-    hosts,
-  });
-
-  return await enrichUsersWithDwdCredentials({
-    users: hostsWithContactOwner,
-    orgId,
-  });
 }
 
 const getStartTime = (startTimeInput: string, timeZone?: string, minimumBookingNotice?: number) => {
@@ -409,32 +336,9 @@
   if (!startTime.isValid() || !endTime.isValid()) {
     throw new TRPCError({ message: "Invalid time range given.", code: "BAD_REQUEST" });
   }
-<<<<<<< HEAD
-
-  const eventHosts = await monitorCallbackAsync(
-    findQualifiedHosts<GetAvailabilityUserWithoutDwdCredentials>,
-    eventType,
-    !!input.rescheduleUid
-  );
-
-  const firstUser: GetAvailabilityUserWithoutDwdCredentials | undefined = eventHosts[0]?.user;
-
-  const firstUserOrgId =
-    (await getOrgIdFromMemberOrTeamId({
-      // TODO: Instead of using the firstUser, there should be a better way to determine the orgId
-      memberId: firstUser?.id ?? null,
-      teamId: eventType?.team?.id,
-    })) ?? null;
-
-  const hostsAfterSegmentMatching = await findMatchingHostsWithEventSegment({
-    eventType,
-    normalizedHosts: eventHosts,
-  });
-=======
   // when an empty array is given we should prefer to have it handled as if this wasn't given at all
   // we don't want to return no availability in this case.
   const routedTeamMemberIds = input.routedTeamMemberIds ?? [];
->>>>>>> 96fcf7be
   const contactOwnerEmailFromInput = input.teamMemberEmail ?? null;
 
   const skipContactOwner = shouldIgnoreContactOwner({
@@ -471,19 +375,9 @@
       rescheduleUid: input.rescheduleUid ?? null,
       routedTeamMemberIds,
       contactOwnerEmail,
-<<<<<<< HEAD
-      loggerWithEventDetails,
-      startTime,
-      endTime,
-      bypassBusyCalendarTimes,
-      shouldServeCache,
-      orgId: firstUserOrgId,
-    });
-=======
       routingFormResponse,
     }
   );
->>>>>>> 96fcf7be
 
   const allHosts = [...qualifiedRRHosts, ...fixedHosts];
 
@@ -510,23 +404,6 @@
     shouldServeCache,
   });
 
-<<<<<<< HEAD
-      if (routedHostsAndFixedHosts.length > 0) {
-        // if the first available slot is more than 2 weeks from now, round robin as normal
-        ({ aggregatedAvailability, allUsersAvailability, usersWithCredentials, currentSeats } =
-          await calculateHostsAndAvailabilities({
-            input,
-            eventType,
-            hosts: routedHostsAndFixedHosts,
-            contactOwnerEmail,
-            loggerWithEventDetails,
-            startTime,
-            endTime,
-            bypassBusyCalendarTimes,
-            shouldServeCache,
-            orgId: firstUserOrgId,
-          }));
-=======
   let aggregatedAvailability = getAggregatedAvailability(allUsersAvailability, eventType.schedulingType);
 
   // Fairness and Contact Owner have fallbacks because we check for within 2 weeks
@@ -558,7 +435,6 @@
         ) {
           diff = 1;
         }
->>>>>>> 96fcf7be
       }
     }
 
@@ -872,104 +748,6 @@
   return team?.id;
 }
 
-<<<<<<< HEAD
-async function getExistingBookings(
-  startTimeDate: Date,
-  endTimeDate: Date,
-  eventType: Awaited<ReturnType<typeof getEventType>>,
-  sharedQuery: {
-    startTime: {
-      lte: Date;
-    };
-    endTime: {
-      gte: Date;
-    };
-    status: {
-      in: "ACCEPTED"[];
-    };
-  },
-  usersWithCredentials: Awaited<ReturnType<typeof getEnrichedUsersWithCredentialsConsideringContactOwner>>,
-  allUserIds: number[]
-) {
-  const bookingsSelect = Prisma.validator<Prisma.BookingSelect>()({
-    id: true,
-    uid: true,
-    userId: true,
-    startTime: true,
-    endTime: true,
-    title: true,
-    attendees: true,
-    eventType: {
-      select: {
-        id: true,
-        onlyShowFirstAvailableSlot: true,
-        afterEventBuffer: true,
-        beforeEventBuffer: true,
-        seatsPerTimeSlot: true,
-        requiresConfirmationWillBlockSlot: true,
-        requiresConfirmation: true,
-      },
-    },
-    ...(!!eventType?.seatsPerTimeSlot && {
-      _count: {
-        select: {
-          seatsReferences: true,
-        },
-      },
-    }),
-  });
-
-  const currentBookingsAllUsersQueryOne = prisma.booking.findMany({
-    where: {
-      ...sharedQuery,
-      userId: {
-        in: allUserIds,
-      },
-    },
-    select: bookingsSelect,
-  });
-
-  const currentBookingsAllUsersQueryTwo = prisma.booking.findMany({
-    where: {
-      ...sharedQuery,
-      attendees: {
-        some: {
-          email: {
-            in: usersWithCredentials.map((user) => user.email),
-          },
-        },
-      },
-    },
-    select: bookingsSelect,
-  });
-
-  const currentBookingsAllUsersQueryThree = prisma.booking.findMany({
-    where: {
-      startTime: { lte: endTimeDate },
-      endTime: { gte: startTimeDate },
-      eventType: {
-        id: eventType?.id,
-        requiresConfirmation: true,
-        requiresConfirmationWillBlockSlot: true,
-      },
-      status: {
-        in: [BookingStatus.PENDING],
-      },
-    },
-    select: bookingsSelect,
-  });
-
-  const [resultOne, resultTwo, resultThree] = await Promise.all([
-    currentBookingsAllUsersQueryOne,
-    currentBookingsAllUsersQueryTwo,
-    currentBookingsAllUsersQueryThree,
-  ]);
-
-  return [...resultOne, ...resultTwo, ...resultThree];
-}
-
-=======
->>>>>>> 96fcf7be
 async function getOOODates(startTimeDate: Date, endTimeDate: Date, allUserIds: number[]) {
   return await prisma.outOfOfficeEntry.findMany({
     where: {
@@ -1065,62 +843,22 @@
   endTime,
   bypassBusyCalendarTimes,
   shouldServeCache,
-  orgId,
 }: {
   input: TGetScheduleInputSchema;
   eventType: Exclude<Awaited<ReturnType<typeof getRegularOrDynamicEventType>>, null>;
   hosts: {
     isFixed?: boolean;
-<<<<<<< HEAD
-    user: GetAvailabilityUserWithoutDwdCredentials;
-=======
     user: GetAvailabilityUserWithDelegationCredentials;
->>>>>>> 96fcf7be
   }[];
   loggerWithEventDetails: Logger<unknown>;
   startTime: ReturnType<typeof getStartTime>;
   endTime: Dayjs;
   bypassBusyCalendarTimes: boolean;
   shouldServeCache?: boolean;
-  orgId: number | null;
 }) => {
-<<<<<<< HEAD
-  const routedTeamMemberIds = input.routedTeamMemberIds ?? null;
-  if (
-    input.rescheduleUid &&
-    eventType.rescheduleWithSameRoundRobinHost &&
-    eventType.schedulingType === SchedulingType.ROUND_ROBIN &&
-    // If it is rerouting, we should not force reschedule with same host.
-    // It will be unexpected plus could cause unavailable slots as original host might not be part of routedTeamMemberIds
-    !isRerouting({ rescheduleUid: input.rescheduleUid, routedTeamMemberIds })
-  ) {
-    const originalRescheduledBooking = await prisma.booking.findFirst({
-      where: {
-        uid: input.rescheduleUid,
-        status: {
-          in: [BookingStatus.ACCEPTED, BookingStatus.CANCELLED, BookingStatus.PENDING],
-        },
-      },
-      select: {
-        userId: true,
-      },
-    });
-    hosts = hosts.filter((host) => host.user.id === originalRescheduledBooking?.userId || 0);
-  }
-
-  const usersWithCredentials = await monitorCallbackAsync(
-    getEnrichedUsersWithCredentialsConsideringContactOwner,
-    {
-      contactOwnerEmail,
-      hosts,
-      orgId,
-    }
-  );
-=======
   const usersWithCredentials = monitorCallbackSync(getUsersWithCredentials, {
     hosts,
   });
->>>>>>> 96fcf7be
 
   loggerWithEventDetails.debug("Using users", {
     usersWithCredentials: usersWithCredentials.map((user) => user.email),
