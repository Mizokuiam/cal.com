--- conflicted
+++ resolved
@@ -27,10 +27,7 @@
     teamMemberEmail: z.string().nullish(),
     routedTeamMemberIds: z.array(z.number()).nullish(),
     skipContactOwner: z.boolean().nullish(),
-<<<<<<< HEAD
-=======
     _enableTroubleshooter: z.boolean().optional(),
->>>>>>> 2f4dd328
   })
   .transform((val) => {
     // Need this so we can pass a single username in the query string form public API
